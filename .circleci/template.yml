# This is the configuration executed in a new workflow once the main thread starts processing
# a new job on CircleCI.
#
# To modify commands to execute on CI review this file, and the script that generates it.
version: 2.1

orbs:
  node: circleci/node@7.1.1
  browser-tools: circleci/browser-tools@2.1.2

# List of parameters must be synchronized between configuration files.
parameters:
  isNightly:
    type: boolean
    default: false
  isStaleBot:
    type: boolean
    default: false

commands:
  install_newest_emoji:
    steps:
      - run:
          name: Install the emoji font
          command: |
            sudo apt install fonts-noto-color-emoji
  halt_if_short_flow:
    steps:
      - run:
          name: ⭐ Short flow breakpoint - Check if the build should continue
          command: |
            #!/bin/bash

            COMMIT_MESSAGE=$(git log -n 1 --pretty=format:%s ${CIRCLE_SHA1})
            IS_NIGHTLY=<< pipeline.parameters.isNightly >>

            if [[ "$IS_NIGHTLY" == "true" ]]; then
              echo "Running full flow due to nightly build, despite detecting '[short flow]'."
              exit 0
            fi

            if [[ "$COMMIT_MESSAGE" == *"[short flow]" ]]; then
              echo "Skipping, because the commit message contains '[short flow]'."
              circleci step halt
            fi

  install_ssh_keys_command:
    description: "Install SSH keys"
    steps:
      - add_ssh_keys:
          fingerprints:
            - "a0:41:a2:56:c8:7d:3f:29:41:d1:87:92:fd:50:2b:6b"

  bootstrap_repository_command:
    description: "Bootstrap the CKEditor 5 project"
    steps:
      - install_ssh_keys_command
      - node/install-pnpm:
          version: "10"
      - node/install-packages:
          pkg-manager: pnpm
      - prepare_environment_variables_commands

  checkout_command:
    description: "Clone the CKEditor 5 repository with limited depth and branches"
    steps:
      - run:
          name: Add GitHub to known_hosts
          command: |
            mkdir -p ~/.ssh
            ssh-keyscan github.com >> ~/.ssh/known_hosts
      - run:
          name: Checkout code (single branch)
          command: git clone --single-branch --depth 1 --branch "$CIRCLE_BRANCH" "$CIRCLE_REPOSITORY_URL" .

  # In the PRs that come from forked repositories, we do not share secret variables.
  # Hence, some of the scripts will not be executed. See: https://github.com/ckeditor/ckeditor5/issues/7745.
  # This command breaks the given job if environment variables are not available.
  community_verification_command:
    description: "Check if a build was trigger by a community member"
    steps:
      - run:
          name: 👤 Verify if the build was triggered by community - Check if the build should continue
          command: |
            #!/bin/bash

            if [[ -z ${COVERALLS_REPO_TOKEN} ]];
            then
              circleci-agent step halt
            fi

  prepare_environment_variables_commands:
    description: "Prepare non-secret environment variables"
    steps:
      - run:
          name: Prepare environment variables
          command: |
            #!/bin/bash

            echo export CKE5_GITHUB_TRIGGER_REPOSITORY_SLUG="ckeditor/ckeditor5" >> $BASH_ENV
            echo export CKE5_GITHUB_REPOSITORY_SLUG="$INTEGRATION_CI_ORGANIZATION/$INTEGRATION_CI_REPOSITORY" >> $BASH_ENV
            echo export CKE5_COMMIT_SHA1=$CIRCLE_SHA1 >> $BASH_ENV

jobs:
  cke5_manual:
    docker:
      - image: cimg/node:22.12.0-browsers
    resource_class: large
    steps:
      - checkout_command
      - halt_if_short_flow
      - browser-tools/install_chrome
      - run:
          name: Set Puppeteer environment variables
          command: |
            echo 'export PUPPETEER_EXECUTABLE_PATH=$(command -v google-chrome || command -v google-chrome-stable)' >> $BASH_ENV
            echo 'export PUPPETEER_SKIP_DOWNLOAD=true' >> $BASH_ENV
      - bootstrap_repository_command
      - install_newest_emoji
      - run:
          name: Prepare DLL builds in CKEditor 5
          command: pnpm run dll:build
      - run:
          name: Verify CKEditor 5 manual tests
          command: bash scripts/check-manual-tests.sh -r ckeditor5 -f ckeditor5

  cke5_validators:
    docker:
      - image: cimg/node:22.12.0
    resource_class: medium
    steps:
      - checkout_command
      - bootstrap_repository_command
      - run:
          when: always
          name: Validate versions of CKEditor 5 dependencies
          command: pnpm run check-dependencies:versions-match
      - run:
          when: always
          name: Validate "ckeditor5-metadata.json" files
          command: node scripts/ci/validate-metadata-files.mjs
      - run:
          when: always
          name: Check if all SVG files are optimized
          command: pnpm run clean-up-svg-icons --verify-only
      - run:
          when: always
          name: Validate manual test directories
          command: node scripts/ci/check-manual-tests-directory-structure.mjs
      - run:
          when: always
          name: Execute ESLint
          command: pnpm run lint
      - run:
          when: always
          name: Execute Stylelint
          command: pnpm run stylelint
      - run:
          when: always
          name: Check if all CSS files from the "ckeditor5-theme-lark" are imported in "index.css" file
          command: pnpm run check-theme-lark-imports
      - run:
          when: always
          name: Check if all packages are exported in the "ckeditor5" package
          command: pnpm run check-exports
      - run:
          when: always
          name: Check if all package members are exported correctly from the index.ts file
          command: pnpm run validate-module-re-exports

  cke5_coverage:
    docker:
      - image: cimg/node:22.12.0
    resource_class: medium
    steps:
      - community_verification_command
      - checkout_command
      - halt_if_short_flow
      - bootstrap_repository_command
      - attach_workspace:
          at: .out
      - run:
          name: Merge the code coverage of the framework and features
          command: cat .out/combined_framework.info .out/combined_features_batch_n.info > .out/combined_lcov.info
      - run:
          name: Preparing the environment variables
          command: |
            export COVERALLS_SERVICE_NAME="CKEditor 5 code coverage"
            export COVERALLS_SERVICE_JOB_ID=$( CIRCLE_WORKFLOW_ID )
            export COVERALLS_GIT_BRANCH=$( CIRCLE_BRANCH )
      - run:
          name: Upload the coverage to Coveralls
          command: npx coveralls -v < .out/combined_lcov.info

  cke5_trigger_release_process:
    docker:
      - image: cimg/node:22.12.0
    resource_class: medium
    steps:
      - community_verification_command
      - checkout_command
      - bootstrap_repository_command
      - run:
          name: Verify if CKEditor 5 is ready to release
          command: |
            #!/bin/bash

            # Do not fail if the Node script ends with non-zero exit code.
            set +e

            node scripts/ci/is-ckeditor5-ready-to-release.mjs
            EXIT_CODE=$( echo $? )

            if [ ${EXIT_CODE} -eq 1 ];
            then
              circleci-agent step halt
            fi
      - run:
          name: Trigger CKEditor 5 release job
          environment:
<<<<<<< HEAD
            CKE5_GITHUB_RELEASE_BRANCH: release
          command: pnpm ckeditor5-dev-ci-trigger-circle-build
=======
            CKE5_GITHUB_RELEASE_BRANCH: << pipeline.git.branch >>
          command: yarn ckeditor5-dev-ci-trigger-circle-build
>>>>>>> 2a0a0d85

  cke5_trigger_uber_ci:
    docker:
      - image: cimg/node:22.12.0
    resource_class: medium
    steps:
      - community_verification_command
      - checkout_command
      - bootstrap_repository_command
      - run:
          name: Trigger the Uber CI
          command: pnpm ckeditor5-dev-ci-trigger-circle-build

  release_prepare:
    docker:
      - image: cimg/node:22.12.0
    resource_class: large
    steps:
      - checkout_command
      - halt_if_short_flow
      - bootstrap_repository_command
      - run:
          name: Check if packages are ready to be released
          command: pnpm run release:prepare-packages --compile-only --verbose
      - run:
          name: Lint generated packages
          command: pnpm run release:lint-packages
      - run:
          name: Check dependencies
          command: pnpm run check-dependencies

  notify_ci_failure:
    docker:
      - image: cimg/node:22.12.0
    resource_class: medium
    parameters:
      hideAuthor:
        type: string
        default: "false"
    steps:
      - community_verification_command
      - checkout_command
      - bootstrap_repository_command
      - run:
          environment:
            CKE5_SLACK_NOTIFY_HIDE_AUTHOR: << parameters.hideAuthor >>
            CKE5_PIPELINE_NUMBER: << pipeline.number >>
          name: Waiting for other jobs to finish and sending notification on failure
          command: pnpm ckeditor5-dev-ci-circle-workflow-notifier
          no_output_timeout: 2h

  stale_bot:
    docker:
      - image: cimg/node:22.12.0
    resource_class: medium
    steps:
      - checkout_command
      - bootstrap_repository_command
      - run:
          name: Run stale bot
          command: pnpm ckeditor5-dev-stale-bot --config-path .circleci/.stale-bot.mjs

workflows:
  version: 2
  # `cke5_tests_framework` and `cke5_tests_features_batch_n` jobs are generated by the `scripts/ci/generate-config-tests.mjs` script.
  main:
    when:
      and:
        - equal: [ false, << pipeline.parameters.isNightly >> ]
        - equal: [ false, << pipeline.parameters.isStaleBot >> ]
    jobs:
      - cke5_tests_framework:
          filters:
            branches:
              ignore:
                - stable
      - cke5_tests_features_batch_n:
          filters:
            branches:
              ignore:
                - stable
      - cke5_coverage:
          requires:
            - cke5_tests_framework
            - cke5_tests_features_batch_n
          filters:
            branches:
              only:
                - master
              ignore:
                - stable
      - cke5_validators
      - cke5_manual:
          filters:
            branches:
              ignore:
                - stable
      - release_prepare:
          filters:
            branches:
              ignore:
                - stable
      - cke5_trigger_uber_ci:
          requires:
            - cke5_tests_framework
            - cke5_tests_features_batch_n
            - cke5_coverage
            - cke5_validators
            - cke5_manual
            - release_prepare
          filters:
            branches:
              only:
                - master
      - cke5_trigger_release_process:
          requires:
            - cke5_tests_framework
            - cke5_tests_features_batch_n
            - cke5_validators
            - cke5_manual
            - release_prepare
          filters:
            branches:
              only:
                - release
                - /^release-v.*$/
      - notify_ci_failure:
          filters:
            branches:
              only:
                - master
                - stable
                - release
                - /^release-v.*$/

  nightly:
    when: << pipeline.parameters.isNightly >>
    jobs:
      - cke5_tests_framework
      - cke5_tests_features_batch_n
      - cke5_validators
      - cke5_manual
      - release_prepare
      - notify_ci_failure:
          hideAuthor: "true"
          filters:
            branches:
              only:
                - master

  stale_bot:
    when: << pipeline.parameters.isStaleBot >>
    jobs:
      - stale_bot
      - notify_ci_failure:
          hideAuthor: "true"<|MERGE_RESOLUTION|>--- conflicted
+++ resolved
@@ -218,13 +218,8 @@
       - run:
           name: Trigger CKEditor 5 release job
           environment:
-<<<<<<< HEAD
-            CKE5_GITHUB_RELEASE_BRANCH: release
+            CKE5_GITHUB_RELEASE_BRANCH: << pipeline.git.branch >>
           command: pnpm ckeditor5-dev-ci-trigger-circle-build
-=======
-            CKE5_GITHUB_RELEASE_BRANCH: << pipeline.git.branch >>
-          command: yarn ckeditor5-dev-ci-trigger-circle-build
->>>>>>> 2a0a0d85
 
   cke5_trigger_uber_ci:
     docker:
