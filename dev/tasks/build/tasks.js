/**
 * @license Copyright (c) 2003-2016, CKSource - Frederico Knabben. All rights reserved.
 * For licensing, see LICENSE.md.
 */

'use strict';

const path = require( 'path' );
const gulp = require( 'gulp' );
const merge = require( 'merge-stream' );
const mirror = require( 'gulp-mirror' );
const gulpWatch = require( 'gulp-watch' );
const gulpPlumber = require( 'gulp-plumber' );
const gutil = require( 'gulp-util' );
const filter = require( 'gulp-filter' );
const utils = require( './utils' );
const runSequence = require( 'run-sequence' );

module.exports = ( config ) => {
	const buildDir = path.join( config.ROOT_DIR, config.BUILD_DIR );
	const themesGlob = path.join( 'theme', '**', '*.scss' );
	const iconsGlob = path.join( 'theme', 'icons', '*.svg' );
	const args = utils.parseArguments();

	const tasks = {
		clean: {
			/**
			 * Removes "themes" folder from "./build/{format}" directory.
			 *
			 * @param {Object} options
			 * @param {String} options.formats
			 */
			themes( options = {} ) {
				let formats = options.formats || utils.parseArguments().formats;

				return utils.clean( buildDir, path.join( `@(${ formats.join( '|' ) })`, 'theme' ) );
			},

			/**
			 * Removes all but "themes" folder from "./build/{format}" directory.
			 */
			js( options ) {
				// TODO: ES6 default function parameters
				options = options || utils.parseArguments();

				return utils.clean( buildDir, path.join( `@(${ options.formats.join( '|' ) })`, '!(theme)' ) );
			},

			/**
			 * Removes the "./build" directory.
			 */
			all() {
				return utils.clean( buildDir, path.join() );
			}
		},

		src: {
			js: {
				/**
				 * Returns a stream of all source files.
				 *
				 * @param {Boolean} [watch] Whether the files should be watched.
				 * @returns {Stream}
				 */
				all( watch ) {
					return merge( tasks.src.js.main( watch ), tasks.src.js.ckeditor5( watch ), tasks.src.js.packages( watch ) );
				},

				/**
				 * Returns a stream with just the main file (`ckeditor5/ckeditor.js`).
				 *
				 * @param {Boolean} [watch] Whether to watch the files.
				 * @returns {Stream}
				 */
				main( watch ) {
					const glob = path.join( config.ROOT_DIR, 'ckeditor.js' );

					return gulp.src( glob )
						.pipe( watch ? gulpWatch( glob ) : utils.noop() );
				},

				/**
				 * Returns a stream of all source files from CKEditor 5.
				 *
				 * @param {Boolean} [watch] Whether to watch the files.
				 * @returns {Stream}
				 */
				ckeditor5( watch ) {
					const glob = path.join( config.ROOT_DIR, '@(src|tests)', '**', '*' );

					return gulp.src( glob, { nodir: true } )
						.pipe( watch ? gulpWatch( glob ) : utils.noop() )
						.pipe( utils.renameCKEditor5Files() );
				},

				/**
				 * Returns a stream of all source files from CKEditor 5 dependencies.
				 *
				 * @param {Boolean} [watch] Whether to watch the files.
				 * @returns {Stream}
				 */
				packages( watch ) {
					const dirs = utils.getPackages( config.ROOT_DIR );

					const streams = dirs.map( ( dirPath ) => {
						const glob = path.join( dirPath, '@(src|tests)', '**', '*' );
						// Use parent as a base so we get paths starting with 'ckeditor5-*/src/*' in the stream.
						const baseDir = path.parse( dirPath ).dir;
						const opts = { base: baseDir, nodir: true };

						return gulp.src( glob, opts )
							.pipe( watch ? gulpWatch( glob, opts ) : utils.noop() );
					} );

					return merge.apply( null, streams )
						.pipe( utils.renamePackageFiles() );
				}
			},

			/**
			 * Returns a stream of all theme (*.scss) files.
			 *
			 * @returns {Stream}
			 */
			sass() {
				const dirs = utils.getPackages( config.ROOT_DIR );

				const streams = dirs.map( ( dirPath ) => {
					const glob = path.join( dirPath, themesGlob );
					const baseDir = path.parse( dirPath ).dir;
					const opts = { base: baseDir, nodir: true };

					return gulp.src( glob, opts );
				} );

				return merge.apply( null, streams );
			},

			icons() {
				const dirs = utils.getPackages( config.ROOT_DIR );

				const streams = dirs.map( ( dirPath ) => {
					const glob = path.join( dirPath, iconsGlob );
					const baseDir = path.parse( dirPath ).dir;
					const opts = { base: baseDir, nodir: true };

					return gulp.src( glob, opts );
				} );

				return merge.apply( null, streams );
			}
		},

		build: {
			/**
			 * The build task which is capable of copying, watching, processing and writing all JavaScript files
			 * to the `build/` directory.
			 *
			 * @param {Object} options
			 * @param {String} options.formats
			 * @param {Boolean} [options.watch]
			 * @returns {Stream}
			 */
			js( options ) {
				//
				// NOTE: Error handling in streams is hard.
				//
				// Most likely this code isn't optimal, but it's a result of 8h spent on search
				// for a solution to the ruined pipeline whenever something throws.
				//
				// Most important fact is that when dest stream emits an error the src stream
				// unpipes it. Problem is when you start using tools like multipipe or gulp-mirror,
				// because you lose control over the graph of the streams and you cannot reconnect them
				// with a full certainty that you connected them correctly, since you'd need to know these
				// libs internals.
				//
				// BTW. No, gulp-plumber is not a solution here because it does not affect the other tools.
				//
				// Hence, I decided that it'll be best to restart the whole piece. However, I wanted to avoid restarting the
				// watcher as it sounds like something heavy.
				//
				// The flow looks like follows:
				//
				// 1. codeStream (including logger)
				// 2. inputStream
				// 3. conversionStream (may throw)
				// 4. outputStream
				//
				// The input and output streams allowed me to easier debug and restart everything. Additionally, the output
				// stream is returned to Gulp so it must be stable. I decided to restart also the inputStream because when conversionStream
				// throws, then inputStream gets paused. Most likely it's possible to resume it, so we could pipe codeStream directly to
				// conversionStream, but it was easier this way.
				//
				// PS. The assumption is that all errors thrown somewhere inside conversionStream are forwarded to conversionStream.
				// Multipipe and gulp-mirror seem to work this way, so we get a single error emitter.
				const codeStream = tasks.src.js.all( options.watch )
					.pipe(
						utils.noop( ( file ) => {
							gutil.log( `Processing '${ gutil.colors.cyan( file.path ) }'...` );
						} )
					);
				const conversionStreamGenerator = utils.getConversionStreamGenerator( buildDir );
				const outputStream = utils.noop();

				let inputStream;
				let conversionStream;

				startStreams();

				return outputStream;

				// Creates a single stream combining multiple conversion streams.
				function createConversionStream() {
					const formatPipes = options.formats.reduce( conversionStreamGenerator, [] );

					return mirror.apply( null, formatPipes )
						.on( 'error', onError );
				}

				// Handles error in the combined conversion stream.
				// If we don't watch files, make sure that the process terminates ASAP. We could forward the error
				// to the output, but there may be some data in the pipeline and our error could be covered
				// by dozen of other messages.
				// If we watch files, then clean up the old streams and restart the combined conversion stream.
				function onError() {
					if ( !options.watch ) {
						process.exit( 1 );

						return;
					}

					unpipeStreams();

					gutil.log( 'Restarting...' );
					startStreams();
				}

				function startStreams() {
					inputStream = utils.noop();
					conversionStream = createConversionStream();

					codeStream
						.pipe( inputStream )
						.pipe( conversionStream )
						.pipe( outputStream );
				}

				function unpipeStreams() {
					codeStream.unpipe( inputStream );
					conversionStream.unpipe( outputStream );
				}
			},

			/**
			 * The task capable of watching, processing and writing CSS files into `build/[formats]/theme`
			 * directories.
			 *
			 * @param {Object} options
			 * @param {String} options.formats
			 * @param {Boolean} [options.watch]
			 * @returns {Stream}
			 */
			sass( options ) {
				if ( options.watch ) {
					const glob = path.join( config.ROOT_DIR, 'node_modules', 'ckeditor5-*', themesGlob );

					// Initial build.
					build();

					gutil.log( `Watching theme files in '${ gutil.colors.cyan( glob ) }' for changes...` );

					return gulp.watch( glob, event => {
						gutil.log( `Theme file '${ gutil.colors.cyan( event.path ) }' has been ${ event.type }...` );

						// Re-build the entire theme if the file has been changed.
						return build();
					} );
				} else {
					return build();
				}

				function build() {
					const formatStreams = utils.getThemeFormatDestStreams( buildDir, options.formats );

					return tasks.src.sass()
						.pipe( gulpPlumber() )
						.pipe( utils.filterThemeEntryPoints() )
						.pipe(
							utils.noop( file => {
								gutil.log( `Found theme entry point '${ gutil.colors.cyan( file.path ) }'.` );
							} )
						)
						.pipe( utils.compileThemes( 'ckeditor.css' ) )
						.pipe( mirror( formatStreams ) )
						.on( 'error', console.log );
				}
			},

			/**
			 * The task capable of converting *.svg icon files into `./build/[formats]/theme/iconmanagermodel.js`
			 * sprite.
			 *
			 * @param {Object} options
			 * @param {String} options.formats
			 * @returns {Stream}
			 */
			icons( options ) {
				const formatStreams = utils.getThemeFormatDestStreams( buildDir, options.formats, format => {
					if ( format !== 'esnext' ) {
						return utils.transpile( format, utils.getBabelOptionsForSource( format ) );
					} else {
						return utils.noop();
					}
				} );

				return tasks.src.icons()
					.pipe( utils.compileIconSprite() )
					.pipe( filter( '*.js' ) )
					.pipe( mirror( formatStreams ) );
			}
		},

		register() {
			gulp.task( 'build', callback => {
				runSequence( 'build:clean:all', 'build:themes', 'build:js', callback );
			} );

			gulp.task( 'build:clean:all', tasks.clean.all );
			gulp.task( 'build:clean:themes', tasks.clean.themes );
			gulp.task( 'build:clean:js', () => tasks.clean.js( args ) );

			gulp.task( 'build:themes', ( callback ) => {
				runSequence( 'build:clean:themes', 'build:icons', 'build:sass', callback );
			} );

			gulp.task( 'build:sass', () => tasks.build.sass( args ) );
			gulp.task( 'build:icons', () => tasks.build.icons( args ) );
			gulp.task( 'build:js', [ 'build:clean:js' ], () => tasks.build.js( args ) );

<<<<<<< HEAD
	// Tasks specific for preparing build with unmodified source files. Uses by `gulp docs` or `gulp bundle`.
	gulp.task( 'build:clean:js:esnext', () => tasks.clean.js( { formats: [ 'esnext' ] } ) );
	gulp.task( 'build:clean:themes:esnext', () => tasks.clean.themes( { formats: [ 'esnext' ] } ) );
	gulp.task( 'build:sass:esnext', () => tasks.build.sass( { formats: [ 'esnext' ] } ) );
	gulp.task( 'build:icons:esnext', () => tasks.build.icons( { formats: [ 'esnext' ] } ) );
	gulp.task( 'build:js:esnext', [ 'build:clean:js:esnext' ], () => tasks.build.js( { formats: [ 'esnext' ] } ) );
	gulp.task( 'build:themes:esnext', ( callback ) => {
		runSequence( 'build:clean:themes:esnext', 'build:icons:esnext', 'build:sass:esnext', callback );
	} );
=======
			// Tasks specific for `gulp docs` builder.
			gulp.task( 'build:clean:js:esnext', () => tasks.clean.js( { formats: [ 'esnext' ] } ) );
			gulp.task( 'build:js:esnext', [ 'build:clean:js:esnext' ], () => tasks.build.js( { formats: [ 'esnext' ] } ) );
>>>>>>> 7935fff4

			// Tasks specific for testing under node.
			gulp.task( 'build:clean:js:cjs', () => tasks.clean.js( { formats: [ 'cjs' ] } ) );
			gulp.task( 'build:js:cjs', [ 'build:clean:js:cjs' ], () => tasks.build.js( { formats: [ 'cjs' ] } ) );
		}
	};

	return tasks;
};<|MERGE_RESOLUTION|>--- conflicted
+++ resolved
@@ -337,21 +337,15 @@
 			gulp.task( 'build:icons', () => tasks.build.icons( args ) );
 			gulp.task( 'build:js', [ 'build:clean:js' ], () => tasks.build.js( args ) );
 
-<<<<<<< HEAD
-	// Tasks specific for preparing build with unmodified source files. Uses by `gulp docs` or `gulp bundle`.
-	gulp.task( 'build:clean:js:esnext', () => tasks.clean.js( { formats: [ 'esnext' ] } ) );
-	gulp.task( 'build:clean:themes:esnext', () => tasks.clean.themes( { formats: [ 'esnext' ] } ) );
-	gulp.task( 'build:sass:esnext', () => tasks.build.sass( { formats: [ 'esnext' ] } ) );
-	gulp.task( 'build:icons:esnext', () => tasks.build.icons( { formats: [ 'esnext' ] } ) );
-	gulp.task( 'build:js:esnext', [ 'build:clean:js:esnext' ], () => tasks.build.js( { formats: [ 'esnext' ] } ) );
-	gulp.task( 'build:themes:esnext', ( callback ) => {
-		runSequence( 'build:clean:themes:esnext', 'build:icons:esnext', 'build:sass:esnext', callback );
-	} );
-=======
-			// Tasks specific for `gulp docs` builder.
+			// Tasks specific for preparing build with unmodified source files. Uses by `gulp docs` or `gulp bundle`.
 			gulp.task( 'build:clean:js:esnext', () => tasks.clean.js( { formats: [ 'esnext' ] } ) );
+			gulp.task( 'build:clean:themes:esnext', () => tasks.clean.themes( { formats: [ 'esnext' ] } ) );
+			gulp.task( 'build:sass:esnext', () => tasks.build.sass( { formats: [ 'esnext' ] } ) );
+			gulp.task( 'build:icons:esnext', () => tasks.build.icons( { formats: [ 'esnext' ] } ) );
 			gulp.task( 'build:js:esnext', [ 'build:clean:js:esnext' ], () => tasks.build.js( { formats: [ 'esnext' ] } ) );
->>>>>>> 7935fff4
+			gulp.task( 'build:themes:esnext', ( callback ) => {
+				runSequence( 'build:clean:themes:esnext', 'build:icons:esnext', 'build:sass:esnext', callback );
+			} );
 
 			// Tasks specific for testing under node.
 			gulp.task( 'build:clean:js:cjs', () => tasks.clean.js( { formats: [ 'cjs' ] } ) );
