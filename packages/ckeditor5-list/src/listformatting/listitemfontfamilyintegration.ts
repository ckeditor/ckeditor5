--- conflicted
+++ resolved
@@ -43,19 +43,15 @@
 	 */
 	public init(): void {
 		const editor = this.editor;
-<<<<<<< HEAD
 		const ListFormatting: ListFormatting = editor.plugins.get( 'ListFormatting' );
-=======
 		const listEditing = editor.plugins.get( ListEditing );
->>>>>>> ff4c3981
 
 		if ( !editor.plugins.has( 'FontFamilyEditing' ) ) {
 			return;
 		}
 
-<<<<<<< HEAD
 		ListFormatting._addFormatting( 'listItemFontFamily', 'fontFamily' );
-=======
+
 		// Register the downcast strategy in init() so that the attribute name is registered  before the list editing
 		// registers its converters.
 		// This ensures that the attribute is recognized by downcast strategies and bogus paragraphs are handled correctly.
@@ -71,7 +67,6 @@
 				}
 			}
 		} );
->>>>>>> ff4c3981
 	}
 
 	/**
