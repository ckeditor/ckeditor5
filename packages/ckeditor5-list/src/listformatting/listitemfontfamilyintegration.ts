--- conflicted
+++ resolved
@@ -43,20 +43,9 @@
 	public init(): void {
 		const listEditing = this.editor.plugins.get( ListEditing );
 
-<<<<<<< HEAD
-		model.schema.addAttributeCheck( context => {
-			const item = context.last;
-
-			if ( !item.getAttribute( 'listItemId' ) ) {
-				return false;
-			}
-		}, 'listItemFontFamily' );
-
-=======
 		// Register the downcast strategy in init() so that the attribute name is registered  before the list editing
 		// registers its converters.
 		// This ensures that the attribute is recognized by downcast strategies and bogus paragraphs are handled correctly.
->>>>>>> c2dcf5f5
 		listEditing.registerDowncastStrategy( {
 			scope: 'item',
 			attributeName: 'listItemFontFamily',
@@ -66,21 +55,6 @@
 					writer.setStyle( 'font-family', value as string, viewElement );
 				} else {
 					writer.removeStyle( 'font-family', viewElement );
-				}
-			}
-		} );
-
-		editor.conversion.for( 'upcast' ).attributeToAttribute( {
-			model: {
-				key: 'listItemFontFamily',
-				value: ( viewElement: ViewElement ) => {
-					return viewElement.getStyle( 'font-family' );
-				}
-			},
-			view: {
-				name: 'li',
-				styles: {
-					'font-family': /.*/
 				}
 			}
 		} );
@@ -101,5 +75,28 @@
 		model.schema.setAttributeProperties( 'listItemFontFamily', {
 			isFormatting: true
 		} );
+
+		model.schema.addAttributeCheck( context => {
+			const item = context.last;
+
+			if ( !item.getAttribute( 'listItemId' ) ) {
+				return false;
+			}
+		}, 'listItemFontFamily' );
+
+		editor.conversion.for( 'upcast' ).attributeToAttribute( {
+			model: {
+				key: 'listItemFontFamily',
+				value: ( viewElement: ViewElement ) => {
+					return viewElement.getStyle( 'font-family' );
+				}
+			},
+			view: {
+				name: 'li',
+				styles: {
+					'font-family': /.*/
+				}
+			}
+		} );
 	}
 }