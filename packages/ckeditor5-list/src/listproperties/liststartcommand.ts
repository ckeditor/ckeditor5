/**
 * @license Copyright (c) 2003-2024, CKSource Holding sp. z o.o. All rights reserved.
 * For licensing, see LICENSE.md or https://ckeditor.com/legal/ckeditor-oss-license
 */

/**
 * @module list/listproperties/liststartcommand
 */

import { Command } from 'ckeditor5/src/core.js';
import { first } from 'ckeditor5/src/utils.js';
import {
	expandListBlocksToCompleteList,
	isListItemBlock,
	isNumberedListType
} from '../list/utils/model.js';

/**
 * The list start index command. It changes the `listStart` attribute of the selected list items,
 * letting the user to choose the starting point of an ordered list.
 * It is used by the {@link module:list/listproperties~ListProperties list properties feature}.
 */
export default class ListStartCommand extends Command {
	/**
	 * @inheritDoc
	 */
	declare public value: number | null;

	/**
	 * @inheritDoc
	 */
	public override refresh(): void {
		const value = this._getValue();

		this.value = value;
		this.isEnabled = value != null;
	}

	/**
	 * Executes the command.
	 *
	 * @fires execute
	 * @param options.startIndex The list start index.
	 */
	public override execute( { startIndex = 1 }: { startIndex?: number } = {} ): void {
		const model = this.editor.model;
		const document = model.document;

		let blocks = Array.from( document.selection.getSelectedBlocks() )
<<<<<<< HEAD
			.filter( block => isListItemBlock( block ) && ( block.getAttribute( 'listType' ) == 'numbered' ||
			block.getAttribute( 'listType' ) == 'legal' ) );
=======
			.filter( block =>
				isListItemBlock( block ) &&
				isNumberedListType( block.getAttribute( 'listType' ) )
			);
>>>>>>> 9e8a66e8

		blocks = expandListBlocksToCompleteList( blocks );

		model.change( writer => {
			for ( const block of blocks ) {
				writer.setAttribute( 'listStart', startIndex >= 0 ? startIndex : 1, block );
			}
		} );
	}

	/**
	 * Checks the command's {@link #value}.
	 *
	 * @returns The current value.
	 */
	private _getValue() {
		const model = this.editor.model;
		const document = model.document;

		const block = first( document.selection.getSelectedBlocks() );

<<<<<<< HEAD
		if ( block &&
			isListItemBlock( block ) &&
			( block.getAttribute( 'listType' ) == 'numbered' ||
			block.getAttribute( 'listType' ) == 'legal' ) ) {
=======
		if (
			block &&
			isListItemBlock( block ) &&
			isNumberedListType( block.getAttribute( 'listType' ) )
		) {
>>>>>>> 9e8a66e8
			return block.getAttribute( 'listStart' ) as number;
		}

		return null;
	}
}<|MERGE_RESOLUTION|>--- conflicted
+++ resolved
@@ -47,15 +47,10 @@
 		const document = model.document;
 
 		let blocks = Array.from( document.selection.getSelectedBlocks() )
-<<<<<<< HEAD
-			.filter( block => isListItemBlock( block ) && ( block.getAttribute( 'listType' ) == 'numbered' ||
-			block.getAttribute( 'listType' ) == 'legal' ) );
-=======
 			.filter( block =>
 				isListItemBlock( block ) &&
 				isNumberedListType( block.getAttribute( 'listType' ) )
 			);
->>>>>>> 9e8a66e8
 
 		blocks = expandListBlocksToCompleteList( blocks );
 
@@ -77,18 +72,11 @@
 
 		const block = first( document.selection.getSelectedBlocks() );
 
-<<<<<<< HEAD
-		if ( block &&
-			isListItemBlock( block ) &&
-			( block.getAttribute( 'listType' ) == 'numbered' ||
-			block.getAttribute( 'listType' ) == 'legal' ) ) {
-=======
 		if (
 			block &&
 			isListItemBlock( block ) &&
 			isNumberedListType( block.getAttribute( 'listType' ) )
 		) {
->>>>>>> 9e8a66e8
 			return block.getAttribute( 'listStart' ) as number;
 		}
 
