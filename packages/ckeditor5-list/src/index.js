/**
 * @license Copyright (c) 2003-2021, CKSource - Frederico Knabben. All rights reserved.
 * For licensing, see LICENSE.md or https://ckeditor.com/legal/ckeditor-oss-license
 */

/**
 * @module list
 */

export { default as List } from './list';
<<<<<<< HEAD
export { default as ListEditing } from './list/listediting';
export { default as ListUI } from './list/listui';
export { default as ListStyle } from './liststyle';
export { default as ListStyleEditing } from './liststyle/liststyleediting';
export { default as ListStyleUI } from './liststyle/liststyleui';
=======
export { default as ListEditing } from './listediting';
export { default as ListUI } from './listui';
export { default as ListProperties } from './listproperties';
export { default as ListPropertiesEditing } from './listpropertiesediting';
export { default as ListPropertiesUI } from './listpropertiesui';
>>>>>>> 82ce2e96
export { default as TodoList } from './todolist';
export { default as TodoListEditing } from './todolist/todolistediting';
export { default as TodoListUI } from './todolist/todolistui';<|MERGE_RESOLUTION|>--- conflicted
+++ resolved
@@ -8,19 +8,11 @@
  */
 
 export { default as List } from './list';
-<<<<<<< HEAD
 export { default as ListEditing } from './list/listediting';
 export { default as ListUI } from './list/listui';
-export { default as ListStyle } from './liststyle';
-export { default as ListStyleEditing } from './liststyle/liststyleediting';
-export { default as ListStyleUI } from './liststyle/liststyleui';
-=======
-export { default as ListEditing } from './listediting';
-export { default as ListUI } from './listui';
 export { default as ListProperties } from './listproperties';
-export { default as ListPropertiesEditing } from './listpropertiesediting';
-export { default as ListPropertiesUI } from './listpropertiesui';
->>>>>>> 82ce2e96
+export { default as ListPropertiesEditing } from './listproperties/listpropertiesediting';
+export { default as ListPropertiesUI } from './listproperties/listpropertiesui';
 export { default as TodoList } from './todolist';
 export { default as TodoListEditing } from './todolist/todolistediting';
 export { default as TodoListUI } from './todolist/todolistui';