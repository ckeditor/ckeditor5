/**
 * @license Copyright (c) 2003-2025, CKSource Holding sp. z o.o. All rights reserved.
 * For licensing, see LICENSE.md or https://ckeditor.com/legal/ckeditor-licensing-options
 */

/**
 * @module list/listformatting
 */

import { Plugin } from 'ckeditor5/src/core.js';

import ListItemFontFamilyIntegration from './listformatting/listitemfontfamilyintegration.js';
<<<<<<< HEAD
import ListItemFontSizeIntegration from './listformatting/listitemfontsizeintegration.js';
=======
import ListItemBoldIntegration from './listformatting/listitemboldintegration.js';
import ListItemItalicIntegration from './listformatting/listitemitalicintegration.js';
>>>>>>> aa0094c8
import type {
	Element,
	Model,
	Writer
} from 'ckeditor5/src/engine.js';

import {
	isListItemBlock,
	getAllListItemBlocks,
	isFirstBlockOfListItem
} from '../src/list/utils/model.js';

import '../theme/listformatting.css';

/**
 * The list formatting plugin.
 *
 * It enables integration with formatting plugins to style the list marker.
 * The list marker is styled based on the consistent formatting applied to the content of the list item.
 *
 * The list of supported formatting plugins includes:
 * * Font color.
 * * Font size.
 * * Font family.
 * * Bold.
 * * Italic.
 */
export default class ListFormatting extends Plugin {
	/**
	 * The list of loaded formattings.
	 */
	private readonly _loadedFormattings: Record<string, string> = {};

	/**
	 * @inheritDoc
	 */
	public static get pluginName() {
		return 'ListFormatting' as const;
	}

	/**
	 * @inheritDoc
	 */
	public static override get isOfficialPlugin(): true {
		return true;
	}

	/**
	 * @inheritDoc
	 */
	public static get requires() {
		return [
			ListItemFontFamilyIntegration,
<<<<<<< HEAD
			ListItemFontSizeIntegration
=======
			ListItemBoldIntegration,
			ListItemItalicIntegration
>>>>>>> aa0094c8
		] as const;
	}

	/**
	 * @inheritDoc
	 */
	public afterInit(): void {
		this._registerPostfixerForListItemFormatting();
	}

	/**
	 * Registers a postfixer that ensures that the list item formatting attribute is consistent with the formatting
	 * applied to the content of the list item.
	 */
	private _registerPostfixerForListItemFormatting(): void {
		const model = this.editor.model;

		model.document.registerPostFixer( writer => {
			const changes = model.document.differ.getChanges();
			const modifiedListItems = new Set<Element>();
			let returnValue = false;

			for ( const entry of changes ) {
				if ( entry.type === 'attribute' ) {
					if (
						entry.attributeKey == 'listItemId' ||
						this._isInlineOrSelectionFormatting( entry.attributeKey )
					) {
						if ( isListItemBlock( entry.range.start.nodeAfter ) ) {
							modifiedListItems.add( entry.range.start.nodeAfter );
						}
						else if ( isListItemBlock( entry.range.start.parent ) ) {
							modifiedListItems.add( entry.range.start.parent );
						}
					}
				}
				else {
					if ( isListItemBlock( entry.position.nodeAfter ) ) {
						modifiedListItems.add( entry.position.nodeAfter );
					}

					if ( isListItemBlock( entry.position.nodeBefore ) ) {
						modifiedListItems.add( entry.position.nodeBefore );
					}

					if ( isListItemBlock( entry.position.parent ) ) {
						modifiedListItems.add( entry.position.parent );
					}

					if ( entry.type == 'insert' && entry.name != '$text' ) {
						const range = writer.createRangeIn( entry.position.nodeAfter as Element );

						for ( const item of range.getItems() ) {
							if ( isListItemBlock( item ) ) {
								modifiedListItems.add( item );
							}
						}
					}
				}
			}

			for ( const listItem of modifiedListItems ) {
				for ( const listItemFormatAttributeName in this._loadedFormattings ) {
					const formatAttributeName = this._loadedFormattings[ listItemFormatAttributeName ];
					const format = getListItemConsistentFormat( model, listItem, formatAttributeName );

					if ( format && setFormattingToListItem( writer, listItem, listItemFormatAttributeName, format ) ) {
						returnValue = true;
					}
					else if ( !format && removeFormattingFromListItem( writer, listItem, listItemFormatAttributeName ) ) {
						returnValue = true;
					}
				}
			}

			return returnValue;
		} );
	}

	/**
	 * Registers an integration between a default attribute (e.g., `fontFamily`) and a new attribute
	 * intended specifically for list item elements (e.g., `listItemFontFamily`).
	 *
	 * These attributes are later used by the postfixer logic to determine whether to add the new attribute
	 * to the list item element, based on whether there is a consistent default formatting attribute
	 * applied within its content.
	 */
	public registerFormatAttribute( listItemFormatAttribute: string, formatAttribute: string ): void {
		this._loadedFormattings[ listItemFormatAttribute ] = formatAttribute;
	}

	/**
	 * Returns true if the given model attribute name is a supported inline formatting attribute.
	 */
	private _isInlineOrSelectionFormatting( attributeKey: string ): boolean {
		return Object.values( this._loadedFormattings ).some( key => attributeKey === key || attributeKey === `selection:${ key }` );
	}
}

/**
 * Returns the consistent format of the list item element.
 * If the list item contains multiple blocks, it checks only the first block.
 */
function getListItemConsistentFormat( model: Model, listItem: Element, attributeKey: string ) {
	if ( isFirstBlockOfListItem( listItem ) ) {
		return getSingleListItemConsistentFormat( model, listItem, attributeKey );
	}

	// Always the first block of the list item should be checked for consistent formatting.
	const listItemBlocks = getAllListItemBlocks( listItem );

	return getSingleListItemConsistentFormat( model, listItemBlocks[ 0 ], attributeKey );
}

/**
 * Returns the consistent format of a single list item element.
 */
function getSingleListItemConsistentFormat( model: Model, listItem: Element, attributeKey: string ) {
	// Do not check internals of limit elements (for example, do not check table cells).
	if ( model.schema.isLimit( listItem ) ) {
		return;
	}

	if ( listItem.isEmpty ) {
		return listItem.getAttribute( `selection:${ attributeKey }` ) as string;
	}

	const range = model.createRangeIn( listItem );
	const walker = range.getWalker( { ignoreElementEnd: true } );
	let value;

	for ( const { item } of walker ) {
		if ( model.schema.checkAttribute( item, attributeKey ) ) {
			const formatAttribute = item.getAttribute( attributeKey ) as string;

			if ( formatAttribute === undefined ) {
				return;
			}
			else if ( value === undefined ) {
				// First item inside a list item block.
				value = formatAttribute;
			}
			else if ( value !== formatAttribute ) {
				// Following items in the same block of a list item.
				return;
			}

			// Jump over inline limit elements as we expect only outside them to be the same formatting.
			if ( model.schema.isLimit( item ) ) {
				walker.jumpTo( model.createPositionAfter( item ) );
			}
		}
	}

	return value;
}

/**
 * Adds the specified formatting attribute to the list item element.
 */
function setFormattingToListItem(
	writer: Writer,
	listItem: Element,
	attributeKey: string,
	attributeValue: string
): boolean {
	// Multi-block items should have consistent formatting.
	const listItemBlocks = getAllListItemBlocks( listItem );
	let wasChanged = false;

	for ( const listItem of listItemBlocks ) {
		if ( !listItem.hasAttribute( attributeKey ) || listItem.getAttribute( attributeKey ) !== attributeValue ) {
			writer.setAttribute( attributeKey, attributeValue, listItem );
			wasChanged = true;
		}
	}

	return wasChanged;
}

/**
 * Removes the specified formatting attribute from the list item element.
 */
function removeFormattingFromListItem(
	writer: Writer,
	listItem: Element,
	attributeKey: string
): boolean {
	// Multi-block items should have consistent formatting.
	const listItemBlocks = getAllListItemBlocks( listItem );
	let wasChanged = false;

	for ( const listItem of listItemBlocks ) {
		if ( listItem.hasAttribute( attributeKey ) ) {
			writer.removeAttribute( attributeKey, listItem );
			wasChanged = true;
		}
	}

	return wasChanged;
}<|MERGE_RESOLUTION|>--- conflicted
+++ resolved
@@ -10,12 +10,9 @@
 import { Plugin } from 'ckeditor5/src/core.js';
 
 import ListItemFontFamilyIntegration from './listformatting/listitemfontfamilyintegration.js';
-<<<<<<< HEAD
-import ListItemFontSizeIntegration from './listformatting/listitemfontsizeintegration.js';
-=======
 import ListItemBoldIntegration from './listformatting/listitemboldintegration.js';
 import ListItemItalicIntegration from './listformatting/listitemitalicintegration.js';
->>>>>>> aa0094c8
+import ListItemFontSizeIntegration from './listformatting/listitemfontsizeintegration.js';
 import type {
 	Element,
 	Model,
@@ -69,12 +66,9 @@
 	public static get requires() {
 		return [
 			ListItemFontFamilyIntegration,
-<<<<<<< HEAD
+			ListItemBoldIntegration,
+			ListItemItalicIntegration,
 			ListItemFontSizeIntegration
-=======
-			ListItemBoldIntegration,
-			ListItemItalicIntegration
->>>>>>> aa0094c8
 		] as const;
 	}
 
