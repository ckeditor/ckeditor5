/**
 * @license Copyright (c) 2003-2025, CKSource Holding sp. z o.o. All rights reserved.
 * For licensing, see LICENSE.md or https://ckeditor.com/legal/ckeditor-licensing-options
 */

/**
 * @module list/listformatting
 */

<<<<<<< HEAD
import { type Editor, Plugin } from 'ckeditor5/src/core.js';
=======
import { Plugin } from 'ckeditor5/src/core.js';

import ListItemBoldIntegration from './listformatting/listitemboldintegration.js';
import ListItemItalicIntegration from './listformatting/listitemitalicintegration.js';
import ListItemFontSizeIntegration from './listformatting/listitemfontsizeintegration.js';
import ListItemFontColorIntegration from './listformatting/listitemfontcolorintegration.js';
>>>>>>> 4c83a318
import ListItemFontFamilyIntegration from './listformatting/listitemfontfamilyintegration.js';

import type {
	Element,
	Model,
	Writer
} from 'ckeditor5/src/engine.js';

import {
	isListItemBlock,
	getAllListItemBlocks,
	isFirstBlockOfListItem
} from './list/utils/model.js';

import '../theme/listformatting.css';

/**
 * The list formatting plugin.
 *
 * It enables integration with formatting plugins to style the list marker.
 * The list marker is styled based on the consistent formatting applied to the content of the list item.
 *
 * The list of supported formatting plugins includes:
 * * Font color.
 * * Font size.
 * * Font family.
 * * Bold.
 * * Italic.
 */
export default class ListFormatting extends Plugin {
	/**
	 * The list of loaded formatting.
	 */
	private readonly _loadedFormatting: Record<string, string> = {};

	/**
	 * @inheritDoc
	 */
	public static get pluginName() {
		return 'ListFormatting' as const;
	}

	/**
	 * @inheritDoc
	 */
	public static override get isOfficialPlugin(): true {
		return true;
	}

	/**
	 * @inheritDoc
	 */
	public static get requires() {
		return [
			ListItemBoldIntegration,
			ListItemItalicIntegration,
			ListItemFontSizeIntegration,
			ListItemFontColorIntegration,
			ListItemFontFamilyIntegration
		] as const;
	}

	/**
	 * @inheritDoc
	 */
	constructor( editor: Editor ) {
		super( editor );

		editor.config.define( 'list.enableListItemFormatting', true );
	}

	/**
	 * @inheritDoc
	 */
	public afterInit(): void {
		if ( !this.editor.config.get( 'list.enableListItemFormatting' ) ) {
			return;
		}

		this._registerPostfixerForListItemFormatting();
	}

	/**
	 * Registers a postfixer that ensures that the list item formatting attribute is consistent with the formatting
	 * applied to the content of the list item.
	 */
	private _registerPostfixerForListItemFormatting(): void {
		const model = this.editor.model;

		model.document.registerPostFixer( writer => {
			const changes = model.document.differ.getChanges();
			const modifiedListItems = new Set<Element>();
			let returnValue = false;

			for ( const entry of changes ) {
				if ( entry.type === 'attribute' ) {
					if (
						entry.attributeKey == 'listItemId' ||
						this._isInlineOrSelectionFormatting( entry.attributeKey )
					) {
						if ( isListItemBlock( entry.range.start.nodeAfter ) ) {
							modifiedListItems.add( entry.range.start.nodeAfter );
						}
						else if ( isListItemBlock( entry.range.start.parent ) ) {
							modifiedListItems.add( entry.range.start.parent );
						}
					}
				}
				else {
					if ( isListItemBlock( entry.position.nodeAfter ) ) {
						modifiedListItems.add( entry.position.nodeAfter );
					}

					if ( isListItemBlock( entry.position.nodeBefore ) ) {
						modifiedListItems.add( entry.position.nodeBefore );
					}

					if ( isListItemBlock( entry.position.parent ) ) {
						modifiedListItems.add( entry.position.parent );
					}

					if ( entry.type == 'insert' && entry.name != '$text' ) {
						const range = writer.createRangeIn( entry.position.nodeAfter as Element );

						for ( const item of range.getItems() ) {
							if ( isListItemBlock( item ) ) {
								modifiedListItems.add( item );
							}
						}
					}
				}
			}

			for ( const listItem of modifiedListItems ) {
				const formats = getListItemConsistentFormat( model, listItem, Object.keys( this._loadedFormatting ) );

				for ( const [ formatAttributeName, formatValue ] of Object.entries( formats ) ) {
					const listItemFormatAttributeName = this._loadedFormatting[ formatAttributeName ];

					if ( formatValue && setFormattingToListItem( writer, listItem, listItemFormatAttributeName, formatValue ) ) {
						returnValue = true;
					}
					else if ( !formatValue && removeFormattingFromListItem( writer, listItem, listItemFormatAttributeName ) ) {
						returnValue = true;
					}
				}
			}

			return returnValue;
		} );
	}

	/**
	 * Registers an integration between a default attribute (e.g., `fontFamily`) and a new attribute
	 * intended specifically for list item elements (e.g., `listItemFontFamily`).
	 *
	 * These attributes are later used by the postfixer logic to determine whether to add the new attribute
	 * to the list item element, based on whether there is a consistent default formatting attribute
	 * applied within its content.
	 */
<<<<<<< HEAD
	public registerFormatAttribute( listItemFormatAttribute: string, formatAttribute: string ): boolean {
		if ( !this.editor.config.get( 'list.enableListItemFormatting' ) ) {
			return false;
		}

		this._loadedFormattings[ listItemFormatAttribute ] = formatAttribute;

		return true;
=======
	public registerFormatAttribute( formatAttribute: string, listItemFormatAttribute: string ): void {
		this._loadedFormatting[ formatAttribute ] = listItemFormatAttribute;
>>>>>>> 4c83a318
	}

	/**
	 * Returns true if the given model attribute name is a supported inline formatting attribute.
	 */
	private _isInlineOrSelectionFormatting( attributeKey: string ): boolean {
		return attributeKey.replace( /^selection:/, '' ) in this._loadedFormatting;
	}
}

/**
 * Returns the consistent format of the list item element.
 * If the list item contains multiple blocks, it checks only the first block.
 */
function getListItemConsistentFormat( model: Model, listItem: Element, attributeKeys: Array<string> ) {
	if ( isFirstBlockOfListItem( listItem ) ) {
		return getSingleListItemConsistentFormat( model, listItem, attributeKeys );
	}

	// Always the first block of the list item should be checked for consistent formatting.
	const listItemBlocks = getAllListItemBlocks( listItem );

	return getSingleListItemConsistentFormat( model, listItemBlocks[ 0 ], attributeKeys );
}

/**
 * Returns the consistent format of a single list item element.
 */
function getSingleListItemConsistentFormat( model: Model, listItem: Element, attributeKeys: Array<string> ) {
	// Do not check internals of limit elements (for example, do not check table cells).
	if ( model.schema.isLimit( listItem ) ) {
		return Object.fromEntries( attributeKeys.map( attributeKey => [ attributeKey ] ) ) as Record<string, string | undefined>;
	}

	if ( listItem.isEmpty ) {
		return Object.fromEntries( attributeKeys.map( attributeKey => (
			[ attributeKey, listItem.getAttribute( `selection:${ attributeKey }` ) as string | undefined ]
		) ) );
	}

	const attributesToCheck = new Set( attributeKeys );
	const valuesMap = {} as Record<string, string | undefined>;

	const range = model.createRangeIn( listItem );
	const walker = range.getWalker( { ignoreElementEnd: true } );

	for ( const { item } of walker ) {
		for ( const attributeKey of attributesToCheck ) {
			if ( model.schema.checkAttribute( item, attributeKey ) ) {
				const formatAttribute = item.getAttribute( attributeKey ) as string;

				if ( formatAttribute === undefined ) {
					attributesToCheck.delete( attributeKey );
					valuesMap[ attributeKey ] = undefined;
				}
				else if ( valuesMap[ attributeKey ] === undefined ) {
					// First item inside a list item block.
					valuesMap[ attributeKey ] = formatAttribute;
				}
				else if ( valuesMap[ attributeKey ] !== formatAttribute ) {
					// Following items in the same block of a list item.
					attributesToCheck.delete( attributeKey );
					valuesMap[ attributeKey ] = undefined;
				}
			}
		}

		// End early if all attributes have been checked and are inconsistent.
		if ( !attributesToCheck.size ) {
			break;
		}

		// Jump over inline limit elements as we expect only outside them to be the same formatting.
		if ( model.schema.isLimit( item ) ) {
			walker.jumpTo( model.createPositionAfter( item ) );
		}
	}

	return valuesMap;
}

/**
 * Adds the specified formatting attribute to the list item element.
 */
function setFormattingToListItem(
	writer: Writer,
	listItem: Element,
	attributeKey: string,
	attributeValue: string
): boolean {
	// Multi-block items should have consistent formatting.
	const listItemBlocks = getAllListItemBlocks( listItem );
	let wasChanged = false;

	for ( const listItem of listItemBlocks ) {
		if ( !listItem.hasAttribute( attributeKey ) || listItem.getAttribute( attributeKey ) !== attributeValue ) {
			writer.setAttribute( attributeKey, attributeValue, listItem );
			wasChanged = true;
		}
	}

	return wasChanged;
}

/**
 * Removes the specified formatting attribute from the list item element.
 */
function removeFormattingFromListItem(
	writer: Writer,
	listItem: Element,
	attributeKey: string
): boolean {
	// Multi-block items should have consistent formatting.
	const listItemBlocks = getAllListItemBlocks( listItem );
	let wasChanged = false;

	for ( const listItem of listItemBlocks ) {
		if ( listItem.hasAttribute( attributeKey ) ) {
			writer.removeAttribute( attributeKey, listItem );
			wasChanged = true;
		}
	}

	return wasChanged;
}<|MERGE_RESOLUTION|>--- conflicted
+++ resolved
@@ -7,16 +7,12 @@
  * @module list/listformatting
  */
 
-<<<<<<< HEAD
 import { type Editor, Plugin } from 'ckeditor5/src/core.js';
-=======
-import { Plugin } from 'ckeditor5/src/core.js';
 
 import ListItemBoldIntegration from './listformatting/listitemboldintegration.js';
 import ListItemItalicIntegration from './listformatting/listitemitalicintegration.js';
 import ListItemFontSizeIntegration from './listformatting/listitemfontsizeintegration.js';
 import ListItemFontColorIntegration from './listformatting/listitemfontcolorintegration.js';
->>>>>>> 4c83a318
 import ListItemFontFamilyIntegration from './listformatting/listitemfontfamilyintegration.js';
 
 import type {
@@ -177,19 +173,14 @@
 	 * to the list item element, based on whether there is a consistent default formatting attribute
 	 * applied within its content.
 	 */
-<<<<<<< HEAD
-	public registerFormatAttribute( listItemFormatAttribute: string, formatAttribute: string ): boolean {
+	public registerFormatAttribute( formatAttribute: string, listItemFormatAttribute: string ): boolean {
 		if ( !this.editor.config.get( 'list.enableListItemFormatting' ) ) {
 			return false;
 		}
 
-		this._loadedFormattings[ listItemFormatAttribute ] = formatAttribute;
+		this._loadedFormatting[ formatAttribute ] = listItemFormatAttribute;
 
 		return true;
-=======
-	public registerFormatAttribute( formatAttribute: string, listItemFormatAttribute: string ): void {
-		this._loadedFormatting[ formatAttribute ] = listItemFormatAttribute;
->>>>>>> 4c83a318
 	}
 
 	/**
@@ -231,7 +222,7 @@
 	}
 
 	const attributesToCheck = new Set( attributeKeys );
-	const valuesMap = {} as Record<string, string | undefined>;
+	const valuesMap: Record<string, string | undefined> = {};
 
 	const range = model.createRangeIn( listItem );
 	const walker = range.getWalker( { ignoreElementEnd: true } );
