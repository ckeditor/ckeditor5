--- conflicted
+++ resolved
@@ -10,11 +10,8 @@
 import { Plugin } from 'ckeditor5/src/core.js';
 
 import ListItemFontFamilyIntegration from './listformatting/listitemfontfamilyintegration.js';
-<<<<<<< HEAD
+import ListItemBoldIntegration from './listformatting/listitemboldintegration.js';
 import ListItemItalicIntegration from './listformatting/listitemitalicintegration.js';
-=======
-import ListItemBoldIntegration from './listformatting/listitemboldintegration.js';
->>>>>>> bd26f129
 import type {
 	Element,
 	Model,
@@ -68,11 +65,8 @@
 	public static get requires() {
 		return [
 			ListItemFontFamilyIntegration,
-<<<<<<< HEAD
+			ListItemBoldIntegration,
 			ListItemItalicIntegration
-=======
-			ListItemBoldIntegration
->>>>>>> bd26f129
 		] as const;
 	}
 
