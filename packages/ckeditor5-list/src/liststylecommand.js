--- conflicted
+++ resolved
@@ -11,12 +11,9 @@
 import { getSiblingNodes } from './utils';
 
 /**
-<<<<<<< HEAD
- * The list style command. It changes the `listStyle` attribute of the selected list items.
- * It is used by the {@link module:list/listproperties~ListProperties list properties feature}.
-=======
+
  * The list style command. It is used by the {@link module:list/liststyle~ListStyle list style feature}.
->>>>>>> 0c788cac
+
  *
  * @extends module:core/command~Command
  */
