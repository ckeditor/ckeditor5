/*
 * Copyright (c) 2003-2025, CKSource Holding sp. z o.o. All rights reserved.
 * For licensing, see LICENSE.md or https://ckeditor.com/legal/ckeditor-licensing-options
 */

.ck-content li {
	& ol {
		color: initial;
		font-family: initial;
		font-size: initial;
		font-weight: initial;
		font-style: initial;
	}
}

<<<<<<< HEAD
.ck-content .ck-italic {
	font-style: italic;
=======
.ck-content .ck-bold {
	font-weight: bold;
>>>>>>> bd26f129
}<|MERGE_RESOLUTION|>--- conflicted
+++ resolved
@@ -13,11 +13,10 @@
 	}
 }
 
-<<<<<<< HEAD
+.ck-content .ck-bold {
+	font-weight: bold;
+}
+
 .ck-content .ck-italic {
 	font-style: italic;
-=======
-.ck-content .ck-bold {
-	font-weight: bold;
->>>>>>> bd26f129
 }