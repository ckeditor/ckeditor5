{
  "name": "@ckeditor/ckeditor5-bookmark",
  "version": "44.2.1",
  "description": "Bookmark feature for CKEditor 5.",
  "keywords": [
    "ckeditor",
    "ckeditor5",
    "ckeditor 5",
    "ckeditor5-feature",
    "ckeditor5-plugin",
    "ckeditor5-dll"
  ],
  "type": "module",
  "main": "src/index.ts",
  "dependencies": {
<<<<<<< HEAD
    "ckeditor5": "44.2.0",
    "@ckeditor/ckeditor5-core": "44.2.0",
    "@ckeditor/ckeditor5-widget": "44.2.0",
    "@ckeditor/ckeditor5-utils": "44.2.0",
    "@ckeditor/ckeditor5-ui": "44.2.0",
    "@ckeditor/ckeditor5-link": "44.2.0",
    "@ckeditor/ckeditor5-icons": "0.0.1"
=======
    "ckeditor5": "44.2.1",
    "@ckeditor/ckeditor5-core": "44.2.1",
    "@ckeditor/ckeditor5-engine": "44.2.1",
    "@ckeditor/ckeditor5-icons": "0.0.1",
    "@ckeditor/ckeditor5-widget": "44.2.1",
    "@ckeditor/ckeditor5-utils": "44.2.1",
    "@ckeditor/ckeditor5-ui": "44.2.1"
>>>>>>> 529527ff
  },
  "devDependencies": {
    "@ckeditor/ckeditor5-basic-styles": "44.2.1",
    "@ckeditor/ckeditor5-block-quote": "44.2.1",
    "@ckeditor/ckeditor5-cloud-services": "44.2.1",
    "@ckeditor/ckeditor5-code-block": "44.2.1",
    "@ckeditor/ckeditor5-dev-utils": "^46.0.0",
<<<<<<< HEAD
    "@ckeditor/ckeditor5-easy-image": "44.2.0",
    "@ckeditor/ckeditor5-editor-classic": "44.2.0",
    "@ckeditor/ckeditor5-essentials": "44.2.0",
    "@ckeditor/ckeditor5-heading": "44.2.0",
    "@ckeditor/ckeditor5-html-support": "44.2.0",
    "@ckeditor/ckeditor5-image": "44.2.0",
    "@ckeditor/ckeditor5-list": "44.2.0",
    "@ckeditor/ckeditor5-editor-multi-root": "44.2.0",
    "@ckeditor/ckeditor5-paragraph": "44.2.0",
    "@ckeditor/ckeditor5-paste-from-office": "44.2.0",
    "@ckeditor/ckeditor5-table": "44.2.0",
    "@ckeditor/ckeditor5-theme-lark": "44.2.0",
    "@ckeditor/ckeditor5-engine": "44.2.0",
=======
    "@ckeditor/ckeditor5-easy-image": "44.2.1",
    "@ckeditor/ckeditor5-editor-classic": "44.2.1",
    "@ckeditor/ckeditor5-essentials": "44.2.1",
    "@ckeditor/ckeditor5-heading": "44.2.1",
    "@ckeditor/ckeditor5-html-support": "44.2.1",
    "@ckeditor/ckeditor5-image": "44.2.1",
    "@ckeditor/ckeditor5-link": "44.2.1",
    "@ckeditor/ckeditor5-list": "44.2.1",
    "@ckeditor/ckeditor5-editor-multi-root": "44.2.1",
    "@ckeditor/ckeditor5-paragraph": "44.2.1",
    "@ckeditor/ckeditor5-paste-from-office": "44.2.1",
    "@ckeditor/ckeditor5-table": "44.2.1",
    "@ckeditor/ckeditor5-theme-lark": "44.2.1",
>>>>>>> 529527ff
    "typescript": "5.0.4",
    "webpack": "^5.94.0",
    "webpack-cli": "^5.1.4"
  },
  "author": "CKSource (http://cksource.com/)",
  "license": "SEE LICENSE IN LICENSE.md",
  "homepage": "https://ckeditor.com/ckeditor-5",
  "bugs": "https://github.com/ckeditor/ckeditor5/issues",
  "repository": {
    "type": "git",
    "url": "https://github.com/ckeditor/ckeditor5.git",
    "directory": "packages/ckeditor5-bookmark"
  },
  "files": [
    "dist",
    "lang",
    "src/**/*.js",
    "src/**/*.d.ts",
    "theme",
    "build",
    "ckeditor5-metadata.json",
    "CHANGELOG.md"
  ],
  "scripts": {
    "dll:build": "webpack",
    "build": "tsc -p ./tsconfig.json",
    "build:dist": "node ../../scripts/nim/build-package.mjs"
  }
}<|MERGE_RESOLUTION|>--- conflicted
+++ resolved
@@ -13,15 +13,6 @@
   "type": "module",
   "main": "src/index.ts",
   "dependencies": {
-<<<<<<< HEAD
-    "ckeditor5": "44.2.0",
-    "@ckeditor/ckeditor5-core": "44.2.0",
-    "@ckeditor/ckeditor5-widget": "44.2.0",
-    "@ckeditor/ckeditor5-utils": "44.2.0",
-    "@ckeditor/ckeditor5-ui": "44.2.0",
-    "@ckeditor/ckeditor5-link": "44.2.0",
-    "@ckeditor/ckeditor5-icons": "0.0.1"
-=======
     "ckeditor5": "44.2.1",
     "@ckeditor/ckeditor5-core": "44.2.1",
     "@ckeditor/ckeditor5-engine": "44.2.1",
@@ -29,7 +20,6 @@
     "@ckeditor/ckeditor5-widget": "44.2.1",
     "@ckeditor/ckeditor5-utils": "44.2.1",
     "@ckeditor/ckeditor5-ui": "44.2.1"
->>>>>>> 529527ff
   },
   "devDependencies": {
     "@ckeditor/ckeditor5-basic-styles": "44.2.1",
@@ -37,21 +27,6 @@
     "@ckeditor/ckeditor5-cloud-services": "44.2.1",
     "@ckeditor/ckeditor5-code-block": "44.2.1",
     "@ckeditor/ckeditor5-dev-utils": "^46.0.0",
-<<<<<<< HEAD
-    "@ckeditor/ckeditor5-easy-image": "44.2.0",
-    "@ckeditor/ckeditor5-editor-classic": "44.2.0",
-    "@ckeditor/ckeditor5-essentials": "44.2.0",
-    "@ckeditor/ckeditor5-heading": "44.2.0",
-    "@ckeditor/ckeditor5-html-support": "44.2.0",
-    "@ckeditor/ckeditor5-image": "44.2.0",
-    "@ckeditor/ckeditor5-list": "44.2.0",
-    "@ckeditor/ckeditor5-editor-multi-root": "44.2.0",
-    "@ckeditor/ckeditor5-paragraph": "44.2.0",
-    "@ckeditor/ckeditor5-paste-from-office": "44.2.0",
-    "@ckeditor/ckeditor5-table": "44.2.0",
-    "@ckeditor/ckeditor5-theme-lark": "44.2.0",
-    "@ckeditor/ckeditor5-engine": "44.2.0",
-=======
     "@ckeditor/ckeditor5-easy-image": "44.2.1",
     "@ckeditor/ckeditor5-editor-classic": "44.2.1",
     "@ckeditor/ckeditor5-essentials": "44.2.1",
@@ -65,7 +40,6 @@
     "@ckeditor/ckeditor5-paste-from-office": "44.2.1",
     "@ckeditor/ckeditor5-table": "44.2.1",
     "@ckeditor/ckeditor5-theme-lark": "44.2.1",
->>>>>>> 529527ff
     "typescript": "5.0.4",
     "webpack": "^5.94.0",
     "webpack-cli": "^5.1.4"
