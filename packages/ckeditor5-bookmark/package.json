{
  "name": "@ckeditor/ckeditor5-bookmark",
  "version": "46.0.2",
  "description": "Bookmark feature for CKEditor 5.",
  "keywords": [
    "ckeditor",
    "ckeditor5",
    "ckeditor 5",
    "ckeditor5-feature",
    "ckeditor5-plugin",
    "ckeditor5-dll"
  ],
  "type": "module",
  "main": "src/index.ts",
  "dependencies": {
    "ckeditor5": "46.0.2",
    "@ckeditor/ckeditor5-core": "46.0.2",
    "@ckeditor/ckeditor5-icons": "46.0.2",
    "@ckeditor/ckeditor5-widget": "46.0.2",
    "@ckeditor/ckeditor5-utils": "46.0.2",
    "@ckeditor/ckeditor5-ui": "46.0.2",
    "@ckeditor/ckeditor5-link": "46.0.2"
  },
  "devDependencies": {
<<<<<<< HEAD
    "@ckeditor/ckeditor5-engine": "46.0.1",
    "@ckeditor/ckeditor5-basic-styles": "46.0.1",
    "@ckeditor/ckeditor5-block-quote": "46.0.1",
    "@ckeditor/ckeditor5-cloud-services": "46.0.1",
    "@ckeditor/ckeditor5-code-block": "46.0.1",
    "@ckeditor/ckeditor5-dev-utils": "^51.0.0",
    "@ckeditor/ckeditor5-easy-image": "46.0.1",
    "@ckeditor/ckeditor5-editor-classic": "46.0.1",
    "@ckeditor/ckeditor5-essentials": "46.0.1",
    "@ckeditor/ckeditor5-heading": "46.0.1",
    "@ckeditor/ckeditor5-html-support": "46.0.1",
    "@ckeditor/ckeditor5-image": "46.0.1",
    "@ckeditor/ckeditor5-list": "46.0.1",
    "@ckeditor/ckeditor5-editor-multi-root": "46.0.1",
    "@ckeditor/ckeditor5-paragraph": "46.0.1",
    "@ckeditor/ckeditor5-paste-from-office": "46.0.1",
    "@ckeditor/ckeditor5-table": "46.0.1",
    "@ckeditor/ckeditor5-theme-lark": "46.0.1",
=======
    "@ckeditor/ckeditor5-engine": "46.0.2",
    "@ckeditor/ckeditor5-basic-styles": "46.0.2",
    "@ckeditor/ckeditor5-block-quote": "46.0.2",
    "@ckeditor/ckeditor5-cloud-services": "46.0.2",
    "@ckeditor/ckeditor5-code-block": "46.0.2",
    "@ckeditor/ckeditor5-dev-utils": "^51.0.0",
    "@ckeditor/ckeditor5-easy-image": "46.0.2",
    "@ckeditor/ckeditor5-editor-classic": "46.0.2",
    "@ckeditor/ckeditor5-essentials": "46.0.2",
    "@ckeditor/ckeditor5-heading": "46.0.2",
    "@ckeditor/ckeditor5-html-support": "46.0.2",
    "@ckeditor/ckeditor5-image": "46.0.2",
    "@ckeditor/ckeditor5-list": "46.0.2",
    "@ckeditor/ckeditor5-editor-multi-root": "46.0.2",
    "@ckeditor/ckeditor5-paragraph": "46.0.2",
    "@ckeditor/ckeditor5-paste-from-office": "46.0.2",
    "@ckeditor/ckeditor5-table": "46.0.2",
    "@ckeditor/ckeditor5-theme-lark": "46.0.2",
>>>>>>> c288fdc4
    "typescript": "5.0.4",
    "webpack": "^5.94.0",
    "webpack-cli": "^6.0.1"
  },
  "author": "CKSource (http://cksource.com/)",
  "license": "SEE LICENSE IN LICENSE.md",
  "homepage": "https://ckeditor.com/ckeditor-5",
  "bugs": "https://github.com/ckeditor/ckeditor5/issues",
  "repository": {
    "type": "git",
    "url": "https://github.com/ckeditor/ckeditor5.git",
    "directory": "packages/ckeditor5-bookmark"
  },
  "files": [
    "dist",
    "lang",
    "src/**/*.js",
    "src/**/*.d.ts",
    "theme",
    "build",
    "ckeditor5-metadata.json",
    "CHANGELOG.md"
  ],
  "scripts": {
    "dll:build": "webpack",
    "build": "tsc --build --force ./tsconfig.json",
    "build:dist": "node ../../scripts/nim/build-package.mjs"
  }
}<|MERGE_RESOLUTION|>--- conflicted
+++ resolved
@@ -22,26 +22,6 @@
     "@ckeditor/ckeditor5-link": "46.0.2"
   },
   "devDependencies": {
-<<<<<<< HEAD
-    "@ckeditor/ckeditor5-engine": "46.0.1",
-    "@ckeditor/ckeditor5-basic-styles": "46.0.1",
-    "@ckeditor/ckeditor5-block-quote": "46.0.1",
-    "@ckeditor/ckeditor5-cloud-services": "46.0.1",
-    "@ckeditor/ckeditor5-code-block": "46.0.1",
-    "@ckeditor/ckeditor5-dev-utils": "^51.0.0",
-    "@ckeditor/ckeditor5-easy-image": "46.0.1",
-    "@ckeditor/ckeditor5-editor-classic": "46.0.1",
-    "@ckeditor/ckeditor5-essentials": "46.0.1",
-    "@ckeditor/ckeditor5-heading": "46.0.1",
-    "@ckeditor/ckeditor5-html-support": "46.0.1",
-    "@ckeditor/ckeditor5-image": "46.0.1",
-    "@ckeditor/ckeditor5-list": "46.0.1",
-    "@ckeditor/ckeditor5-editor-multi-root": "46.0.1",
-    "@ckeditor/ckeditor5-paragraph": "46.0.1",
-    "@ckeditor/ckeditor5-paste-from-office": "46.0.1",
-    "@ckeditor/ckeditor5-table": "46.0.1",
-    "@ckeditor/ckeditor5-theme-lark": "46.0.1",
-=======
     "@ckeditor/ckeditor5-engine": "46.0.2",
     "@ckeditor/ckeditor5-basic-styles": "46.0.2",
     "@ckeditor/ckeditor5-block-quote": "46.0.2",
@@ -60,7 +40,6 @@
     "@ckeditor/ckeditor5-paste-from-office": "46.0.2",
     "@ckeditor/ckeditor5-table": "46.0.2",
     "@ckeditor/ckeditor5-theme-lark": "46.0.2",
->>>>>>> c288fdc4
     "typescript": "5.0.4",
     "webpack": "^5.94.0",
     "webpack-cli": "^6.0.1"
