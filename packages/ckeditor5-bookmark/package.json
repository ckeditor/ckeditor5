{
  "name": "@ckeditor/ckeditor5-bookmark",
  "version": "44.0.0",
  "description": "Bookmark feature for CKEditor 5.",
  "keywords": [
    "ckeditor",
    "ckeditor5",
    "ckeditor 5",
    "ckeditor5-feature",
    "ckeditor5-plugin",
    "ckeditor5-dll"
  ],
  "type": "module",
  "main": "src/index.ts",
  "dependencies": {
<<<<<<< HEAD
    "ckeditor5": "43.3.1",
    "@ckeditor/ckeditor5-core": "43.3.1",
    "@ckeditor/ckeditor5-widget": "43.3.1",
    "@ckeditor/ckeditor5-utils": "43.3.1",
    "@ckeditor/ckeditor5-ui": "43.3.1"
=======
    "ckeditor5": "44.0.0",
    "@ckeditor/ckeditor5-core": "44.0.0",
    "@ckeditor/ckeditor5-engine": "44.0.0",
    "@ckeditor/ckeditor5-widget": "44.0.0",
    "@ckeditor/ckeditor5-utils": "44.0.0",
    "@ckeditor/ckeditor5-ui": "44.0.0"
>>>>>>> d9b35d2d
  },
  "devDependencies": {
    "@ckeditor/ckeditor5-basic-styles": "44.0.0",
    "@ckeditor/ckeditor5-block-quote": "44.0.0",
    "@ckeditor/ckeditor5-cloud-services": "44.0.0",
    "@ckeditor/ckeditor5-code-block": "44.0.0",
    "@ckeditor/ckeditor5-dev-utils": "^45.0.0",
<<<<<<< HEAD
    "@ckeditor/ckeditor5-easy-image": "43.3.1",
    "@ckeditor/ckeditor5-editor-classic": "43.3.1",
    "@ckeditor/ckeditor5-editor-multi-root": "43.3.1",
    "@ckeditor/ckeditor5-engine": "43.3.1",
    "@ckeditor/ckeditor5-essentials": "43.3.1",
    "@ckeditor/ckeditor5-heading": "43.3.1",
    "@ckeditor/ckeditor5-html-support": "43.3.1",
    "@ckeditor/ckeditor5-image": "43.3.1",
    "@ckeditor/ckeditor5-link": "43.3.1",
    "@ckeditor/ckeditor5-list": "43.3.1",
    "@ckeditor/ckeditor5-paragraph": "43.3.1",
    "@ckeditor/ckeditor5-paste-from-office": "43.3.1",
    "@ckeditor/ckeditor5-table": "43.3.1",
    "@ckeditor/ckeditor5-theme-lark": "43.3.1",
=======
    "@ckeditor/ckeditor5-easy-image": "44.0.0",
    "@ckeditor/ckeditor5-editor-classic": "44.0.0",
    "@ckeditor/ckeditor5-essentials": "44.0.0",
    "@ckeditor/ckeditor5-heading": "44.0.0",
    "@ckeditor/ckeditor5-html-support": "44.0.0",
    "@ckeditor/ckeditor5-image": "44.0.0",
    "@ckeditor/ckeditor5-link": "44.0.0",
    "@ckeditor/ckeditor5-list": "44.0.0",
    "@ckeditor/ckeditor5-editor-multi-root": "44.0.0",
    "@ckeditor/ckeditor5-paragraph": "44.0.0",
    "@ckeditor/ckeditor5-paste-from-office": "44.0.0",
    "@ckeditor/ckeditor5-table": "44.0.0",
    "@ckeditor/ckeditor5-theme-lark": "44.0.0",
>>>>>>> d9b35d2d
    "typescript": "5.0.4",
    "webpack": "^5.94.0",
    "webpack-cli": "^5.1.4"
  },
  "author": "CKSource (http://cksource.com/)",
  "license": "SEE LICENSE IN LICENSE.md",
  "homepage": "https://ckeditor.com/ckeditor-5",
  "bugs": "https://github.com/ckeditor/ckeditor5/issues",
  "repository": {
    "type": "git",
    "url": "https://github.com/ckeditor/ckeditor5.git",
    "directory": "packages/ckeditor5-bookmark"
  },
  "files": [
    "dist",
    "lang",
    "src/**/*.js",
    "src/**/*.d.ts",
    "theme",
    "build",
    "ckeditor5-metadata.json",
    "CHANGELOG.md"
  ],
  "scripts": {
    "dll:build": "webpack",
    "build": "tsc -p ./tsconfig.json",
    "build:dist": "node ../../scripts/nim/build-package.mjs"
  }
}<|MERGE_RESOLUTION|>--- conflicted
+++ resolved
@@ -13,20 +13,12 @@
   "type": "module",
   "main": "src/index.ts",
   "dependencies": {
-<<<<<<< HEAD
-    "ckeditor5": "43.3.1",
-    "@ckeditor/ckeditor5-core": "43.3.1",
-    "@ckeditor/ckeditor5-widget": "43.3.1",
-    "@ckeditor/ckeditor5-utils": "43.3.1",
-    "@ckeditor/ckeditor5-ui": "43.3.1"
-=======
     "ckeditor5": "44.0.0",
     "@ckeditor/ckeditor5-core": "44.0.0",
     "@ckeditor/ckeditor5-engine": "44.0.0",
     "@ckeditor/ckeditor5-widget": "44.0.0",
     "@ckeditor/ckeditor5-utils": "44.0.0",
     "@ckeditor/ckeditor5-ui": "44.0.0"
->>>>>>> d9b35d2d
   },
   "devDependencies": {
     "@ckeditor/ckeditor5-basic-styles": "44.0.0",
@@ -34,22 +26,6 @@
     "@ckeditor/ckeditor5-cloud-services": "44.0.0",
     "@ckeditor/ckeditor5-code-block": "44.0.0",
     "@ckeditor/ckeditor5-dev-utils": "^45.0.0",
-<<<<<<< HEAD
-    "@ckeditor/ckeditor5-easy-image": "43.3.1",
-    "@ckeditor/ckeditor5-editor-classic": "43.3.1",
-    "@ckeditor/ckeditor5-editor-multi-root": "43.3.1",
-    "@ckeditor/ckeditor5-engine": "43.3.1",
-    "@ckeditor/ckeditor5-essentials": "43.3.1",
-    "@ckeditor/ckeditor5-heading": "43.3.1",
-    "@ckeditor/ckeditor5-html-support": "43.3.1",
-    "@ckeditor/ckeditor5-image": "43.3.1",
-    "@ckeditor/ckeditor5-link": "43.3.1",
-    "@ckeditor/ckeditor5-list": "43.3.1",
-    "@ckeditor/ckeditor5-paragraph": "43.3.1",
-    "@ckeditor/ckeditor5-paste-from-office": "43.3.1",
-    "@ckeditor/ckeditor5-table": "43.3.1",
-    "@ckeditor/ckeditor5-theme-lark": "43.3.1",
-=======
     "@ckeditor/ckeditor5-easy-image": "44.0.0",
     "@ckeditor/ckeditor5-editor-classic": "44.0.0",
     "@ckeditor/ckeditor5-essentials": "44.0.0",
@@ -63,7 +39,6 @@
     "@ckeditor/ckeditor5-paste-from-office": "44.0.0",
     "@ckeditor/ckeditor5-table": "44.0.0",
     "@ckeditor/ckeditor5-theme-lark": "44.0.0",
->>>>>>> d9b35d2d
     "typescript": "5.0.4",
     "webpack": "^5.94.0",
     "webpack-cli": "^5.1.4"
