/**
 * @license Copyright (c) 2003-2025, CKSource Holding sp. z o.o. All rights reserved.
 * For licensing, see LICENSE.md or https://ckeditor.com/legal/ckeditor-licensing-options
 */

/* globals document, Event */

import ClassicTestEditor from '@ckeditor/ckeditor5-core/tests/_utils/classictesteditor.js';
import { Essentials } from '@ckeditor/ckeditor5-essentials';
import { Paragraph } from '@ckeditor/ckeditor5-paragraph';
import { Link } from '@ckeditor/ckeditor5-link';
import { BlockQuote } from '@ckeditor/ckeditor5-block-quote';

<<<<<<< HEAD
import { View, ButtonView, ContextualBalloon, MenuBarMenuListItemButtonView, BalloonPanelView, LabelView } from '@ckeditor/ckeditor5-ui';
import { icons } from '@ckeditor/ckeditor5-core';
=======
import { View, ButtonView, ContextualBalloon, MenuBarMenuListItemButtonView } from '@ckeditor/ckeditor5-ui';
import { IconBookmark } from '@ckeditor/ckeditor5-icons';
import { ClickObserver } from '@ckeditor/ckeditor5-engine';
>>>>>>> e6e06e75
import { indexOf, isRange, keyCodes } from '@ckeditor/ckeditor5-utils';
import { setData as setModelData } from '@ckeditor/ckeditor5-engine/src/dev-utils/model.js';
import { getData as getViewData } from '@ckeditor/ckeditor5-engine/src/dev-utils/view.js';
import testUtils from '@ckeditor/ckeditor5-core/tests/_utils/utils.js';

import BookmarkFormView from '../src/ui/bookmarkformview.js';
import BookmarkEditing from '../src/bookmarkediting.js';
import BookmarkUI from '../src/bookmarkui.js';

<<<<<<< HEAD
import { WidgetToolbarRepository } from '@ckeditor/ckeditor5-widget';

const bookmarkIcon = icons.bookmark;

=======
>>>>>>> e6e06e75
describe( 'BookmarkUI', () => {
	let editor, element, button, balloon, bookmarkUIFeature, formView, widgetToolbarRepository, toolbarView;

	testUtils.createSinonSandbox();

	beforeEach( async () => {
		element = document.createElement( 'div' );
		document.body.appendChild( element );

		editor = await ClassicTestEditor.create( element, {
			plugins: [ BookmarkUI, BookmarkEditing, Essentials, Paragraph, BlockQuote, Link ]
		} );

		bookmarkUIFeature = editor.plugins.get( BookmarkUI );
		balloon = editor.plugins.get( ContextualBalloon );
		widgetToolbarRepository = editor.plugins.get( 'WidgetToolbarRepository' );
		toolbarView = widgetToolbarRepository._toolbarDefinitions.get( 'bookmark' ).view;

		// There is no point to execute BalloonPanelView attachTo and pin methods so lets override it.
		testUtils.sinon.stub( balloon.view, 'attachTo' ).returns( {} );
		testUtils.sinon.stub( balloon.view, 'pin' ).returns( {} );
	} );

	afterEach( () => {
		element.remove();

		return editor.destroy();
	} );

	it( 'should have proper "requires" value', () => {
		expect( BookmarkUI.requires ).to.deep.equal( [ BookmarkEditing, ContextualBalloon, WidgetToolbarRepository ] );
	} );

	it( 'should be correctly named', () => {
		expect( BookmarkUI.pluginName ).to.equal( 'BookmarkUI' );
	} );

	it( 'should have `isOfficialPlugin` static flag set to `true`', () => {
		expect( BookmarkUI.isOfficialPlugin ).to.be.true;
	} );

	it( 'should have `isPremiumPlugin` static flag set to `false`', () => {
		expect( BookmarkUI.isPremiumPlugin ).to.be.false;
	} );

	it( 'should load ContextualBalloon', () => {
		expect( editor.plugins.get( ContextualBalloon ) ).to.be.instanceOf( ContextualBalloon );
	} );

	it( 'should not create #formView', () => {
		expect( bookmarkUIFeature.formView ).to.be.null;
	} );

	it( 'should not create #actionsView', () => {
		expect( bookmarkUIFeature.actionsView ).to.be.undefined;
	} );

	describe( 'the "bookmark" toolbar button', () => {
		beforeEach( () => {
			button = editor.ui.componentFactory.create( 'bookmark' );
		} );

		testButton( 'bookmark', 'Bookmark', ButtonView );

		it( 'should have tooltip', () => {
			expect( button.tooltip ).to.be.true;
		} );

		it( 'should have an icon', () => {
			expect( button.icon ).to.equal( IconBookmark );
		} );

		it( 'should bind #isEnabled to insert and update command', () => {
			const insertBookmark = editor.commands.get( 'insertBookmark' );
			const updateBookmark = editor.commands.get( 'updateBookmark' );

			expect( button.isOn ).to.be.false;

			insertBookmark.isEnabled = true;
			updateBookmark.isEnabled = true;
			expect( button.isEnabled ).to.equal( true );

			insertBookmark.isEnabled = true;
			updateBookmark.isEnabled = false;
			expect( button.isEnabled ).to.equal( true );

			insertBookmark.isEnabled = false;
			updateBookmark.isEnabled = true;
			expect( button.isEnabled ).to.equal( true );

			insertBookmark.isEnabled = false;
			updateBookmark.isEnabled = false;
			expect( button.isEnabled ).to.equal( false );
		} );
	} );

	describe( 'the menuBar:bookmark menu bar button', () => {
		beforeEach( () => {
			button = editor.ui.componentFactory.create( 'menuBar:bookmark' );
		} );

		testButton( 'bookmark', 'Bookmark', MenuBarMenuListItemButtonView );
	} );

	function testButton( featureName, label, Component ) {
		it( 'should register feature component', () => {
			expect( button ).to.be.instanceOf( Component );
		} );

		it( 'should create UI component with correct attribute values', () => {
			expect( button.isOn ).to.be.false;
			expect( button.label ).to.equal( label );
		} );

		it( `should execute ${ featureName } command on model execute event and focus the view`, () => {
			const spy = testUtils.sinon.spy( bookmarkUIFeature, '_showFormView' );

			button.fire( 'execute' );

			sinon.assert.calledOnce( spy );
		} );

		it( 'should toggle the balloon UI with hidden back button (if not updating)', () => {
			const updateBookmark = editor.commands.get( 'updateBookmark' );

			sinon.stub( updateBookmark, 'isEnabled' ).get( () => false );
			button.fire( 'execute' );

			expect( bookmarkUIFeature.formView.backButtonView.isVisible ).to.be.false;
		} );

		it( 'should toggle the balloon UI with visible back button (if updating)', () => {
			const updateBookmark = editor.commands.get( 'updateBookmark' );

			sinon.stub( updateBookmark, 'isEnabled' ).get( () => true );
			button.fire( 'execute' );

			expect( bookmarkUIFeature.formView.backButtonView.isVisible ).to.be.true;
		} );
	}

	describe( 'bookmark toolbar components', () => {
		describe( 'bookmark preview label', () => {
			let label;

			beforeEach( () => {
				label = editor.ui.componentFactory.create( 'bookmarkPreview' );
			} );

			it( 'should be a LabelView', () => {
				expect( label ).to.be.instanceOf( LabelView );
			} );

			it( 'should have bookmark preview css classes set', () => {
				label.render();

				expect( label.element.classList.contains( 'ck-bookmark-toolbar__preview' ) ).to.be.true;
			} );

			it( 'should bind text to the UpdateBookmarkCommand value', () => {
				const updateBookmarkCommand = editor.commands.get( 'updateBookmark' );

				updateBookmarkCommand.value = 'foo';
				expect( label.text ).to.equal( 'foo' );

				updateBookmarkCommand.value = 'bar';
				expect( label.text ).to.equal( 'bar' );
			} );
		} );

		describe( 'edit bookmark button', () => {
			beforeEach( () => {
				button = editor.ui.componentFactory.create( 'editBookmark' );
			} );

			it( 'should be a ButtonView', () => {
				expect( button ).to.be.instanceOf( ButtonView );
			} );

			it( 'should have a label', () => {
				expect( button.label ).to.equal( 'Edit bookmark' );
			} );

			it( 'should have a tooltip', () => {
				expect( button.tooltip ).to.be.true;
			} );

			it( 'should have an icon', () => {
				expect( button.icon ).to.equal( icons.pencil );
			} );

			it( 'should bind #isEnabled to the UpdateBookmarkCommand', () => {
				const updateBookmarkCommand = editor.commands.get( 'updateBookmark' );

				updateBookmarkCommand.isEnabled = false;
				expect( button.isEnabled ).to.equal( false );

				updateBookmarkCommand.isEnabled = true;
				expect( button.isEnabled ).to.equal( true );

				updateBookmarkCommand.isEnabled = false;
				expect( button.isEnabled ).to.equal( false );
			} );

			it( 'should toggle the balloon UI with visible back button', () => {
				const updateBookmarkCommand = editor.commands.get( 'updateBookmark' );

				sinon.stub( updateBookmarkCommand, 'isEnabled' ).get( () => true );
				button.fire( 'execute' );

				expect( bookmarkUIFeature.formView.backButtonView.isVisible ).to.be.true;
			} );

			it( 'should trigger #_showFormView() on execute', () => {
				const spy = sinon.stub( bookmarkUIFeature, '_showFormView' );

				button.fire( 'execute' );

				sinon.assert.calledOnce( spy );
			} );
		} );

		describe( 'remove bookmark button', () => {
			beforeEach( () => {
				button = editor.ui.componentFactory.create( 'removeBookmark' );
			} );

			it( 'should be a ButtonView', () => {
				expect( button ).to.be.instanceOf( ButtonView );
			} );

			it( 'should have a label', () => {
				expect( button.label ).to.equal( 'Remove bookmark' );
			} );

			it( 'should have a tooltip', () => {
				expect( button.tooltip ).to.be.true;
			} );

			it( 'should have an icon', () => {
				expect( button.icon ).to.equal( icons.remove );
			} );

			it( 'should bind #isEnabled to the DeleteCommand', () => {
				const deleteCommand = editor.commands.get( 'delete' );

				deleteCommand.isEnabled = false;
				expect( button.isEnabled ).to.equal( false );

				deleteCommand.isEnabled = true;
				expect( button.isEnabled ).to.equal( true );

				deleteCommand.isEnabled = false;
				expect( button.isEnabled ).to.equal( false );
			} );

			it( 'should trigger DeleteCommand on execute', () => {
				const deleteCommand = editor.commands.get( 'delete' );
				const spy = sinon.spy( deleteCommand, 'execute' );

				button.fire( 'execute' );

				sinon.assert.calledOnce( spy );
			} );

			it( 'should return focus to editable after executing a command', () => {
				const spy = sinon.spy( editor.editing.view, 'focus' );

				button.fire( 'execute' );

				sinon.assert.calledOnce( spy );
			} );
		} );
	} );

	describe( 'toolbar', () => {
		it( 'should use the config.bookmark.toolbar to create items', () => {
			// Make sure that toolbar is empty before first show.
			expect( toolbarView.items.length ).to.equal( 0 );

			editor.ui.focusTracker.isFocused = true;

			setModelData( editor.model, '<paragraph>[<bookmark bookmarkId="foo"></bookmark>]</paragraph>' );

			expect( toolbarView.items ).to.have.length( 4 );
			expect( toolbarView.items.get( 0 ).text ).to.equal( 'foo' );
			expect( toolbarView.items.get( 2 ).label ).to.equal( 'Edit bookmark' );
			expect( toolbarView.items.get( 3 ).label ).to.equal( 'Remove bookmark' );
		} );

		it( 'should set proper CSS classes', () => {
			const spy = sinon.spy( balloon, 'add' );

			editor.ui.focusTracker.isFocused = true;

			setModelData( editor.model, '<paragraph>[<bookmark bookmarkId="foo"></bookmark>]</paragraph>' );

			sinon.assert.calledWithMatch( spy, sinon.match( ( { balloonClassName, view } ) => {
				return view === toolbarView && balloonClassName === 'ck-toolbar-container';
			} ) );
		} );

		it( 'should set aria-label attribute', () => {
			toolbarView.render();

			expect( toolbarView.element.getAttribute( 'aria-label' ) ).to.equal( 'Bookmark toolbar' );

			toolbarView.destroy();
		} );

		it( 'should override the default balloon position to match the form view positions', () => {
			const spy = sinon.spy( balloon, 'add' );
			editor.ui.focusTracker.isFocused = true;

			setModelData( editor.model, '<paragraph>[<bookmark bookmarkId="foo"></bookmark>]</paragraph>' );

			const bookmarkElement = editor.editing.view.getDomRoot().querySelector( 'a' );
			const defaultPositions = BalloonPanelView.defaultPositions;

			sinon.assert.calledOnce( spy );

			sinon.assert.calledWithExactly( spy, {
				view: toolbarView,
				position: {
					target: bookmarkElement,
					positions: [
						defaultPositions.southArrowNorth,
						defaultPositions.southArrowNorthMiddleWest,
						defaultPositions.southArrowNorthMiddleEast,
						defaultPositions.southArrowNorthWest,
						defaultPositions.southArrowNorthEast,
						defaultPositions.northArrowSouth,
						defaultPositions.northArrowSouthMiddleWest,
						defaultPositions.northArrowSouthMiddleEast,
						defaultPositions.northArrowSouthWest,
						defaultPositions.northArrowSouthEast,
						defaultPositions.viewportStickyNorth
					]
				},
				balloonClassName: 'ck-toolbar-container'
			} );
		} );

		describe( 'integration with the editor selection', () => {
			beforeEach( () => {
				editor.ui.focusTracker.isFocused = true;
			} );

			it( 'should show the toolbar on ui#update when the bookmark is selected', () => {
				setModelData( editor.model, '<paragraph>[]<bookmark bookmarkId="foo"></bookmark></paragraph>' );

				expect( balloon.visibleView ).to.be.null;

				editor.ui.fire( 'update' );

				expect( balloon.visibleView ).to.be.null;

				editor.model.change( writer => {
					writer.setSelection(
						writer.createRangeOn( editor.model.document.getRoot().getChild( 0 ).getChild( 0 ) )
					);
				} );

				expect( balloon.visibleView ).to.equal( toolbarView );

				// Make sure successive change does not throw, e.g. attempting
				// to insert the toolbar twice.
				editor.ui.fire( 'update' );
				expect( balloon.visibleView ).to.equal( toolbarView );
			} );

			it( 'should hide the toolbar on ui#update if the bookmark is de–selected', () => {
				setModelData( editor.model, '<paragraph>[<bookmark bookmarkId="foo"></bookmark>]</paragraph>' );

				expect( balloon.visibleView ).to.equal( toolbarView );

				editor.model.change( writer => {
					writer.setSelection(
						writer.createPositionAt( editor.model.document.getRoot().getChild( 0 ), 0 )
					);
				} );

				expect( balloon.visibleView ).to.be.null;

				// Make sure successive change does not throw, e.g. attempting
				// to remove the toolbar twice.
				editor.ui.fire( 'update' );
				expect( balloon.visibleView ).to.be.null;
			} );
		} );
	} );

	describe( 'link ui integration', () => {
		let linkUI, t, linkCommand;

		beforeEach( () => {
			linkUI = editor.plugins.get( 'LinkUI' );
			linkCommand = editor.commands.get( 'link' );

			t = editor.locale.t;
		} );

		it( 'should register proper link provider', () => {
			const found = linkUI._linksProviders.find( provider => provider.label === t( 'Bookmarks' ) );

			expect( found.emptyListPlaceholder ).to.equal( t( 'No bookmarks available.' ) );
			expect( found.navigate ).to.be.a( 'function' );
			expect( found.getItem ).to.be.instanceOf( Function );
			expect( found.getListItems ).to.be.instanceOf( Function );
		} );

		it( 'should be able to open "Bookmark" tab in the link panel even if the list is empty', () => {
			linkUI._showUI();

			const button = clickNthLinksProvider( 0 );

			expect( button ).not.to.be.undefined;
			expect( button.label ).to.equal( t( 'Bookmarks' ) );

			expectedShownItems( [] );
			expectShownEmptyPlaceholder( t( 'No bookmarks available.' ) );
		} );

		it( 'should be able to open "Bookmark" tab in the link panel with single item', () => {
			setModelData( editor.model, '<paragraph>[<bookmark bookmarkId="foo"></bookmark>]</paragraph>' );

			linkUI._showUI();
			clickNthLinksProvider( 0 );

			expectedShownItems( [
				{ label: 'foo', icon: icons.bookmarkMedium }
			] );
		} );

		it( 'should show bookmark items that are ordered alphabetically', () => {
			setModelData( editor.model,
				'<paragraph>f[o]o' +
					'<bookmark bookmarkId="zzz"></bookmark>' +
					'<bookmark bookmarkId="aaa"></bookmark>' +
					'<bookmark bookmarkId="ccc"></bookmark>' +
				'</paragraph>'
			);

			linkUI._showUI();
			clickNthLinksProvider( 0 );

			expectedShownItems( [
				{ label: 'aaa', icon: icons.bookmarkMedium },
				{ label: 'ccc', icon: icons.bookmarkMedium },
				{ label: 'zzz', icon: icons.bookmarkMedium }
			] );
		} );

		it( 'should show proper icon and tooltip in link preview button', () => {
			setModelData( editor.model,
				'<paragraph>f[o]o' +
					'<bookmark bookmarkId="zzz"></bookmark>' +
				'</paragraph>'
			);

			const button = editor.ui.componentFactory.create( 'linkPreview' );

			linkCommand.value = '#zzz';

			expect( button.icon ).to.equal( icons.bookmarkSmall );
			expect( button.tooltip ).to.equal( t( 'Scroll to bookmark' ) );

			button.destroy();

			linkCommand.value = '#other_non_bookmark';

			expect( button.icon ).not.to.be.equal( icons.bookmarkSmall );
			expect( button.tooltip ).not.to.be.equal( t( 'Scroll to bookmark' ) );
		} );

		it( 'should scroll to the bookmark when the link preview button is clicked', () => {
			setModelData( editor.model,
				'<paragraph>f[o]o' +
					'<bookmark bookmarkId="zzz"></bookmark>' +
				'</paragraph>'
			);

			const button = editor.ui.componentFactory.create( 'linkPreview' );
			const scrollStub = sinon.stub( editor.editing.view, 'scrollToTheSelection' );

			linkCommand.value = '#zzz';
			button.render();
			button.element.dispatchEvent( new Event( 'click' ) );

			const selectedElement = editor.model.document.selection.getSelectedElement();

			expect( selectedElement.is( 'element', 'bookmark' ) ).to.be.true;
			expect( selectedElement.getAttribute( 'bookmarkId' ) ).to.equal( 'zzz' );
			expect( scrollStub.calledOnce ).to.be.true;
		} );

		it( 'should perform default browser action if tried to scroll to non-existing bookmark', () => {
			setModelData( editor.model,
				'<paragraph>f[o]o' +
					'<bookmark bookmarkId="zzz"></bookmark>' +
				'</paragraph>'
			);

			const bookmarkEditing = editor.plugins.get( 'BookmarkEditing' );
			const button = editor.ui.componentFactory.create( 'linkPreview' );
			const scrollStub = sinon.stub( editor.editing.view, 'scrollToTheSelection' );

			// Let's assume that command somehow managed to be set to non-existing bookmark.
			linkCommand.value = '#zzz';
			sinon
				.stub( bookmarkEditing, 'getElementForBookmarkId' )
				.returns( null );

			button.render();
			button.element.dispatchEvent( new Event( 'click' ) );

			expect( scrollStub.calledOnce ).to.be.false;
		} );

		function clickNthLinksProvider( nth ) {
			const providersList = linkUI.formView
				.template.children[ 0 ]
				.find( child => child.template.attributes.class.includes( 'ck-link-form__providers-list' ) );

			expect( providersList ).not.to.be.undefined;

			const button = providersList
				.template.children[ 0 ]
				.get( nth ) // li
				.template.children[ 0 ]
				.get( 0 ); // button

			button.fire( 'execute' );
			return button;
		}

		function expectShownEmptyPlaceholder( placeholder ) {
			const emptyListInformation = linkUI.linkProviderItemsView.emptyListInformation;

			expect( emptyListInformation.element.innerText ).to.equal( placeholder );
		}

		function expectedShownItems( expectedItems ) {
			const items = Array
				.from( linkUI.linkProviderItemsView.listChildren )
				.map( child => ( {
					label: child.label,
					icon: child.icon
				} ) );

			expect( items ).to.be.deep.equal( expectedItems );
		}
	} );

	describe( '_showFormView()', () => {
		let balloonAddSpy;

		beforeEach( () => {
			balloonAddSpy = testUtils.sinon.spy( balloon, 'add' );
			editor.editing.view.document.isFocused = true;
		} );

		it( 'should create #formView', () => {
			setModelData( editor.model, '<paragraph>f[o]o</paragraph>' );

			bookmarkUIFeature._showFormView();

			expect( bookmarkUIFeature.formView ).to.be.instanceOf( BookmarkFormView );
		} );

		it( 'should not throw if the UI is already visible', () => {
			setModelData( editor.model, '<paragraph>f[o]o</paragraph>' );

			bookmarkUIFeature._showFormView();

			expect( () => {
				bookmarkUIFeature._showFormView();
			} ).to.not.throw();
		} );

		it( 'should add #formView to the balloon and attach the balloon to the selection when text fragment is selected', () => {
			setModelData( editor.model, '<paragraph>f[o]o</paragraph>' );

			bookmarkUIFeature._showFormView();
			formView = bookmarkUIFeature.formView;

			const expectedRange = getMarkersRange( editor );

			expect( balloon.visibleView ).to.equal( formView );
			sinon.assert.calledWithExactly( balloonAddSpy, {
				view: formView,
				position: {
					target: sinon.match( isRange )
				}
			} );

			assertDomRange( expectedRange, balloonAddSpy.args[ 0 ][ 0 ].position.target );
		} );

		it( 'should bind idInputView #isEnabled to insert and update command', () => {
			const insertBookmark = editor.commands.get( 'insertBookmark' );
			const updateBookmark = editor.commands.get( 'updateBookmark' );

			bookmarkUIFeature._showFormView();
			const idInputView = bookmarkUIFeature.formView.idInputView;

			insertBookmark.isEnabled = true;
			updateBookmark.isEnabled = true;
			expect( idInputView.isEnabled ).to.equal( true );

			insertBookmark.isEnabled = true;
			updateBookmark.isEnabled = false;
			expect( idInputView.isEnabled ).to.equal( true );

			insertBookmark.isEnabled = false;
			updateBookmark.isEnabled = true;
			expect( idInputView.isEnabled ).to.equal( true );

			insertBookmark.isEnabled = false;
			updateBookmark.isEnabled = false;
			expect( idInputView.isEnabled ).to.equal( false );
		} );

		it( 'should bind saveButtonView #isEnabled to insert and update command', () => {
			const insertBookmark = editor.commands.get( 'insertBookmark' );
			const updateBookmark = editor.commands.get( 'updateBookmark' );

			bookmarkUIFeature._showFormView();
			const buttonView = bookmarkUIFeature.formView.saveButtonView;

			insertBookmark.isEnabled = true;
			updateBookmark.isEnabled = true;
			expect( buttonView.isEnabled ).to.equal( true );

			insertBookmark.isEnabled = true;
			updateBookmark.isEnabled = false;
			expect( buttonView.isEnabled ).to.equal( true );

			insertBookmark.isEnabled = false;
			updateBookmark.isEnabled = true;
			expect( buttonView.isEnabled ).to.equal( true );

			insertBookmark.isEnabled = false;
			updateBookmark.isEnabled = false;
			expect( buttonView.isEnabled ).to.equal( false );
		} );

		it( 'should add #formView to the balloon when bookmark is selected and bookmark toolbar is already visible', () => {
			setModelData( editor.model, '<paragraph>[<bookmark bookmarkId="foo"></bookmark>]</paragraph>' );
			const bookmarkElement = editor.editing.view.getDomRoot().querySelector( 'a' );

			editor.ui.update();

			expect( balloon.visibleView ).to.equal( toolbarView );

			const addSpyFirstCallArgs = balloonAddSpy.firstCall.args[ 0 ];

			expect( addSpyFirstCallArgs.view ).to.equal( toolbarView );

			bookmarkUIFeature._showFormView();

			const addSpyCallSecondCallArgs = balloonAddSpy.secondCall.args[ 0 ];

			expect( addSpyCallSecondCallArgs.view ).to.equal( bookmarkUIFeature.formView );
			expect( addSpyCallSecondCallArgs.position.target ).to.be.a( 'function' );
			expect( addSpyCallSecondCallArgs.position.target() ).to.equal( bookmarkElement );
		} );

		it( 'should force `main` stack to be visible', () => {
			bookmarkUIFeature._createViews();
			formView = bookmarkUIFeature.formView;
			formView.render();

			setModelData( editor.model, '<paragraph>f[o]o</paragraph>' );

			balloon.add( {
				view: new View(),
				stackId: 'secondary'
			} );

			bookmarkUIFeature._showFormView();

			expect( balloon.visibleView ).to.equal( formView );
		} );

		it( 'should update balloon position when is switched in rotator to a visible panel', () => {
			bookmarkUIFeature._createViews();
			formView = bookmarkUIFeature.formView;
			formView.render();

			setModelData( editor.model, '<paragraph>fo[<bookmark bookmarkId="foo"></bookmark>]ar</paragraph>' );

			const customView = new View();
			const BookmarkViewElement = editor.editing.view.document.getRoot().getChild( 0 ).getChild( 1 );
			const BookmarkDomElement = editor.editing.view.domConverter.mapViewToDom( BookmarkViewElement );

			expect( balloon.visibleView ).to.equal( toolbarView );
			expect( balloon.view.pin.lastCall.args[ 0 ].target ).to.equal( BookmarkDomElement );

			balloon.add( {
				stackId: 'custom',
				view: customView,
				position: { target: {} }
			} );

			balloon.showStack( 'custom' );

			expect( balloon.visibleView ).to.equal( customView );
			expect( balloon.hasView( toolbarView ) ).to.equal( true );

			editor.execute( 'blockQuote' );
			balloon.showStack( 'main' );

			expect( balloon.visibleView ).to.equal( toolbarView );
			expect( balloon.hasView( customView ) ).to.equal( true );
			expect( balloon.view.pin.lastCall.args[ 0 ].target ).to.not.equal( BookmarkDomElement );

			const newBookmarkViewElement = editor.editing.view.document.getRoot().getChild( 0 ).getChild( 0 ).getChild( 1 );
			const newBookmarkDomElement = editor.editing.view.domConverter.mapViewToDom( newBookmarkViewElement );

			expect( balloon.view.pin.lastCall.args[ 0 ].target ).to.equal( newBookmarkDomElement );
		} );

		it( 'should force `main` stack to be visible while bookmark is selected', () => {
			bookmarkUIFeature._createViews();
			formView = bookmarkUIFeature.formView;
			formView.render();

			setModelData( editor.model, '<paragraph>fo[<bookmark bookmarkId="foo"></bookmark>]ar</paragraph>' );

			balloon.add( {
				view: new View(),
				stackId: 'secondary'
			} );

			bookmarkUIFeature._showFormView();

			expect( balloon.visibleView ).to.equal( formView );
		} );

		it( 'should add #formView to the balloon and attach the balloon to the marker element when selection is collapsed', () => {
			// (#7926)
			setModelData( editor.model, '<paragraph>f[]oo</paragraph>' );
			bookmarkUIFeature._showFormView();
			formView = bookmarkUIFeature.formView;

			const expectedRange = getMarkersRange( editor );

			expect( balloon.visibleView ).to.equal( formView );
			sinon.assert.calledWithExactly( balloonAddSpy, {
				view: formView,
				position: {
					target: sinon.match( isRange )
				}
			} );
			assertDomRange( expectedRange, balloonAddSpy.args[ 0 ][ 0 ].position.target );
		} );

		it( 'should update the id when bookmark selected', () => {
			const executeSpy = testUtils.sinon.spy( editor, 'execute' );

			setModelData( editor.model, '<paragraph>[<bookmark bookmarkId="foo"></bookmark>]</paragraph>' );
			bookmarkUIFeature._showFormView();
			formView = bookmarkUIFeature.formView;

			const id = 'new_id';
			formView.idInputView.fieldView.value = id;

			formView.fire( 'submit' );
			expect( executeSpy.calledOnce ).to.be.true;
			expect( executeSpy.calledWith( 'updateBookmark', {
				bookmarkId: id
			} ) ).to.be.true;
		} );

		it( 'should focus editor on submit', () => {
			const updateSpy = sinon.spy( editor.editing.view, 'focus' );

			bookmarkUIFeature._createViews();
			formView = bookmarkUIFeature.formView;

			setModelData( editor.model, '<paragraph>[foo]</paragraph>' );

			bookmarkUIFeature._showFormView();

			formView.idInputView.fieldView.value = 'id_1';

			expect( updateSpy ).not.to.be.called;
			formView.fire( 'submit' );
			expect( updateSpy ).to.be.called;
		} );

		describe( 'form status', () => {
			it( 'should update ui on error due to change balloon position', () => {
				const updateSpy = sinon.spy( editor.ui, 'update' );

				bookmarkUIFeature._createViews();
				formView = bookmarkUIFeature.formView;
				formView.render();

				setModelData( editor.model, '<paragraph>[]</paragraph>' );

				bookmarkUIFeature._showFormView();

				formView.idInputView.fieldView.value = 'name with space';

				expect( updateSpy ).not.to.be.called;
				formView.fire( 'submit' );
				expect( updateSpy ).to.be.calledOnce;
			} );

			it( 'should show error form status if passed bookmark name is empty', () => {
				bookmarkUIFeature._createViews();
				formView = bookmarkUIFeature.formView;
				formView.render();

				setModelData( editor.model, '<paragraph><bookmark bookmarkId="foo"></bookmark>[]</paragraph>' );
				bookmarkUIFeature._showFormView();

				formView.idInputView.fieldView.value = '';

				formView.fire( 'submit' );

				expect( formView.idInputView.errorText ).to.be.equal( 'Bookmark must not be empty.' );
			} );

			it( 'should show error form status if passed bookmark name containing spaces', () => {
				bookmarkUIFeature._createViews();
				formView = bookmarkUIFeature.formView;
				formView.render();

				setModelData( editor.model, '<paragraph>[]</paragraph>' );

				bookmarkUIFeature._showFormView();

				formView.idInputView.fieldView.value = 'name with space';

				formView.fire( 'submit' );

				expect( formView.idInputView.errorText ).to.be.equal( 'Bookmark name cannot contain space characters.' );
			} );

			it( 'should show error form status if passed bookmark name already exists', () => {
				bookmarkUIFeature._createViews();
				formView = bookmarkUIFeature.formView;
				formView.render();

				setModelData( editor.model, '<paragraph><bookmark bookmarkId="foo"></bookmark>[]</paragraph>' );
				bookmarkUIFeature._showFormView();

				formView.idInputView.fieldView.value = 'foo';

				formView.fire( 'submit' );

				expect( formView.idInputView.errorText ).to.be.equal( 'Bookmark name already exists.' );
			} );

			it( 'should reset form status on show', () => {
				bookmarkUIFeature._createViews();
				formView = bookmarkUIFeature.formView;
				formView.render();

				setModelData( editor.model, '<paragraph>[]</paragraph>' );
				bookmarkUIFeature._showFormView();

				formView.idInputView.fieldView.value = 'name with space';

				formView.fire( 'submit' );

				expect( formView.idInputView.errorText ).to.be.equal( 'Bookmark name cannot contain space characters.' );

				bookmarkUIFeature._hideFormView();
				bookmarkUIFeature._showFormView();
				expect( formView.idInputView.errorText ).to.be.null;
			} );
		} );

		describe( 'response to ui#update', () => {
			it( 'should not duplicate #update listeners', () => {
				setModelData( editor.model, '<paragraph>f[<bookmark bookmarkId="id"></bookmark>]oo</paragraph>' );

				expect( balloon.visibleView ).to.equal( toolbarView );

				const spy = testUtils.sinon.stub( balloon, 'updatePosition' ).returns( {} );

				bookmarkUIFeature._showFormView();
				editor.ui.fire( 'update' );
				bookmarkUIFeature._hideFormView();

				bookmarkUIFeature._showFormView();
				editor.ui.fire( 'update' );

				sinon.assert.calledThrice( spy );
			} );

			it( 'updates the position of the panel – creating a new bookmark, then the selection moved', () => {
				setModelData( editor.model, '<paragraph>f[o]o</paragraph>' );

				bookmarkUIFeature._showFormView();
				const spy = testUtils.sinon.stub( balloon, 'updatePosition' ).returns( {} );
				const root = editor.model.document.getRoot();

				editor.model.change( writer => {
					writer.setSelection( root.getChild( 0 ), 1 );
				} );

				const expectedRange = getMarkersRange( editor );

				sinon.assert.calledOnce( spy );
				sinon.assert.calledWithExactly( spy, {
					target: sinon.match( isRange )
				} );

				assertDomRange( expectedRange, spy.args[ 0 ][ 0 ].target );
			} );

			it( 'not update the position when is in not visible stack (bookmark selected)', () => {
				bookmarkUIFeature._createViews();
				formView = bookmarkUIFeature.formView;
				formView.render();

				setModelData( editor.model, '<paragraph>[<bookmark bookmarkId="id"></bookmark>]</paragraph>' );

				bookmarkUIFeature._showFormView();

				const customView = new View();

				balloon.add( {
					stackId: 'custom',
					view: customView,
					position: { target: {} }
				} );

				balloon.showStack( 'custom' );

				expect( balloon.visibleView ).to.equal( customView );
				expect( balloon.hasView( toolbarView ) ).to.equal( true );

				const spy = testUtils.sinon.spy( balloon, 'updatePosition' );

				editor.ui.fire( 'update' );

				sinon.assert.notCalled( spy );
			} );

			it( 'not update the position when is in not visible stack', () => {
				bookmarkUIFeature._createViews();
				formView = bookmarkUIFeature.formView;

				setModelData( editor.model, '<paragraph>f[]oo</paragraph>' );

				bookmarkUIFeature._showFormView();

				const customView = new View();

				balloon.add( {
					stackId: 'custom',
					view: customView,
					position: { target: {} }
				} );

				balloon.showStack( 'custom' );

				expect( balloon.visibleView ).to.equal( customView );

				const spy = testUtils.sinon.spy( balloon, 'updatePosition' );

				editor.ui.fire( 'update' );

				sinon.assert.notCalled( spy );
			} );

			it( 'hides of the panel – editing a bookmark, then the selection moved out of the bookmark', () => {
				setModelData( editor.model, '<paragraph>[<bookmark bookmarkId="id"></bookmark>]bar</paragraph>' );

				bookmarkUIFeature._showFormView();

				const spyUpdate = testUtils.sinon.stub( balloon, 'updatePosition' ).returns( {} );
				const spyHide = testUtils.sinon.spy( bookmarkUIFeature, '_hideFormView' );

				const root = editor.model.document.getRoot();

				// Move selection to b[]ar.
				editor.model.change( writer => {
					writer.setSelection( root.getChild( 0 ), 2 );
				} );

				sinon.assert.calledOnce( spyHide );
				sinon.assert.notCalled( spyUpdate );
			} );

			it( 'hides the panel – editing a bookmark, then the selection expands', () => {
				setModelData( editor.model, '<paragraph>[<bookmark bookmarkId="id"></bookmark>]foo</paragraph>' );

				bookmarkUIFeature._showFormView();

				const spyUpdate = testUtils.sinon.stub( balloon, 'updatePosition' ).returns( {} );
				const spyHide = testUtils.sinon.spy( bookmarkUIFeature, '_hideFormView' );

				const root = editor.model.document.getRoot();

				// Move selection to bookmark and a single character after it.
				editor.model.change( writer => {
					writer.setSelection( writer.createRange(
						writer.createPositionAt( root.getChild( 0 ), 0 ),
						writer.createPositionAt( root.getChild( 0 ), 2 )
					), true );
				} );

				sinon.assert.calledOnce( spyHide );
				sinon.assert.notCalled( spyUpdate );
			} );

			it( 'hides the panel – creating a new bookmark, then the selection moved to another parent', () => {
				setModelData( editor.model, '<paragraph>f[]oo</paragraph><paragraph>bar</paragraph>' );

				bookmarkUIFeature._showFormView();

				const spyUpdate = testUtils.sinon.stub( balloon, 'updatePosition' ).returns( {} );
				const spyHide = testUtils.sinon.spy( bookmarkUIFeature, '_hideFormView' );

				const root = editor.model.document.getRoot();

				// Move selection to b[a]r.
				editor.model.change( writer => {
					writer.setSelection( writer.createRange(
						writer.createPositionAt( root.getChild( 1 ), 1 ),
						writer.createPositionAt( root.getChild( 1 ), 2 )
					), true );
				} );

				sinon.assert.calledOnce( spyHide );
				sinon.assert.notCalled( spyUpdate );
			} );
		} );

		describe( 'fake visual selection', () => {
			describe( 'non-collapsed', () => {
				it( 'should be displayed when a text fragment is selected', () => {
					setModelData( editor.model, '<paragraph>f[o]o</paragraph>' );

					bookmarkUIFeature._showFormView();

					expect( editor.model.markers.has( 'bookmark-ui' ) ).to.be.true;

					const paragraph = editor.model.document.getRoot().getChild( 0 );
					const expectedRange = editor.model.createRange(
						editor.model.createPositionAt( paragraph, 1 ),
						editor.model.createPositionAt( paragraph, 2 )
					);
					const markerRange = editor.model.markers.get( 'bookmark-ui' ).getRange();

					expect( markerRange.isEqual( expectedRange ) ).to.be.true;

					expect( getViewData( editor.editing.view ) ).to.equal( '<p>f{<span class="ck-fake-bookmark-selection">o</span>}o</p>' );
					expect( editor.getData() ).to.equal( '<p>foo</p>' );
				} );

				it( 'should display a fake visual selection on the next non-empty text node when selection starts at the end ' +
					'of the empty block in the multiline selection', () => {
					setModelData( editor.model, '<paragraph>[</paragraph><paragraph>foo]</paragraph>' );

					bookmarkUIFeature._showFormView();

					expect( editor.model.markers.has( 'bookmark-ui' ) ).to.be.true;

					const secondParagraph = editor.model.document.getRoot().getChild( 1 );
					const expectedRange = editor.model.createRange(
						editor.model.createPositionAt( secondParagraph, 0 ),
						editor.model.createPositionAt( secondParagraph, 3 )
					);

					const markerRange = editor.model.markers.get( 'bookmark-ui' ).getRange();

					expect( markerRange.isEqual( expectedRange ) ).to.be.true;

					expect( getViewData( editor.editing.view ) ).to.equal(
						'<p>[</p>' +
						'<p><span class="ck-fake-bookmark-selection">foo</span>]</p>'
					);
					expect( editor.getData() ).to.equal( '<p>&nbsp;</p><p>foo</p>' );
				} );

				it( 'should display a fake visual selection on the next non-empty text node when selection starts at the end ' +
					'of the first block in the multiline selection', () => {
					setModelData( editor.model, '<paragraph>foo[</paragraph><paragraph>bar]</paragraph>' );

					bookmarkUIFeature._showFormView();

					expect( editor.model.markers.has( 'bookmark-ui' ) ).to.be.true;

					const secondParagraph = editor.model.document.getRoot().getChild( 1 );
					const expectedRange = editor.model.createRange(
						editor.model.createPositionAt( secondParagraph, 0 ),
						editor.model.createPositionAt( secondParagraph, 3 )
					);

					const markerRange = editor.model.markers.get( 'bookmark-ui' ).getRange();

					expect( markerRange.isEqual( expectedRange ) ).to.be.true;

					expect( getViewData( editor.editing.view ) ).to.equal(
						'<p>foo{</p>' +
						'<p><span class="ck-fake-bookmark-selection">bar</span>]</p>'
					);
					expect( editor.getData() ).to.equal( '<p>foo</p><p>bar</p>' );
				} );

				it( 'should be displayed on first text node in non-empty element when selection contains few empty elements', () => {
					setModelData( editor.model, '<paragraph>foo[</paragraph>' +
						'<paragraph></paragraph>' +
						'<paragraph></paragraph>' +
						'<paragraph>bar</paragraph>' +
						'<paragraph></paragraph>' +
						'<paragraph></paragraph>' +
						'<paragraph>]baz</paragraph>' );

					bookmarkUIFeature._showFormView();

					expect( editor.model.markers.has( 'bookmark-ui' ) ).to.be.true;

					const firstNonEmptyElementInTheSelection = editor.model.document.getRoot().getChild( 3 );
					const rangeEnd = editor.model.document.selection.getFirstRange().end;
					const expectedRange = editor.model.createRange(
						editor.model.createPositionAt( firstNonEmptyElementInTheSelection, 0 ),
						editor.model.createPositionAt( rangeEnd, 0 )
					);

					const markerRange = editor.model.markers.get( 'bookmark-ui' ).getRange();

					expect( markerRange.isEqual( expectedRange ) ).to.be.true;

					const expectedViewData = '<p>foo{</p>' +
						'<p></p>' +
						'<p></p>' +
						'<p><span class="ck-fake-bookmark-selection">bar</span></p>' +
						'<p></p>' +
						'<p></p>' +
						'<p>}baz</p>';

					expect( getViewData( editor.editing.view ) ).to.equal( expectedViewData );
					expect( editor.getData() ).to.equal(
						'<p>foo</p>' +
						'<p>&nbsp;</p><p>&nbsp;</p>' +
						'<p>bar</p>' +
						'<p>&nbsp;</p><p>&nbsp;</p>' +
						'<p>baz</p>'
					);
				} );
			} );

			describe( 'collapsed', () => {
				it( 'should be displayed on a collapsed selection', () => {
					setModelData( editor.model, '<paragraph>f[]o</paragraph>' );

					bookmarkUIFeature._showFormView();

					expect( editor.model.markers.has( 'bookmark-ui' ) ).to.be.true;

					const paragraph = editor.model.document.getRoot().getChild( 0 );
					const expectedRange = editor.model.createRange(
						editor.model.createPositionAt( paragraph, 1 ),
						editor.model.createPositionAt( paragraph, 1 )
					);
					const markerRange = editor.model.markers.get( 'bookmark-ui' ).getRange();

					expect( markerRange.isEqual( expectedRange ) ).to.be.true;

					expect( getViewData( editor.editing.view ) ).to.equal(
						'<p>f{}<span class="ck-fake-bookmark-selection ck-fake-bookmark-selection_collapsed"></span>o</p>'
					);
					expect( editor.getData() ).to.equal( '<p>fo</p>' );
				} );

				it( 'should be displayed on selection focus when selection contains only one empty element ' +
					'(selection focus is at the beginning of the first non-empty element)', () => {
					setModelData( editor.model, '<paragraph>foo[</paragraph>' +
						'<paragraph></paragraph>' +
						'<paragraph>]bar</paragraph>' );

					bookmarkUIFeature._showFormView();

					expect( editor.model.markers.has( 'bookmark-ui' ) ).to.be.true;

					const focus = editor.model.document.selection.focus;
					const expectedRange = editor.model.createRange(
						editor.model.createPositionAt( focus, 0 )
					);

					const markerRange = editor.model.markers.get( 'bookmark-ui' ).getRange();

					expect( markerRange.isEqual( expectedRange ) ).to.be.true;

					const expectedViewData = '<p>foo{</p>' +
						'<p></p>' +
						'<p>]<span class="ck-fake-bookmark-selection ck-fake-bookmark-selection_collapsed"></span>bar</p>';

					expect( getViewData( editor.editing.view ) ).to.equal( expectedViewData );
					expect( editor.getData() ).to.equal( '<p>foo</p><p>&nbsp;</p><p>bar</p>' );
				} );

				it( 'should be displayed on selection focus when selection contains few empty elements ' +
					'(selection focus is at the beginning of the first non-empty element)', () => {
					setModelData( editor.model, '<paragraph>foo[</paragraph>' +
						'<paragraph></paragraph>' +
						'<paragraph></paragraph>' +
						'<paragraph>]bar</paragraph>' );

					bookmarkUIFeature._showFormView();

					expect( editor.model.markers.has( 'bookmark-ui' ) ).to.be.true;

					const focus = editor.model.document.selection.focus;
					const expectedRange = editor.model.createRange(
						editor.model.createPositionAt( focus, 0 )
					);

					const markerRange = editor.model.markers.get( 'bookmark-ui' ).getRange();

					expect( markerRange.isEqual( expectedRange ) ).to.be.true;

					const expectedViewData = '<p>foo{</p>' +
						'<p></p>' +
						'<p></p>' +
						'<p>]<span class="ck-fake-bookmark-selection ck-fake-bookmark-selection_collapsed"></span>bar</p>';

					expect( getViewData( editor.editing.view ) ).to.equal( expectedViewData );
					expect( editor.getData() ).to.equal( '<p>foo</p><p>&nbsp;</p><p>&nbsp;</p><p>bar</p>' );
				} );

				it( 'should be displayed on selection focus when selection contains few empty elements ' +
					'(selection focus is inside an empty element)', () => {
					setModelData( editor.model, '<paragraph>foo[</paragraph>' +
						'<paragraph></paragraph>' +
						'<paragraph>]</paragraph>' +
						'<paragraph>bar</paragraph>' );

					bookmarkUIFeature._showFormView();

					expect( editor.model.markers.has( 'bookmark-ui' ) ).to.be.true;

					const focus = editor.model.document.selection.focus;
					const expectedRange = editor.model.createRange(
						editor.model.createPositionAt( focus, 0 )
					);

					const markerRange = editor.model.markers.get( 'bookmark-ui' ).getRange();

					expect( markerRange.isEqual( expectedRange ) ).to.be.true;

					const expectedViewData = '<p>foo{</p>' +
						'<p></p>' +
						'<p>]<span class="ck-fake-bookmark-selection ck-fake-bookmark-selection_collapsed"></span></p>' +
						'<p>bar</p>';

					expect( getViewData( editor.editing.view ) ).to.equal( expectedViewData );
					expect( editor.getData() ).to.equal( '<p>foo</p><p>&nbsp;</p><p>&nbsp;</p><p>bar</p>' );
				} );
			} );
		} );
	} );

	describe( '_addFormView()', () => {
		beforeEach( () => {
			editor.editing.view.document.isFocused = true;
		} );

		it( 'should create #formView', () => {
			setModelData( editor.model, '<paragraph>f[o]o</paragraph>' );

			bookmarkUIFeature._addFormView();

			expect( bookmarkUIFeature.formView ).to.be.instanceOf( BookmarkFormView );
		} );

		it( 'should add #formView to the balloon and attach the balloon to the selection when text fragment is selected', () => {
			setModelData( editor.model, '<paragraph>f[o]o</paragraph>' );

			bookmarkUIFeature._addFormView();
			formView = bookmarkUIFeature.formView;

			expect( balloon.visibleView ).to.equal( formView );
		} );

		it( 'should implement the CSS transition disabling feature', () => {
			setModelData( editor.model, '<paragraph>f[o]o</paragraph>' );

			bookmarkUIFeature._addFormView();

			expect( bookmarkUIFeature.formView.disableCssTransitions ).to.be.a( 'function' );
		} );

		describe( 'button label', () => {
			it( 'should have "Insert" by default', () => {
				bookmarkUIFeature._addFormView();
				formView = bookmarkUIFeature.formView;

				expect( formView.saveButtonView.label ).to.equal( 'Insert' );
			} );

			it( 'should have "Insert" label when bookmark is not selected', () => {
				setModelData( editor.model, '<paragraph>f[o]o</paragraph>' );

				bookmarkUIFeature._addFormView();
				formView = bookmarkUIFeature.formView;

				bookmarkUIFeature._showFormView();

				expect( formView.saveButtonView.label ).to.equal( 'Insert' );
			} );

			it( 'should have "Save" label when bookmark is selected', () => {
				setModelData( editor.model, '<paragraph>[<bookmark bookmarkId="id"></bookmark>]</paragraph>' );

				bookmarkUIFeature._addFormView();
				formView = bookmarkUIFeature.formView;

				bookmarkUIFeature._showFormView();

				expect( formView.saveButtonView.label ).to.equal( 'Save' );
			} );

			it( 'should have "Save" label when bookmark already inserted but balloon is not closed.', () => {
				setModelData( editor.model, '<paragraph>f[o]o</paragraph>' );
				bookmarkUIFeature._showFormView();
				formView = bookmarkUIFeature.formView;

				expect( formView.saveButtonView.label ).to.equal( 'Insert' );

				formView.idInputView.fieldView.value = 'new_id';

				formView.fire( 'submit' );
				bookmarkUIFeature._showFormView();

				expect( formView.saveButtonView.label ).to.equal( 'Save' );
			} );
		} );
	} );

	describe( '_hideFormView()', () => {
		beforeEach( () => {
			bookmarkUIFeature._showFormView();

			formView = bookmarkUIFeature.formView;
		} );

		it( 'should remove the UI from the balloon', () => {
			expect( balloon.hasView( formView ) ).to.be.true;

			bookmarkUIFeature._hideFormView();

			expect( balloon.hasView( formView ) ).to.be.false;
		} );

		it( 'should focus the `editable` by default', () => {
			const spy = testUtils.sinon.spy( editor.editing.view, 'focus' );

			bookmarkUIFeature._hideFormView();

			// First call is from _removeFormView.
			sinon.assert.calledTwice( spy );
		} );

		it( 'should focus the `editable` before before removing elements from the balloon', () => {
			const focusSpy = testUtils.sinon.spy( editor.editing.view, 'focus' );
			const removeSpy = testUtils.sinon.spy( balloon, 'remove' );

			bookmarkUIFeature._hideFormView();

			expect( focusSpy.calledBefore( removeSpy ) ).to.equal( true );
		} );

		it( 'should not throw an error when views are not in the `balloon`', () => {
			bookmarkUIFeature._hideFormView();

			expect( () => {
				bookmarkUIFeature._hideFormView();
			} ).to.not.throw();
		} );

		it( 'should clear ui#update listener from the ViewDocument', () => {
			const spy = sinon.spy();

			bookmarkUIFeature.listenTo( editor.ui, 'update', spy );
			bookmarkUIFeature._hideFormView();
			editor.ui.fire( 'update' );

			sinon.assert.notCalled( spy );
		} );

		it( 'should clear the fake visual selection from a selected text fragment', () => {
			expect( editor.model.markers.has( 'bookmark-ui' ) ).to.be.true;

			bookmarkUIFeature._hideFormView();

			expect( editor.model.markers.has( 'bookmark-ui' ) ).to.be.false;
		} );

		it( 'should not throw if selection includes soft break before text item', () => {
			bookmarkUIFeature._hideFormView();

			setModelData( editor.model, '<paragraph>[<softBreak></softBreak>fo]</paragraph>' );

			bookmarkUIFeature._showFormView();

			expect( () => {
				bookmarkUIFeature._hideFormView();
			} ).to.not.throw();
		} );

		it( 'should be called when the back button is clicked', () => {
			const spy = testUtils.sinon.spy( bookmarkUIFeature, '_hideFormView' );

			bookmarkUIFeature._showFormView();
			formView.backButtonView.fire( 'execute' );

			sinon.assert.calledOnce( spy );
		} );
	} );

	describe( 'keyboard support', () => {
		beforeEach( () => {
			// Make sure that forms are lazy initiated.
			expect( bookmarkUIFeature.formView ).to.be.null;

			bookmarkUIFeature._createViews();
			formView = bookmarkUIFeature.formView;
		} );

		it( 'should hide the UI after Esc key press (from editor) and not focus the editable', () => {
			const spy = testUtils.sinon.spy( bookmarkUIFeature, '_hideFormView' );
			const keyEvtData = {
				keyCode: keyCodes.esc,
				preventDefault: sinon.spy(),
				stopPropagation: sinon.spy()
			};

			// Balloon is visible.
			bookmarkUIFeature._showFormView();
			editor.keystrokes.press( keyEvtData );

			sinon.assert.calledWithExactly( spy );
		} );

		it( 'should hide the UI after Esc key press when form has focus', () => {
			const spy = testUtils.sinon.spy( bookmarkUIFeature, '_hideFormView' );
			const keyEvtData = {
				keyCode: keyCodes.esc,
				preventDefault: sinon.spy(),
				stopPropagation: sinon.spy()
			};

			bookmarkUIFeature._createViews();
			formView = bookmarkUIFeature.formView;

			bookmarkUIFeature._showFormView();
			bookmarkUIFeature._removeFormView();

			formView.keystrokes.press( keyEvtData );
			expect( balloon.visibleView ).to.equal( null );
			expect( spy.calledOnce ).to.be.true;
		} );

		it( 'should not hide the UI after Esc key press (from editor) when UI is open but is not visible', () => {
			const spy = testUtils.sinon.spy( bookmarkUIFeature, '_hideFormView' );
			const keyEvtData = {
				keyCode: keyCodes.esc,
				preventDefault: () => {},
				stopPropagation: () => {}
			};

			const viewMock = {
				ready: true,
				render: () => {},
				destroy: () => {}
			};

			bookmarkUIFeature._showFormView();

			// Some view precedes the bookmark UI in the balloon.
			balloon.add( { view: viewMock } );
			editor.keystrokes.press( keyEvtData );

			sinon.assert.notCalled( spy );
		} );
	} );

	describe( 'mouse support', () => {
		beforeEach( () => {
			// Make sure that forms are lazy initiated.
			expect( bookmarkUIFeature.formView ).to.be.null;

			bookmarkUIFeature._createViews();
			formView = bookmarkUIFeature.formView;
		} );

		it( 'should hide the UI and not focus editable upon clicking outside the UI', () => {
			const spy = testUtils.sinon.spy( bookmarkUIFeature, '_hideFormView' );

			bookmarkUIFeature._showFormView();
			document.body.dispatchEvent( new Event( 'mousedown', { bubbles: true } ) );

			sinon.assert.calledWithExactly( spy );
		} );

		it( 'should not hide the UI upon clicking inside the the UI', () => {
			const spy = testUtils.sinon.spy( bookmarkUIFeature, '_hideFormView' );

			bookmarkUIFeature._showFormView();
			balloon.view.element.dispatchEvent( new Event( 'mousedown', { bubbles: true } ) );

			sinon.assert.notCalled( spy );
		} );
	} );

	function getMarkersRange( editor ) {
		const markerElements = editor.ui.view.element.querySelectorAll( '.ck-fake-bookmark-selection' );
		const lastMarkerElement = markerElements[ markerElements.length - 1 ];

		const range = document.createRange();
		range.setStart( markerElements[ 0 ].parentElement, indexOf( markerElements[ 0 ] ) );
		range.setEnd( lastMarkerElement.parentElement, indexOf( lastMarkerElement ) + 1 );

		return range;
	}

	function assertDomRange( expected, actual ) {
		expect( actual, 'startContainer' ).to.have.property( 'startContainer', expected.startContainer );
		expect( actual, 'startOffset' ).to.have.property( 'startOffset', expected.startOffset );
		expect( actual, 'endContainer' ).to.have.property( 'endContainer', expected.endContainer );
		expect( actual, 'endOffset' ).to.have.property( 'endOffset', expected.endOffset );
	}
} );<|MERGE_RESOLUTION|>--- conflicted
+++ resolved
@@ -11,14 +11,9 @@
 import { Link } from '@ckeditor/ckeditor5-link';
 import { BlockQuote } from '@ckeditor/ckeditor5-block-quote';
 
-<<<<<<< HEAD
 import { View, ButtonView, ContextualBalloon, MenuBarMenuListItemButtonView, BalloonPanelView, LabelView } from '@ckeditor/ckeditor5-ui';
-import { icons } from '@ckeditor/ckeditor5-core';
-=======
-import { View, ButtonView, ContextualBalloon, MenuBarMenuListItemButtonView } from '@ckeditor/ckeditor5-ui';
-import { IconBookmark } from '@ckeditor/ckeditor5-icons';
-import { ClickObserver } from '@ckeditor/ckeditor5-engine';
->>>>>>> e6e06e75
+import { IconBookmark, IconPencil, IconRemove, IconBookmarkSmall, IconBookmarkMedium } from '@ckeditor/ckeditor5-icons';
+import { WidgetToolbarRepository } from '@ckeditor/ckeditor5-widget';
 import { indexOf, isRange, keyCodes } from '@ckeditor/ckeditor5-utils';
 import { setData as setModelData } from '@ckeditor/ckeditor5-engine/src/dev-utils/model.js';
 import { getData as getViewData } from '@ckeditor/ckeditor5-engine/src/dev-utils/view.js';
@@ -28,13 +23,6 @@
 import BookmarkEditing from '../src/bookmarkediting.js';
 import BookmarkUI from '../src/bookmarkui.js';
 
-<<<<<<< HEAD
-import { WidgetToolbarRepository } from '@ckeditor/ckeditor5-widget';
-
-const bookmarkIcon = icons.bookmark;
-
-=======
->>>>>>> e6e06e75
 describe( 'BookmarkUI', () => {
 	let editor, element, button, balloon, bookmarkUIFeature, formView, widgetToolbarRepository, toolbarView;
 
@@ -223,7 +211,7 @@
 			} );
 
 			it( 'should have an icon', () => {
-				expect( button.icon ).to.equal( icons.pencil );
+				expect( button.icon ).to.equal( IconPencil );
 			} );
 
 			it( 'should bind #isEnabled to the UpdateBookmarkCommand', () => {
@@ -275,7 +263,7 @@
 			} );
 
 			it( 'should have an icon', () => {
-				expect( button.icon ).to.equal( icons.remove );
+				expect( button.icon ).to.equal( IconRemove );
 			} );
 
 			it( 'should bind #isEnabled to the DeleteCommand', () => {
@@ -465,7 +453,7 @@
 			clickNthLinksProvider( 0 );
 
 			expectedShownItems( [
-				{ label: 'foo', icon: icons.bookmarkMedium }
+				{ label: 'foo', icon: IconBookmarkMedium }
 			] );
 		} );
 
@@ -482,9 +470,9 @@
 			clickNthLinksProvider( 0 );
 
 			expectedShownItems( [
-				{ label: 'aaa', icon: icons.bookmarkMedium },
-				{ label: 'ccc', icon: icons.bookmarkMedium },
-				{ label: 'zzz', icon: icons.bookmarkMedium }
+				{ label: 'aaa', icon: IconBookmarkMedium },
+				{ label: 'ccc', icon: IconBookmarkMedium },
+				{ label: 'zzz', icon: IconBookmarkMedium }
 			] );
 		} );
 
@@ -499,14 +487,14 @@
 
 			linkCommand.value = '#zzz';
 
-			expect( button.icon ).to.equal( icons.bookmarkSmall );
+			expect( button.icon ).to.equal( IconBookmarkSmall );
 			expect( button.tooltip ).to.equal( t( 'Scroll to bookmark' ) );
 
 			button.destroy();
 
 			linkCommand.value = '#other_non_bookmark';
 
-			expect( button.icon ).not.to.be.equal( icons.bookmarkSmall );
+			expect( button.icon ).not.to.be.equal( IconBookmarkSmall );
 			expect( button.tooltip ).not.to.be.equal( t( 'Scroll to bookmark' ) );
 		} );
 
