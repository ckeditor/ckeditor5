/**
 * @license Copyright (c) 2003-2025, CKSource Holding sp. z o.o. All rights reserved.
 * For licensing, see LICENSE.md or https://ckeditor.com/legal/ckeditor-licensing-options
 */

import global from '@ckeditor/ckeditor5-utils/src/dom/global.js';
import Essentials from '@ckeditor/ckeditor5-essentials/src/essentials.js';
import Paragraph from '@ckeditor/ckeditor5-paragraph/src/paragraph.js';
import ClassicEditor from '@ckeditor/ckeditor5-editor-classic/src/classiceditor.js';

import RevisionHistoryMock from '../_utils/revisionhistorymock.js';
import AbstractEditorHandler from '../../src/handlers/abstracteditor.js';

describe( 'AbstractHandler', () => {
	let abstractHandler, domElement, editor;

	beforeEach( async () => {
		domElement = global.document.createElement( 'div' );
		global.document.body.appendChild( domElement );

		editor = await ClassicEditor.create( domElement, {
			plugins: [
				Paragraph,
				Essentials
			]
		} );

		abstractHandler = new AbstractEditorHandler( editor );
	} );

	afterEach( () => {
		domElement.remove();
		abstractHandler.disable();

		return editor.destroy();
	} );

	describe( 'constructor', () => {
		it( 'should create element maps', () => {
			expect( abstractHandler._placeholderMap ).to.be.an.instanceOf( Map );
		} );

		it( 'should set the editor instance as a property', () => {
			expect( abstractHandler._editor ).to.equal( editor );
		} );

		it( 'should setup listener returning moved elements when editor is destroyed', async () => {
			const spy = sinon.spy( abstractHandler, 'disable' );

			await editor.destroy();

			expect( spy ).to.have.been.calledOnce;
		} );
	} );

	describe( '#moveToFullscreen()', () => {
		it( 'should replace an element with given placeholder', () => {
			const element = global.document.createElement( 'div' );

			element.id = 'element';
			global.document.body.appendChild( element );

			abstractHandler.moveToFullscreen( element, 'editable' );

			expect( abstractHandler.getContainer().querySelector( '#element' ) ).to.equal( element );

			abstractHandler.disable();
			element.remove();
		} );
	} );

	describe( '#restoreMovedElementLocation()', () => {
		it( 'should not throw if map does not contain requested element', () => {
			expect( abstractHandler._placeholderMap.has( 'menu-bar' ) ).to.be.false;
			expect( () => abstractHandler.restoreMovedElementLocation( 'menu-bar' ) ).to.not.throw();
		} );

		it( 'should return only target moved element', () => {
			const element = global.document.createElement( 'div' );
			const element2 = global.document.createElement( 'div' );

			global.document.body.appendChild( element );
			global.document.body.appendChild( element2 );

			abstractHandler.moveToFullscreen( element, 'menu-bar' );
			abstractHandler.moveToFullscreen( element2, 'editable' );

			// Move `menu-bar` back.
			abstractHandler.restoreMovedElementLocation( 'menu-bar' );

			expect( abstractHandler._placeholderMap.size ).to.equal( 1 );
			expect( global.document.querySelector( '[data-ck-fullscreen-placeholder="menu-bar"' ) ).to.be.null;
			expect( global.document.querySelector( '[data-ck-fullscreen-placeholder="editable"' ) ).to.not.be.null;

			abstractHandler.restoreMovedElementLocation( 'editable' );
			element.remove();
			element2.remove();
		} );

		it( 'should destroy the container if there are no other elements left', () => {
			const element = global.document.createElement( 'div' );

			global.document.body.appendChild( element );

			abstractHandler.moveToFullscreen( element, 'menu-bar' );
			abstractHandler.restoreMovedElementLocation( 'menu-bar' );

			expect( abstractHandler._container ).to.be.null;

			element.remove();
		} );
	} );

	describe( '#getContainer()', () => {
		it( 'should create a container if it does not exist', () => {
			expect( global.document.querySelector( '.ck-fullscreen__main-container' ) ).to.be.null;

			const container = abstractHandler.getContainer();

			expect( container.innerHTML ).to.equal( `
				<div class="ck ck-fullscreen__top-wrapper ck-reset_all">
					<div class="ck ck-fullscreen__menu-bar" data-ck-fullscreen="menu-bar"></div>
					<div class="ck ck-fullscreen__toolbar" data-ck-fullscreen="toolbar"></div>
				</div>
<<<<<<< HEAD
				<div class="ck ck-fullscreen__editor-wrapper">
					<div class="ck ck-fullscreen__sidebar ck-fullscreen__left-sidebar" data-ck-fullscreen="left-sidebar">
						<div class="ck ck-fullscreen__left-sidebar--sticky" data-ck-fullscreen="left-sidebar-sticky"></div>
					</div>
					<div class="ck ck-fullscreen__editor" data-ck-fullscreen="editor"></div>
=======
				<div class="ck ck-fullscreen__editable-wrapper">
					<div class="ck ck-fullscreen__sidebar" data-ck-fullscreen="left-sidebar"></div>
					<div class="ck ck-fullscreen__editable" data-ck-fullscreen="editable"></div>
>>>>>>> 1f175332
					<div class="ck ck-fullscreen__sidebar" data-ck-fullscreen="right-sidebar"></div>
				</div>
			` );

			container.remove();
		} );

		it( 'should return a container if it already exists', () => {
			const container = abstractHandler.getContainer();

			container.classList.add( 'custom' );

			expect( abstractHandler.getContainer().classList.contains( 'custom' ) ).to.be.true;

			container.remove();
		} );
	} );

	describe( '#enable()', () => {
		it( 'should execute the #_defaultEnable method', () => {
			const spy = sinon.spy( abstractHandler, '_defaultEnable' );

			abstractHandler.enable();

			expect( spy ).to.have.been.calledOnce;
		} );

		it( 'should execute the custom callback if configured', () => {
			const spy = sinon.spy();

			editor.config.set( 'fullscreen.enableCallback', spy );

			abstractHandler.enable();

			expect( spy ).to.have.been.calledOnce;
		} );
	} );

	describe( '#disable()', () => {
		it( 'should execute the custom callback if configured', () => {
			const spy = sinon.spy();

			editor.config.set( 'fullscreen.disableCallback', spy );

			abstractHandler.disable();

			expect( spy ).to.have.been.calledOnce;
		} );

		it( 'should return all moved elements and destroy the placeholders', () => {
			const element = global.document.createElement( 'div' );
			const element2 = global.document.createElement( 'div' );

			element.id = 'element';
			element2.id = 'element2';
			global.document.body.appendChild( element );
			global.document.body.appendChild( element2 );

			abstractHandler.moveToFullscreen( element, 'menu-bar' );
			abstractHandler.moveToFullscreen( element2, 'editable' );

			expect(
				abstractHandler._placeholderMap.has( 'menu-bar' )
			).to.be.true;
			expect(
				abstractHandler._placeholderMap.has( 'editable' )
			).to.be.true;
			expect( abstractHandler._placeholderMap.size ).to.equal( 2 );

			abstractHandler.disable();

			expect( abstractHandler._placeholderMap.size ).to.equal( 0 );
			expect( global.document.querySelector( '[data-ck-fullscreen-placeholder="menu-bar"' ) ).to.be.null;
			expect( global.document.querySelector( '[data-ck-fullscreen-placeholder="editable"' ) ).to.be.null;

			element.remove();
			element2.remove();
		} );

		it( 'should destroy the container if it was created', () => {
			const container = abstractHandler.getContainer();

			abstractHandler.disable();

			expect( abstractHandler._container ).to.be.null;
			expect( container.parentElement ).to.be.null;
		} );
	} );

	describe( 'with Revision history plugin', () => {
		let domElementForRevisionHistory, editorWithRevisionHistory, abstractEditorHandler;

		beforeEach( async () => {
			domElementForRevisionHistory = global.document.createElement( 'div' );
			global.document.body.appendChild( domElementForRevisionHistory );

			editorWithRevisionHistory = await ClassicEditor.create( domElementForRevisionHistory, {
				plugins: [
					Paragraph,
					Essentials,
					RevisionHistoryMock
				]
			} );

			abstractEditorHandler = new AbstractEditorHandler( editorWithRevisionHistory );
		} );

		afterEach( async () => {
			abstractEditorHandler.disable();
			domElementForRevisionHistory.remove();

			return editorWithRevisionHistory.destroy();
		} );

		it( 'should override default RH callbacks when fullscreen mode is enabled', () => {
			const spy = sinon.spy( abstractEditorHandler, '_overrideRevisionHistoryCallbacks' );

			expect( editorWithRevisionHistory.config.get( 'revisionHistory.showRevisionViewerCallback' ) ).to.equal(
				RevisionHistoryMock.showRevisionViewerCallback
			);
			expect( editorWithRevisionHistory.config.get( 'revisionHistory.showRevisionViewerCallback' ) ).to.equal(
				RevisionHistoryMock.showRevisionViewerCallback
			);

			abstractEditorHandler.enable();

			expect( editorWithRevisionHistory.config.get( 'revisionHistory.closeRevisionViewerCallback' ) ).to.not.equal(
				RevisionHistoryMock.closeRevisionViewerCallback
			);
			expect( editorWithRevisionHistory.config.get( 'revisionHistory.closeRevisionViewerCallback' ) ).to.not.equal(
				RevisionHistoryMock.closeRevisionViewerCallback
			);

			expect( spy ).to.have.been.calledOnce;
		} );

		it( 'should restore default RH callbacks when fullscreen mode is disabled', () => {
			const spy = sinon.spy( abstractEditorHandler, '_restoreRevisionHistoryCallbacks' );

			abstractEditorHandler.enable();
			abstractEditorHandler.disable();

			expect( spy ).to.have.been.calledOnce;
		} );
	} );
} );<|MERGE_RESOLUTION|>--- conflicted
+++ resolved
@@ -122,17 +122,11 @@
 					<div class="ck ck-fullscreen__menu-bar" data-ck-fullscreen="menu-bar"></div>
 					<div class="ck ck-fullscreen__toolbar" data-ck-fullscreen="toolbar"></div>
 				</div>
-<<<<<<< HEAD
-				<div class="ck ck-fullscreen__editor-wrapper">
+				<div class="ck ck-fullscreen__editable-wrapper">
 					<div class="ck ck-fullscreen__sidebar ck-fullscreen__left-sidebar" data-ck-fullscreen="left-sidebar">
 						<div class="ck ck-fullscreen__left-sidebar--sticky" data-ck-fullscreen="left-sidebar-sticky"></div>
 					</div>
-					<div class="ck ck-fullscreen__editor" data-ck-fullscreen="editor"></div>
-=======
-				<div class="ck ck-fullscreen__editable-wrapper">
-					<div class="ck ck-fullscreen__sidebar" data-ck-fullscreen="left-sidebar"></div>
 					<div class="ck ck-fullscreen__editable" data-ck-fullscreen="editable"></div>
->>>>>>> 1f175332
 					<div class="ck ck-fullscreen__sidebar" data-ck-fullscreen="right-sidebar"></div>
 				</div>
 			` );
