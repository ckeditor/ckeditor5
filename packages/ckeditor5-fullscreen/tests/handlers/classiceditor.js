--- conflicted
+++ resolved
@@ -9,7 +9,6 @@
 import global from '@ckeditor/ckeditor5-utils/src/dom/global.js';
 
 import ClassicEditorHandler from '../../src/handlers/classiceditor.js';
-import RevisionHistoryMock from '../_utils/revisionhistorymock.js';
 
 describe( 'ClassicEditorHandler', () => {
 	let classicEditorHandler, domElement, editor;
@@ -87,74 +86,4 @@
 			return tempEditor.destroy();
 		} );
 	} );
-<<<<<<< HEAD
-
-	describe( '#disable()', () => {
-		it( 'should call #returnMovedElements()', () => {
-			const spy = sinon.spy( classicEditorHandler, 'returnMovedElements' );
-
-			classicEditorHandler.disable();
-
-			expect( spy ).to.have.been.calledOnce;
-		} );
-	} );
-
-	describe( 'with Revision history plugin', () => {
-		let domElementForRevisionHistory, editorWithRevisionHistory;
-
-		beforeEach( async () => {
-			domElementForRevisionHistory = global.document.createElement( 'div' );
-			global.document.body.appendChild( domElementForRevisionHistory );
-
-			editorWithRevisionHistory = await ClassicEditor.create( domElementForRevisionHistory, {
-				plugins: [
-					Paragraph,
-					Essentials,
-					RevisionHistoryMock
-				]
-			} );
-
-			classicEditorHandler = new ClassicEditorHandler( editorWithRevisionHistory );
-		} );
-
-		afterEach( async () => {
-			classicEditorHandler.disable();
-			domElementForRevisionHistory.remove();
-
-			return editorWithRevisionHistory.destroy();
-		} );
-
-		it( 'should override default RH callbacks when fullscreen mode is enabled', () => {
-			const spy = sinon.spy( classicEditorHandler, '_overrideRevisionHistoryCallbacks' );
-
-			expect( editorWithRevisionHistory.config.get( 'revisionHistory.showRevisionViewerCallback' ) ).to.equal(
-				RevisionHistoryMock.showRevisionViewerCallback
-			);
-			expect( editorWithRevisionHistory.config.get( 'revisionHistory.showRevisionViewerCallback' ) ).to.equal(
-				RevisionHistoryMock.showRevisionViewerCallback
-			);
-
-			classicEditorHandler.enable();
-
-			expect( editorWithRevisionHistory.config.get( 'revisionHistory.closeRevisionViewerCallback' ) ).to.not.equal(
-				RevisionHistoryMock.closeRevisionViewerCallback
-			);
-			expect( editorWithRevisionHistory.config.get( 'revisionHistory.closeRevisionViewerCallback' ) ).to.not.equal(
-				RevisionHistoryMock.closeRevisionViewerCallback
-			);
-
-			expect( spy ).to.have.been.calledOnce;
-		} );
-
-		it( 'should restore default RH callbacks when fullscreen mode is disabled', () => {
-			const spy = sinon.spy( classicEditorHandler, '_restoreRevisionHistoryCallbacks' );
-
-			classicEditorHandler.enable();
-			classicEditorHandler.disable();
-
-			expect( spy ).to.have.been.calledOnce;
-		} );
-	} );
-=======
->>>>>>> 2ffa4a43
 } );