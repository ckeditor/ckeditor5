--- conflicted
+++ resolved
@@ -7,14 +7,9 @@
  * @module fullscreen/handlers/abstracteditorhandler
  */
 
-<<<<<<< HEAD
-import { CKEditorError, createElement } from 'ckeditor5/src/utils.js';
 import type { Editor, EditorConfig } from 'ckeditor5/src/core.js';
 import type { RevisionViewerEditor } from '@ckeditor/ckeditor5-revision-history';
-=======
 import { createElement } from 'ckeditor5/src/utils.js';
-import { type Editor } from 'ckeditor5/src/core.js';
->>>>>>> 2ffa4a43
 
 /**
  * The abstract editor type handler. It should be extended by the particular editor type handler.
@@ -37,7 +32,6 @@
 	private _container: HTMLElement | null = null;
 
 	/**
-<<<<<<< HEAD
 	 * A callback that shows the revision viewer, stored to restore the original one after exiting the fullscreen mode.
 	 */
 	protected _showRevisionViewerCallback: ( ( config?: EditorConfig ) => Promise<RevisionViewerEditor | null> ) | null = null;
@@ -46,12 +40,12 @@
 	 * A callback that closes the revision viewer, stored to restore the original one after exiting the fullscreen mode.
 	 */
 	protected _closeRevisionViewerCallback: ( ( viewerEditor?: RevisionViewerEditor ) => Promise<unknown> ) | null = null;
-=======
+
+	/**
 	 * A function moving the editor UI elements to the fullscreen mode. It should be set by the particular editor type handler.
 	 * Returns the fullscreen mode container element so it can be further customized via `fullscreen.enableCallback` configuration property.
 	*/
 	protected _defaultEnable: () => HTMLElement;
->>>>>>> 2ffa4a43
 
 	/**
 	 * An editor instance. It should be set by the particular editor type handler.
@@ -62,21 +56,14 @@
 	 * @inheritDoc
 	 */
 	constructor( editor: Editor ) {
-<<<<<<< HEAD
 		this._placeholderToElement = new Map();
 		this._idToPlaceholder = new Map();
 		this._editor = editor;
 
-		editor.on( 'destroy', () => {
-			this.returnMovedElements();
-		} );
-
 		if ( editor.plugins.has( 'RevisionHistory' ) ) {
 			this._showRevisionViewerCallback = editor.config.get( 'revisionHistory.showRevisionViewerCallback' )!;
 			this._closeRevisionViewerCallback = editor.config.get( 'revisionHistory.closeRevisionViewerCallback' )!;
 		}
-=======
-		this._movedElements = new Map();
 		this._editor = editor;
 
 		this._defaultEnable = () => this.getContainer();
@@ -84,7 +71,6 @@
 		this._editor.on( 'destroy', () => {
 			this.disable();
 		} );
->>>>>>> 2ffa4a43
 	}
 
 	/**
@@ -103,7 +89,6 @@
 	}
 
 	/**
-<<<<<<< HEAD
 	 * Returns a single moved element to its original place.
 	 */
 	public returnMovedElement( placeholderName: string ): void {
@@ -124,21 +109,6 @@
 	}
 
 	/**
-	 * Returns the moved elements to their original places.
-	 */
-	public returnMovedElements(): void {
-		for ( const placeholderName of this._idToPlaceholder.keys() ) {
-			this.returnMovedElement( placeholderName );
-		}
-
-		if ( this._idToPlaceholder.size === 0 ) {
-			this._destroyContainer();
-		}
-	}
-
-	/**
-=======
->>>>>>> 2ffa4a43
 	 * Returns the fullscreen mode container element.
 	 */
 	public getContainer(): HTMLElement {
@@ -171,6 +141,10 @@
 	public enable(): void {
 		this._defaultEnable();
 
+		if ( this._editor.plugins.has( 'RevisionHistory' ) ) {
+			this._overrideRevisionHistoryCallbacks();
+		}
+
 		if ( this._editor.config.get( 'fullscreen.enableCallback' ) ) {
 			this._editor.config.get( 'fullscreen.enableCallback' )!( this.getContainer() );
 		}
@@ -184,16 +158,16 @@
 			this._editor.config.get( 'fullscreen.disableCallback' )!();
 		}
 
-		this._movedElements.forEach( ( placeholder, moved ) => {
-			placeholder.replaceWith( moved );
-			placeholder.remove();
-		} );
-
-		this._movedElements.clear();
-
-		if ( this._container ) {
-			this._container.remove();
-			this._container = null;
+		if ( this._editor.plugins.has( 'RevisionHistory' ) ) {
+			this._restoreRevisionHistoryCallbacks();
+		}
+
+		for ( const placeholderName of this._idToPlaceholder.keys() ) {
+			this.returnMovedElement( placeholderName );
+		}
+
+		if ( this._idToPlaceholder.size === 0 ) {
+			this._destroyContainer();
 		}
 	}
 
