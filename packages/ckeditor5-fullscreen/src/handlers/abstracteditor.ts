/**
 * @license Copyright (c) 2003-2025, CKSource Holding sp. z o.o. All rights reserved.
 * For licensing, see LICENSE.md or https://ckeditor.com/legal/ckeditor-licensing-options
 */

/**
 * @module fullscreen/handlers/abstracteditorhandler
 */

<<<<<<< HEAD
import { PresenceListUI } from '@ckeditor/ckeditor5-real-time-collaboration';
import { DocumentOutlineUI } from '@ckeditor/ckeditor5-document-outline';
=======
import type { Editor, EditorConfig } from 'ckeditor5/src/core.js';
import type { RevisionViewerEditor } from '@ckeditor/ckeditor5-revision-history';
>>>>>>> 1f175332
import { createElement } from 'ckeditor5/src/utils.js';
import type { Annotation, AnnotationsUIs, Sidebar } from '@ckeditor/ckeditor5-comments';

/**
 * The abstract editor type handler. It should be extended by the particular editor type handler.
 */
export default class AbstractEditorHandler {
	/**
	 * Maps placeholder names to placeholder elements and moved elements.
	 */
	private _placeholderMap: Map<string, { placeholderElement: HTMLElement; movedElement: HTMLElement }>;

	/**
	 * The container element that holds the fullscreen mode layout.
	 * It's independent of the editor type.
	 */
	private _container: HTMLElement | null = null;

	/**
	 * A callback that shows the revision viewer, stored to restore the original one after exiting the fullscreen mode.
	 */
	protected _showRevisionViewerCallback: ( ( config?: EditorConfig ) => Promise<RevisionViewerEditor | null> ) | null = null;

	/**
	 * A callback that closes the revision viewer, stored to restore the original one after exiting the fullscreen mode.
	 */
	protected _closeRevisionViewerCallback: ( ( viewerEditor?: RevisionViewerEditor ) => Promise<unknown> ) | null = null;

	/**
	 * A function moving the editor UI elements to the fullscreen mode. It should be set by the particular editor type handler.
	 * Returns the fullscreen mode container element so it can be further customized via `fullscreen.enableCallback` configuration property.
	*/
	protected _defaultEnable: () => HTMLElement;

	/**
	 * Data of the annotations UIs that were active before entering the fullscreen mode.
	 */
	protected annotationsUIsData: Map<string, Record<string, any>> | null = null;

	/**
	 * An editor instance. It should be set by the particular editor type handler.
	 */
	declare protected _editor: Editor;

	/**
	 * @inheritDoc
	 */
	constructor( editor: Editor ) {
		this._placeholderMap = new Map();

		if ( editor.plugins.has( 'RevisionHistory' ) ) {
			this._showRevisionViewerCallback = editor.config.get( 'revisionHistory.showRevisionViewerCallback' )!;
			this._closeRevisionViewerCallback = editor.config.get( 'revisionHistory.closeRevisionViewerCallback' )!;
		}

		this._editor = editor;
		this._defaultEnable = () => this.getContainer();
		editor.on( 'destroy', () => {
			this.disable();
		} );
	}

	/**
	 * Moves the given element to the fullscreen mode container, leaving a placeholder in its place.
	 */
	public moveToFullscreen( elementToMove: HTMLElement, placeholderName: string ): void {
		const placeholderElement = createElement( document, 'div' );

		placeholderElement.setAttribute( 'data-ck-fullscreen-placeholder', placeholderName );
		elementToMove.replaceWith( placeholderElement );

		this.getContainer().querySelector( `[data-ck-fullscreen="${ placeholderName }"]` )!.append( elementToMove );

		this._placeholderMap.set( placeholderName, { placeholderElement, movedElement: elementToMove } );
	}

	/**
	 * Returns a single moved element to its original place.
	 */
	public restoreMovedElementLocation( placeholderName: string ): void {
		if ( !this._placeholderMap.has( placeholderName ) ) {
			return;
		}

		const { placeholderElement, movedElement } = this._placeholderMap.get( placeholderName )!;

		placeholderElement.replaceWith( movedElement );
		placeholderElement.remove();

		this._placeholderMap.delete( placeholderName );

		if ( this._placeholderMap.size === 0 ) {
			this._destroyContainer();
		}
	}

	/**
	 * Returns the fullscreen mode container element.
	 */
	public getContainer(): HTMLElement {
		if ( !this._container ) {
			this._container = createElement( document, 'div', {
				class: 'ck ck-fullscreen__main-container'
			} );

			this._container.innerHTML = `
				<div class="ck ck-fullscreen__top-wrapper ck-reset_all">
					<div class="ck ck-fullscreen__menu-bar" data-ck-fullscreen="menu-bar"></div>
					<div class="ck ck-fullscreen__toolbar" data-ck-fullscreen="toolbar"></div>
				</div>
<<<<<<< HEAD
				<div class="ck ck-fullscreen__editor-wrapper">
					<div class="ck ck-fullscreen__sidebar ck-fullscreen__left-sidebar" data-ck-fullscreen="left-sidebar">
						<div class="ck ck-fullscreen__left-sidebar--sticky" data-ck-fullscreen="left-sidebar-sticky"></div>
					</div>
					<div class="ck ck-fullscreen__editor" data-ck-fullscreen="editor"></div>
=======
				<div class="ck ck-fullscreen__editable-wrapper">
					<div class="ck ck-fullscreen__sidebar" data-ck-fullscreen="left-sidebar"></div>
					<div class="ck ck-fullscreen__editable" data-ck-fullscreen="editable"></div>
>>>>>>> 1f175332
					<div class="ck ck-fullscreen__sidebar" data-ck-fullscreen="right-sidebar"></div>
				</div>
			`;

			document.body.appendChild( this._container );
		}

		return this._container;
	}

	/**
	 * Enables the fullscreen mode. It executes the editor-specific enable handler and then the configured callback.
	 */
	public enable(): void {
		this._defaultEnable();

<<<<<<< HEAD
		this.generatePresenceListElement();
		this.generateDocumentOutlineElement();
=======
		// Code coverage is provided in the commercial package repository as integration unit tests.
		/* istanbul ignore if -- @preserve */
		if ( this._editor.plugins.has( 'AnnotationsUIs' ) ) {
			this._overrideAnnotationsUIs();
		}

		if ( this._editor.plugins.has( 'RevisionHistory' ) ) {
			// Code coverage is provided in the commercial package repository as integration unit tests.
			/* istanbul ignore if -- @preserve */
			if ( this._editor.plugins.get( 'RevisionHistory' ).isRevisionViewerOpen ) {
				this._editor.config.get( 'revisionHistory.closeRevisionViewerCallback' )!();
			}

			this._overrideRevisionHistoryCallbacks();
		}
>>>>>>> 1f175332

		if ( this._editor.config.get( 'fullscreen.enableCallback' ) ) {
			this._editor.config.get( 'fullscreen.enableCallback' )!( this.getContainer() );
		}
	}

	/**
	 * Disables the fullscreen mode by restoring all moved elements and destroying the fullscreen container.
	 */
	public disable(): void {
		if ( this._editor.config.get( 'fullscreen.disableCallback' ) ) {
			this._editor.config.get( 'fullscreen.disableCallback' )!();
		}

		// Code coverage is provided in the commercial package repository as integration unit tests.
		/* istanbul ignore if -- @preserve */
		if ( this.annotationsUIsData ) {
			this._restoreAnnotationsUIs();
		}

		if ( this._editor.plugins.has( 'RevisionHistory' ) ) {
			this._restoreRevisionHistoryCallbacks();
		}

		for ( const placeholderName of this._placeholderMap.keys() ) {
			this.restoreMovedElementLocation( placeholderName );
		}

		if ( this._placeholderMap.size === 0 ) {
			this._destroyContainer();
		}
	}

	/**
	 * Destroys the fullscreen mode container.
	 */
	private _destroyContainer(): void {
		if ( this._container ) {
			this._container.remove();
			this._container = null;
		}
	}

<<<<<<< HEAD
	/* istanbul ignore next -- @preserve */
	public generatePresenceListElement(): void {
		if ( !this._editor.plugins.has( 'PresenceListUI' ) ) {
			return;
		}

		const presneceListElement = createElement( document, 'div', {
			class: 'ck ck-fullscreen__left-sidebar-item'
		} );

		presneceListElement.innerHTML = `
			<div class="ck ck-fullscreen__left-sidebar-header">Connected users</div>
			<div class="ck ck-fullscreen__presence-list" data-ck-fullscreen="presence-list"></div>
		`;

		document.querySelector( '[data-ck-fullscreen="left-sidebar-sticky"]' )!.appendChild( presneceListElement );

		const presenceListUI: PresenceListUI = this._editor.plugins.get( PresenceListUI );

		this.moveToFullscreen( presenceListUI.view.element!, 'presence-list' );
	}

	/* istanbul ignore next -- @preserve */
	public generateDocumentOutlineElement(): void {
		if ( !this._editor.plugins.has( 'DocumentOutlineUI' ) ) {
			return;
		}

		const documentOutlineHeaderElement = createElement( document, 'div', {
			class: 'ck-fullscreen__left-sidebar-item ck-fullscreen__left-sidebar-item--no-margin'
		} );

		documentOutlineHeaderElement.innerHTML = `
			<div class="ck ck-fullscreen__left-sidebar-header ck-fullscreen__document-outline-header">
				Document outline
			</div>
		`;

		const documentOutlineBodyElement = createElement( document, 'div', {
			class: 'ck ck-fullscreen__left-sidebar-item ck-fullscreen__document-outline-wrapper'
		} );

		documentOutlineBodyElement.innerHTML = `
			<div class="ck ck-fullscreen__document-outline" data-ck-fullscreen="document-outline"></div>
		`;

		document.querySelector( '[data-ck-fullscreen="left-sidebar"]' )!.appendChild( documentOutlineBodyElement );
		document.querySelector( '[data-ck-fullscreen="left-sidebar-sticky"]' )!.appendChild( documentOutlineHeaderElement );

		const documentOutlineUI: DocumentOutlineUI = this._editor.plugins.get( DocumentOutlineUI );
		documentOutlineUI.view.documentOutlineContainer = document.querySelector( '[data-ck-fullscreen="left-sidebar"]' ) as HTMLElement;

		this.moveToFullscreen( documentOutlineUI.view.element!, 'document-outline' );
=======
	/**
	 * Stores the current state of the annotations UIs to restore it when leaving fullscreen mode.
	 */
	// Code coverage is provided in the commercial package repository as integration unit tests.
	/* istanbul ignore next -- @preserve */
	private _overrideAnnotationsUIs() {
		const annotationsUIs = this._editor.plugins.get( 'AnnotationsUIs' ) as AnnotationsUIs;

		this.annotationsUIsData = new Map( annotationsUIs.uisData );

		// Switch to the wide sidebar.
		const sidebarPlugin = this._editor.plugins.get( 'Sidebar' ) as Sidebar;

		if ( !sidebarPlugin.container ) {
			sidebarPlugin.setContainer(
				this.getContainer().querySelector( '[data-ck-fullscreen="right-sidebar"]' ) as HTMLElement
			);
		}

		const annotationsFilters = new Map<string, ( annotation: Annotation ) => boolean>();

		for ( const [ uiName, data ] of [ ...this.annotationsUIsData! ] ) {
			// Default filter is `() => true`. Only store filters that are different.
			if ( data.filter.toString() !== '() => true' ) {
				annotationsFilters.set( uiName, data.filter );
			}
		}

		annotationsUIs.deactivateAll();

		// Check if someone has a filter defined for `wideSidebar`. If so, retrieve and apply it in fullscreen. Do not show any other UI.
		if ( annotationsFilters.has( 'wideSidebar' ) ) {
			annotationsUIs.activate( 'wideSidebar', annotationsFilters.get( 'wideSidebar' ) );
		}
		// If no filter is defined for `wideSidebar`, read the filters for the active display(s) mode and apply them.
		// It's possible there are filters for both `narrowSidebar` and `inline` modes, so display annotations that match any of them.
		else if ( annotationsFilters.size ) {
			annotationsUIs.activate( 'wideSidebar',
				annotation => [ ...annotationsFilters.values() ].some( filter => filter( annotation ) )
			);
		}
		// If no filters are defined for the active display mode(s), simply display all annotations in the wide sidebar.
		else {
			annotationsUIs.switchTo( 'wideSidebar' );
		}

		this.moveToFullscreen( ( sidebarPlugin.container!.firstElementChild as HTMLElement ), 'right-sidebar' );
	}

	/**
	 * Restores the saved state of the annotations UIs.
	 */
	// Code coverage is provided in the commercial package repository as integration unit tests.
	/* istanbul ignore next -- @preserve */
	private _restoreAnnotationsUIs() {
		const annotationsUIs = this._editor.plugins.get( 'AnnotationsUIs' ) as AnnotationsUIs;

		annotationsUIs.deactivateAll();

		for ( const [ uiName, data ] of [ ...this.annotationsUIsData! ] ) {
			annotationsUIs.activate( uiName, data.filter );
		}

		this.annotationsUIsData = null;
	}

	/**
	 * Modifies the revision history viewer callbacks to display the viewer in the fullscreen mode.
	 */
	private _overrideRevisionHistoryCallbacks(): void {
		// * Hide editor's editable, toolbar and sidebar;
		// * Disable menu bar;
		// * Show revision viewer editable, toolbar and sidebar.
		// Code coverage is provided in the commercial package repository as integration unit tests.
		/* istanbul ignore next -- @preserve */
		this._editor.config.set( 'revisionHistory.showRevisionViewerCallback', async () => {
			const revisionViewer = await this._showRevisionViewerCallback!();

			this.restoreMovedElementLocation( 'editable' );
			this.restoreMovedElementLocation( 'toolbar' );
			this.restoreMovedElementLocation( 'right-sidebar' );

			if ( this.annotationsUIsData ) {
				this._restoreAnnotationsUIs();
			}

			if ( this._editor.ui.view.menuBarView ) {
				this._editor.ui.view.menuBarView.disable();
			}

			this.moveToFullscreen( revisionViewer!.ui.getEditableElement()!, 'editable' );
			this.moveToFullscreen( revisionViewer!.ui.view.toolbar.element!, 'toolbar' );
			this.moveToFullscreen( this._editor.config.get( 'revisionHistory.viewerSidebarContainer' )!, 'right-sidebar' );

			return revisionViewer;
		} );

		// * Hide revision viewer editable, toolbar and sidebar;
		// * Enable menu bar;
		// * Show editor's editable, toolbar and sidebar.
		// Code coverage is provided in the commercial package repository as integration unit tests.
		/* istanbul ignore next -- @preserve */
		this._editor.config.set( 'revisionHistory.closeRevisionViewerCallback', async () => {
			this.restoreMovedElementLocation( 'toolbar' );
			this.restoreMovedElementLocation( 'editable' );
			this.restoreMovedElementLocation( 'right-sidebar' );

			await this._closeRevisionViewerCallback!();

			this.moveToFullscreen( this._editor.ui.getEditableElement()!, 'editable' );
			this.moveToFullscreen( this._editor.ui.view.toolbar!.element!, 'toolbar' );

			if ( this._editor.plugins.has( 'AnnotationsUIs' ) ) {
				this._overrideAnnotationsUIs();
			}

			if ( this._editor.ui.view.menuBarView ) {
				this._editor.ui.view.menuBarView.enable();
			}
		} );
	}

	/**
	 *	Resets the revision history viewer callbacks to their original values.
	 */
	private _restoreRevisionHistoryCallbacks(): void {
		/* istanbul ignore next -- @preserve */
		this._editor.config.set( 'revisionHistory.showRevisionViewerCallback', async () => {
			return this._showRevisionViewerCallback!();
		} );

		/* istanbul ignore next -- @preserve */
		this._editor.config.set( 'revisionHistory.closeRevisionViewerCallback', async () => {
			return this._closeRevisionViewerCallback!();
		} );
>>>>>>> 1f175332
	}
}<|MERGE_RESOLUTION|>--- conflicted
+++ resolved
@@ -7,13 +7,10 @@
  * @module fullscreen/handlers/abstracteditorhandler
  */
 
-<<<<<<< HEAD
 import { PresenceListUI } from '@ckeditor/ckeditor5-real-time-collaboration';
 import { DocumentOutlineUI } from '@ckeditor/ckeditor5-document-outline';
-=======
 import type { Editor, EditorConfig } from 'ckeditor5/src/core.js';
 import type { RevisionViewerEditor } from '@ckeditor/ckeditor5-revision-history';
->>>>>>> 1f175332
 import { createElement } from 'ckeditor5/src/utils.js';
 import type { Annotation, AnnotationsUIs, Sidebar } from '@ckeditor/ckeditor5-comments';
 
@@ -124,17 +121,11 @@
 					<div class="ck ck-fullscreen__menu-bar" data-ck-fullscreen="menu-bar"></div>
 					<div class="ck ck-fullscreen__toolbar" data-ck-fullscreen="toolbar"></div>
 				</div>
-<<<<<<< HEAD
-				<div class="ck ck-fullscreen__editor-wrapper">
+				<div class="ck ck-fullscreen__editable-wrapper">
 					<div class="ck ck-fullscreen__sidebar ck-fullscreen__left-sidebar" data-ck-fullscreen="left-sidebar">
 						<div class="ck ck-fullscreen__left-sidebar--sticky" data-ck-fullscreen="left-sidebar-sticky"></div>
 					</div>
-					<div class="ck ck-fullscreen__editor" data-ck-fullscreen="editor"></div>
-=======
-				<div class="ck ck-fullscreen__editable-wrapper">
-					<div class="ck ck-fullscreen__sidebar" data-ck-fullscreen="left-sidebar"></div>
 					<div class="ck ck-fullscreen__editable" data-ck-fullscreen="editable"></div>
->>>>>>> 1f175332
 					<div class="ck ck-fullscreen__sidebar" data-ck-fullscreen="right-sidebar"></div>
 				</div>
 			`;
@@ -151,10 +142,8 @@
 	public enable(): void {
 		this._defaultEnable();
 
-<<<<<<< HEAD
 		this.generatePresenceListElement();
 		this.generateDocumentOutlineElement();
-=======
 		// Code coverage is provided in the commercial package repository as integration unit tests.
 		/* istanbul ignore if -- @preserve */
 		if ( this._editor.plugins.has( 'AnnotationsUIs' ) ) {
@@ -170,7 +159,6 @@
 
 			this._overrideRevisionHistoryCallbacks();
 		}
->>>>>>> 1f175332
 
 		if ( this._editor.config.get( 'fullscreen.enableCallback' ) ) {
 			this._editor.config.get( 'fullscreen.enableCallback' )!( this.getContainer() );
@@ -214,7 +202,6 @@
 		}
 	}
 
-<<<<<<< HEAD
 	/* istanbul ignore next -- @preserve */
 	public generatePresenceListElement(): void {
 		if ( !this._editor.plugins.has( 'PresenceListUI' ) ) {
@@ -268,7 +255,8 @@
 		documentOutlineUI.view.documentOutlineContainer = document.querySelector( '[data-ck-fullscreen="left-sidebar"]' ) as HTMLElement;
 
 		this.moveToFullscreen( documentOutlineUI.view.element!, 'document-outline' );
-=======
+	}
+
 	/**
 	 * Stores the current state of the annotations UIs to restore it when leaving fullscreen mode.
 	 */
@@ -404,6 +392,5 @@
 		this._editor.config.set( 'revisionHistory.closeRevisionViewerCallback', async () => {
 			return this._closeRevisionViewerCallback!();
 		} );
->>>>>>> 1f175332
 	}
 }