--- conflicted
+++ resolved
@@ -1,10 +1,5 @@
 {
-<<<<<<< HEAD
 	"Enable fullscreen mode": "Button that enables fullscreen mode when pressed",
-	"Disable fullscreen mode": "Button that disables fullscreen mode when pressed"
-=======
-	"Enter fullscreen mode": "Button that enters fullscreen mode when pressed",
-	"Leave fullscreen mode": "Button that leaves fullscreen mode when pressed",
+	"Disable fullscreen mode": "Button that disables fullscreen mode when pressed",
 	"Toggle fullscreen mode": "Command that toggles fullscreen mode"
->>>>>>> 3b619ada
 }