/*
 * Copyright (c) 2003-2025, CKSource Holding sp. z o.o. All rights reserved.
 * For licensing, see LICENSE.md or https://ckeditor.com/legal/ckeditor-licensing-options
 */

/* Increase z-index of everything to make sure nothing sticks in front of the editor. */
body.ck-fullscreen {
	--ck-z-fullscreen: 10000;
	--ck-z-default: calc(var(--ck-z-fullscreen) + 1);
	--ck-z-panel: calc(var(--ck-z-default) + 999);
	--ck-z-dialog: 100000;
}

/*
Fullscreen layout:

<div class="ck ck-fullscreen__main-container">
	<div class="ck ck-fullscreen__top-wrapper ck-reset_all">
		<div class="ck ck-fullscreen__menu-bar" data-ck-fullscreen="menu-bar"></div>
		<div class="ck ck-fullscreen__toolbar" data-ck-fullscreen="toolbar"></div>
	</div>
	<div class="ck ck-fullscreen__editable-wrapper">
		<div class="ck ck-fullscreen__sidebar" data-ck-fullscreen="left-sidebar"></div>
		<div class="ck ck-fullscreen__editable" data-ck-fullscreen="editable"></div>
		<div class="ck ck-fullscreen__sidebar" data-ck-fullscreen="right-sidebar"></div>
	</div>
</div>
*/

<<<<<<< HEAD
.ck-fullscreen__main-container {
	position: fixed; /* this prevents the overscroll on macos that would happen with `position: absolute`. */
=======
.ck.ck-fullscreen__main-container {
	position: fixed;
>>>>>>> 1f175332
	top: 0;
	left: 0;
	width: 100%;
	height: 100%;
	z-index: var(--ck-z-fullscreen);
	background: var(--ck-color-base-foreground);
	display: flex;
	flex-direction: column;

	& .ck.ck-revision-history-ui__changes-navigation {
		margin-top: 0px;
		margin-bottom: 0px;
	}
}

/* If the fullscreen container is not directly in the body, we need to make sure it's positioned absolutely. */
:not(body> .ck-fullscreen__main-container).ck-fullscreen__main-container {
	position: absolute;
}

.ck-fullscreen__menu-bar .ck.ck-menu-bar {
	border: none;
}

.ck-fullscreen__main-container .ck-fullscreen__editable-wrapper {
	display: flex;
	justify-content: center;
	overflow: auto;
	max-height: 100%;
}

.ck-fullscreen__main-container .ck-fullscreen__sidebar {
	width: 330px;
	margin-top: 28px;
	margin-left: 10px;
	margin-right: 10px;
	flex-shrink: 0;
}

.ck-fullscreen__main-container .ck-fullscreen__editable {
	margin-top: 28px;
	margin-bottom: 56px;
	height: 100%;
}

.ck-fullscreen__main-container .ck-fullscreen__editable .ck.ck-editor__editable:not(.ck-editor__nested-editable) {
	box-sizing: border-box;
	width: calc(210mm + 2px);
	min-height: 297mm;
	height: fit-content;
	padding: 20mm 12mm;
	border: 1px hsl(0, 0%, 82.7%) solid;
	background: hsl(0, 0%, 100%);
	box-shadow: 0 2px 3px hsla(0, 0%, 0%, 0.078);
}

.ck-fullscreen__main-container .ck-fullscreen__editable .ck-source-editing-area {
	width: calc(210mm + 2px);
}<|MERGE_RESOLUTION|>--- conflicted
+++ resolved
@@ -27,13 +27,8 @@
 </div>
 */
 
-<<<<<<< HEAD
 .ck-fullscreen__main-container {
 	position: fixed; /* this prevents the overscroll on macos that would happen with `position: absolute`. */
-=======
-.ck.ck-fullscreen__main-container {
-	position: fixed;
->>>>>>> 1f175332
 	top: 0;
 	left: 0;
 	width: 100%;
