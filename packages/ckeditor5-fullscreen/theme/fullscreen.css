--- conflicted
+++ resolved
@@ -48,19 +48,14 @@
 	border: none;
 }
 
-<<<<<<< HEAD
-.ck-fullscreen__main-container .ck-fullscreen__editor-wrapper {
+.ck-fullscreen__main-container .ck-fullscreen__editable-wrapper {
 	--ck-fullscreen-editor-top-margin: 28px;
-=======
-.ck-fullscreen__main-container .ck-fullscreen__editable-wrapper {
->>>>>>> 1f175332
 	display: flex;
 	justify-content: flex-start;
 	overflow: auto;
 	max-height: 100%;
 }
 
-<<<<<<< HEAD
 .ck-fullscreen__sidebar {
 	width: 300px;
 	margin-top: var(--ck-fullscreen-editor-top-margin);
@@ -72,20 +67,8 @@
 	margin-right: auto;
 }
 
-.ck-fullscreen__main-container .ck-fullscreen__editor {
+.ck-fullscreen__main-container .ck-fullscreen__editable {
 	margin-top: var(--ck-fullscreen-editor-top-margin);
-=======
-.ck-fullscreen__main-container .ck-fullscreen__sidebar {
-	width: 330px;
-	margin-top: 28px;
-	margin-left: 10px;
-	margin-right: 10px;
-	flex-shrink: 0;
-}
-
-.ck-fullscreen__main-container .ck-fullscreen__editable {
-	margin-top: 28px;
->>>>>>> 1f175332
 	margin-bottom: 56px;
 	height: 100%;
 	margin-left: auto;
@@ -102,9 +85,8 @@
 	box-shadow: 0 2px 3px hsla(0, 0%, 0%, 0.078);
 }
 
-<<<<<<< HEAD
-.ck-fullscreen__main-container .ck-fullscreen__editor .ck-source-editing-area {
-	min-width: calc(210mm + 2px);
+.ck-fullscreen__main-container .ck-fullscreen__editable .ck-source-editing-area {
+	width: calc(210mm + 2px);
 }
 
 .ck-fullscreen__left-sidebar {
@@ -183,8 +165,4 @@
 .ck-fullscreen__document-outline-wrapper {
 	padding-top: 0;
 	overflow-y: auto;
-=======
-.ck-fullscreen__main-container .ck-fullscreen__editable .ck-source-editing-area {
-	width: calc(210mm + 2px);
->>>>>>> 1f175332
 }