{
  "name": "@ckeditor/ckeditor5-essentials",
  "version": "35.4.0",
  "description": "Essential editing features for CKEditor 5.",
  "keywords": [
    "ckeditor",
    "ckeditor5",
    "ckeditor 5",
    "ckeditor5-feature",
    "ckeditor5-plugin",
    "ckeditor5-dll"
  ],
  "main": "src/index.ts",
  "dependencies": {
    "ckeditor5": "^35.4.0"
  },
  "devDependencies": {
    "@ckeditor/ckeditor5-clipboard": "^35.4.0",
    "@ckeditor/ckeditor5-core": "^35.4.0",
    "@ckeditor/ckeditor5-dev-utils": "^31.0.0",
<<<<<<< HEAD
    "@ckeditor/ckeditor5-editor-classic": "^35.3.2",
    "@ckeditor/ckeditor5-enter": "^35.3.2",
    "@ckeditor/ckeditor5-paragraph": "^35.3.2",
    "@ckeditor/ckeditor5-select-all": "^35.3.2",
    "@ckeditor/ckeditor5-theme-lark": "^35.3.2",
    "@ckeditor/ckeditor5-typing": "^35.3.2",
    "@ckeditor/ckeditor5-undo": "^35.3.2",
=======
    "@ckeditor/ckeditor5-editor-classic": "^35.4.0",
    "@ckeditor/ckeditor5-enter": "^35.4.0",
    "@ckeditor/ckeditor5-paragraph": "^35.4.0",
    "@ckeditor/ckeditor5-select-all": "^35.4.0",
    "@ckeditor/ckeditor5-theme-lark": "^35.4.0",
    "@ckeditor/ckeditor5-typing": "^35.4.0",
    "@ckeditor/ckeditor5-undo": "^35.4.0",
>>>>>>> cecb4014
    "typescript": "^4.8.4",
    "webpack": "^5.58.1",
    "webpack-cli": "^4.9.0"
  },
  "engines": {
    "node": ">=14.0.0",
    "npm": ">=5.7.1"
  },
  "author": "CKSource (http://cksource.com/)",
  "license": "GPL-2.0-or-later",
  "homepage": "https://ckeditor.com/ckeditor-5",
  "bugs": "https://github.com/ckeditor/ckeditor5/issues",
  "repository": {
    "type": "git",
    "url": "https://github.com/ckeditor/ckeditor5.git",
    "directory": "packages/ckeditor5-essentials"
  },
  "files": [
    "lang",
    "src/**/*.js",
    "src/**/*.d.ts",
    "theme",
    "build",
    "ckeditor5-metadata.json",
    "CHANGELOG.md"
  ],
  "scripts": {
    "dll:build": "webpack",
    "build": "tsc -p ./tsconfig.release.json",
    "postversion": "npm run build"
  }
}<|MERGE_RESOLUTION|>--- conflicted
+++ resolved
@@ -18,15 +18,6 @@
     "@ckeditor/ckeditor5-clipboard": "^35.4.0",
     "@ckeditor/ckeditor5-core": "^35.4.0",
     "@ckeditor/ckeditor5-dev-utils": "^31.0.0",
-<<<<<<< HEAD
-    "@ckeditor/ckeditor5-editor-classic": "^35.3.2",
-    "@ckeditor/ckeditor5-enter": "^35.3.2",
-    "@ckeditor/ckeditor5-paragraph": "^35.3.2",
-    "@ckeditor/ckeditor5-select-all": "^35.3.2",
-    "@ckeditor/ckeditor5-theme-lark": "^35.3.2",
-    "@ckeditor/ckeditor5-typing": "^35.3.2",
-    "@ckeditor/ckeditor5-undo": "^35.3.2",
-=======
     "@ckeditor/ckeditor5-editor-classic": "^35.4.0",
     "@ckeditor/ckeditor5-enter": "^35.4.0",
     "@ckeditor/ckeditor5-paragraph": "^35.4.0",
@@ -34,7 +25,6 @@
     "@ckeditor/ckeditor5-theme-lark": "^35.4.0",
     "@ckeditor/ckeditor5-typing": "^35.4.0",
     "@ckeditor/ckeditor5-undo": "^35.4.0",
->>>>>>> cecb4014
     "typescript": "^4.8.4",
     "webpack": "^5.58.1",
     "webpack-cli": "^4.9.0"
