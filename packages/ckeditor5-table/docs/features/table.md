--- conflicted
+++ resolved
@@ -176,13 +176,10 @@
 	Learn more about [configuring color palettes](#configuring-styling-tools) in the table and table cell property pop–ups.
 </info-box>
 
-<<<<<<< HEAD
 <info-box info>
 	Read more about {@link installation/getting-started/installing-plugins installing plugins}.
 </info-box>
 
-=======
->>>>>>> adfc608f
 ### Table caption
 
 To enable the table caption feature in your editor, install the [`@ckeditor/ckeditor5-table`](https://www.npmjs.com/package/@ckeditor/ckeditor5-table) package:
