--- conflicted
+++ resolved
@@ -15,14 +15,9 @@
 	type ListDropdownItemDefinition,
 	type NormalizedColorOption,
 	type ToolbarView,
-<<<<<<< HEAD
-	type View
-} from 'ckeditor5/src/ui.js';
-=======
 	type View,
 	type ColorPickerConfig
-} from 'ckeditor5/src/ui';
->>>>>>> d3613902
+} from 'ckeditor5/src/ui.js';
 
 import { Collection, type LocaleTranslate } from 'ckeditor5/src/utils.js';
 import { isColor, isLength, isPercentage } from 'ckeditor5/src/engine.js';
