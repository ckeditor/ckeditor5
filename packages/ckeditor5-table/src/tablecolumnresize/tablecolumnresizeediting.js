/**
 * @license Copyright (c) 2003-2022, CKSource Holding sp. z o.o. All rights reserved.
 * For licensing, see LICENSE.md or https://ckeditor.com/legal/ckeditor-oss-license
 */

/**
 * @module table/tablecolumnresize/tablecolumnresizeediting
 */

import { throttle } from 'lodash-es';
import { global, DomEmitterMixin } from 'ckeditor5/src/utils';
import { Plugin } from 'ckeditor5/src/core';

import MouseEventsObserver from '../../src/tablemouse/mouseeventsobserver';
import TableEditing from '../tableediting';
import TableWalker from '../tablewalker';

import TableWidthResizeCommand from './tablewidthresizecommand';
import TableColumnWidthsCommand from './tablecolumnwidthscommand';

import {
	upcastColgroupElement,
	downcastTableColumnWidthsAttribute
} from './converters';

import {
	clamp,
	fillArray,
	sumArray,
	getChangedTables,
	getColumnIndex,
	getColumnMinWidthAsPercentage,
	getElementWidthInPixels,
	getTableWidthInPixels,
	getNumberOfColumn,
	normalizeColumnWidths,
	toPrecision,
	insertColumnResizerElement,
	getDomCellOuterWidth
} from './utils';

import { COLUMN_MIN_WIDTH_IN_PIXELS } from './constants';

/**
 * The table column resize editing plugin.
 *
 * @extends module:core/plugin~Plugin
 */
export default class TableColumnResizeEditing extends Plugin {
	/**
	 * @inheritDoc
	 */
	static get requires() {
		return [ TableEditing ];
	}

	/**
	 * @inheritDoc
	 */
	static get pluginName() {
		return 'TableColumnResizeEditing';
	}

	/**
	 * @inheritDoc
	 */
	constructor( editor ) {
		super( editor );

		/**
		 * A flag indicating if the column resizing is in progress.
		 *
		 * @private
		 * @member {Boolean}
		 */
		this._isResizingActive = false;

		/**
		 * A flag indicating if the column resizing is allowed. It is not allowed if the editor is in read-only
		 * or comments-only mode or the `TableColumnResize` plugin is disabled.
		 *
		 * @private
		 * @observable
		 * @member {Boolean}
		 */
		this.set( '_isResizingAllowed', true );

		/**
		 * A temporary storage for the required data needed to correctly calculate the widths of the resized columns. This storage is
		 * initialized when column resizing begins, and is purged upon completion.
		 *
		 * @private
		 * @member {Object|null}
		 */
		this._resizingData = null;

		/**
		 * Internal map to store reference between a cell and its columnIndex. This information is required in postfixer to properly
		 * recognize if the cell was inserted or deleted.
		 *
		 * @private
		 * @member {Map}
		 */
		this._columnIndexMap = new Map();

		/**
		 * Internal map to store reference between a cell and operation that was performed on it (insert/remove). This is required
		 * in order to add/remove resizers based on operation performed (which is done on 'render').
		 *
		 * @private
		 * @member {Map}
		 */
		this._cellsModified = new Map();

<<<<<<< HEAD
		/**
		 * DOM emitter.
		 *
		 * @private
		 * @type {DomEmitterMixin}
		 */
		this._domEmitter = Object.create( DomEmitterMixin );
=======
		this.on( 'change:_isResizingAllowed', ( evt, name, value ) => {
			// Toggling the `ck-column-resize_disabled` class shows and hides the resizers through CSS.
			editor.editing.view.change( writer => {
				writer[ value ? 'removeClass' : 'addClass' ]( 'ck-column-resize_disabled', editor.editing.view.document.getRoot() );
			} );
		} );
>>>>>>> f74e5603
	}

	/**
	 * @inheritDoc
	 */
	init() {
		this._extendSchema();
		this._setupPostFixer();
		this._setupConversion();
		this._setupResizingListeners();
		this._registerColgroupFixer();
		this._registerResizerInserter();

		const editor = this.editor;
		const columnResizePlugin = editor.plugins.get( 'TableColumnResize' );

		editor.commands.add( 'resizeTableWidth', new TableWidthResizeCommand( editor ) );
		editor.commands.add( 'resizeColumnWidths', new TableColumnWidthsCommand( editor ) );

		const resizeTableWidthCommand = editor.commands.get( 'resizeTableWidth' );
		const resizeColumnWidthsCommand = editor.commands.get( 'resizeColumnWidths' );

		// Currently the states of column resize and table resize (which is actually the last column resize) features
		// are bound together. They can be separated in the future by adding distinct listeners and applying
		// different CSS classes (e.g. `ck-column-resize_disabled` and `ck-table-resize_disabled`) to the editor root.
		// See #12148 for the details.
		this.bind( '_isResizingAllowed' ).to(
			editor, 'isReadOnly',
			columnResizePlugin, 'isEnabled',
			resizeTableWidthCommand, 'isEnabled',
			resizeColumnWidthsCommand, 'isEnabled',
			( isEditorReadOnly, isPluginEnabled, isResizeTableWidthCommandEnabled, isResizeColumnWidthsCommandEnabled ) =>
				!isEditorReadOnly && isPluginEnabled && isResizeTableWidthCommandEnabled && isResizeColumnWidthsCommandEnabled
		);
	}

	/**
	 * @inheritDoc
	 */
	destroy() {
		this._domEmitter.stopListening();
		super.destroy();
	}

	/**
	 * Registers new attributes for a table and a table cell model elements.
	 *
	 * @private
	 */
	_extendSchema() {
		const editor = this.editor;
		const schema = editor.model.schema;

		schema.extend( 'table', {
			allowAttributes: [ 'tableWidth', 'columnWidths' ]
		} );
	}

	/**
	 * Registers table column resizer converters.
	 *
	 * @private
	 */
	_setupConversion() {
		const editor = this.editor;
		const conversion = editor.conversion;

		conversion.for( 'upcast' ).attributeToAttribute( {
			view: {
				name: 'figure',
				key: 'style',
				value: {
					width: /[\s\S]+/
				}
			},
			model: {
				name: 'table',
				key: 'tableWidth',
				value: viewElement => viewElement.getStyle( 'width' )
			}
		} );

		conversion.for( 'downcast' ).attributeToAttribute( {
			model: {
				name: 'table',
				key: 'tableWidth'
			},
			view: width => ( {
				name: 'figure',
				key: 'style',
				value: {
					width
				}
			} )
		} );

		conversion.for( 'upcast' ).add( upcastColgroupElement( editor ) );
		conversion.for( 'downcast' ).add( downcastTableColumnWidthsAttribute() );
	}

	/**
	 * Registers table column resizer post-fixer.
	 *
	 * It checks if the change from the differ concerns a table-related element or an attribute. If yes, then it is responsible for the
	 * following:
	 * (1) Adjusting the `columnWidths` attribute to guarantee that the sum of the widths from all columns is 100%.
	 * (2) Add all cells to column index map with its column index (to properly handle column insertion and deletion).
	 * (3) Checking if columns have been added or removed...
	 *    (3.1) ... in the middle of the table, or
	 *    (3.2) ... at the table end.
	 *
	 * @private
	 */
	_setupPostFixer() {
		const editor = this.editor;
		const columnIndexMap = this._columnIndexMap;
		const cellsModified = this._cellsModified;

		editor.model.document.registerPostFixer( writer => {
			const changes = editor.model.document.differ.getChanges();

			let changed = false;

			for ( const table of getChangedTables( changes, editor.model ) ) {
				// (1) Adjust the `columnWidths` attribute to guarantee that the sum of the widths from all columns is 100%.
				// It's an array at this point.
				const columnWidths = normalizeColumnWidths( table.getAttribute( 'columnWidths' ).split( ',' ) );

				let removedColumnWidths = null;
				let isColumnInsertionHandled = false;
				let isColumnDeletionHandled = false;

				for ( const { cell, column } of new TableWalker( table ) ) {
					// (2) Add all cells to column index map with its column index. Do not process the given cell anymore, because the
					// `columnIndex` reference in the map is required to properly handle column insertion and deletion.
					if ( !columnIndexMap.has( cell ) ) {
						columnIndexMap.set( cell, column );
						cellsModified.set( cell, 'insert' );

						changed = true;

						continue;
					}

					const previousColumn = columnIndexMap.get( cell );

					const isColumnInsertion = previousColumn < column;
					const isColumnDeletion = previousColumn > column;

					// (3.1) Handle column insertion and update the `columnIndex` references in column index map for affected cells.
					if ( isColumnInsertion ) {
						if ( !isColumnInsertionHandled ) {
							const columnMinWidthAsPercentage = getColumnMinWidthAsPercentage( table, editor );
							const columnWidthsToInsert = fillArray( column - previousColumn, columnMinWidthAsPercentage );

							columnWidths.splice( previousColumn, 0, ...columnWidthsToInsert );

							isColumnInsertionHandled = true;
						}

						columnIndexMap.set( cell, column );
						cellsModified.set( cell, 'insert' );

						changed = true;
					}

					// (3.1) Handle column deletion and update the `columnIndex` references in column index map for affected cells.
					if ( isColumnDeletion ) {
						if ( !isColumnDeletionHandled ) {
							const columnToExpand = column > 0 ? column - 1 : column;

							removedColumnWidths = columnWidths.splice( column, previousColumn - column );
							columnWidths[ columnToExpand ] += sumArray( removedColumnWidths );
							isColumnDeletionHandled = true;
						}

						columnIndexMap.set( cell, column );
						cellsModified.set( cell, 'insert' );

						changed = true;
					}
				}

				const numberOfColumns = getNumberOfColumn( table, editor );
				const isColumnInsertionAtEnd = numberOfColumns > columnWidths.length;
				const isColumnDeletionAtEnd = numberOfColumns < columnWidths.length;

				// (3.2) Handle column insertion at table end.
				if ( isColumnInsertionAtEnd ) {
					const columnMinWidthAsPercentage = getColumnMinWidthAsPercentage( table, editor );
					const numberOfInsertedColumns = numberOfColumns - columnWidths.length;
					const insertedColumnWidths = fillArray( numberOfInsertedColumns, columnMinWidthAsPercentage );

					columnWidths.splice( columnWidths.length, 0, ...insertedColumnWidths );
				}

				// (3.2) Handle column deletion at table end.
				if ( isColumnDeletionAtEnd ) {
					const removedColumnWidths = columnWidths.splice( numberOfColumns );

					columnWidths[ numberOfColumns - 1 ] += sumArray( removedColumnWidths );
				}

				const columnWidthsAttribute = columnWidths.map( width => `${ width }%` ).join( ',' );

				if ( table.getAttribute( 'columnWidths' ) === columnWidthsAttribute ) {
					continue;
				}

				writer.setAttribute( 'columnWidths', columnWidthsAttribute, table );

				changed = true;
			}

			return changed;
		} );
	}

	/**
	 * Registers the mouse event listeners for `mousedown`, `mousemove` and `mouseup` events.
	 *
	 * @private
	 */
	_setupResizingListeners() {
		const editingView = this.editor.editing.view;

		editingView.addObserver( MouseEventsObserver );
		editingView.document.on( 'mousedown', this._onMouseDownHandler.bind( this ), { priority: 'high' } );

<<<<<<< HEAD
		this._domEmitter.listenTo( global.window.document, 'mouseup', this._onMouseUpHandler.bind( this ) );
		this._domEmitter.listenTo( global.window.document, 'mousemove', throttle( this._onMouseMoveHandler.bind( this ), 50 ) );
=======
		const domEmitter = Object.create( DomEmitterMixin );

		domEmitter.listenTo( global.window.document, 'mousemove', throttle( this._onMouseMoveHandler.bind( this ), 50 ) );
		domEmitter.listenTo( global.window.document, 'mouseup', this._onMouseUpHandler.bind( this ) );
>>>>>>> f74e5603
	}

	/**
	 * Handles the `mousedown` event on column resizer element.
	 *
	 * @private
	 * @param {module:utils/eventinfo~EventInfo} eventInfo
	 * @param {module:engine/view/observer/domeventdata~DomEventData} domEventData
	 */
	_onMouseDownHandler( eventInfo, domEventData ) {
		const editor = this.editor;
		const target = domEventData.target;

		if ( !target.hasClass( 'ck-table-column-resizer' ) ) {
			return;
		}

		if ( !this._isResizingAllowed ) {
			return;
		}

		domEventData.preventDefault();
		eventInfo.stop();

		const modelTable = editor.editing.mapper.toModelElement( target.findAncestor( 'figure' ) );
		const viewTable = target.findAncestor( 'table' );
		const editingView = editor.editing.view;

		// The column widths are calculated upon mousedown to allow lazy applying the `columnWidths` attribute on the table.
		const columnWidthsInPx = this._calculateDomColumnWidths( modelTable );

		// Insert colgroup for the table that is resized for the first time.
		if ( ![ ...viewTable.getChildren() ].find( viewCol => viewCol.is( 'element', 'colgroup' ) ) ) {
			editingView.change( viewWriter => {
				this._insertColgroupElement( viewWriter, modelTable, columnWidthsInPx, viewTable );
			} );
		}

		this._isResizingActive = true;
		this._resizingData = this._getResizingData( domEventData, columnWidthsInPx );

		// At this point we change only the editor view - we don't want other users to see our changes yet,
		// so we can't apply them in the model.
		editingView.change( writer => this._applyResizingAttributesToTable( writer, target, viewTable ) );
	}

	/**
	 * Calculate the dom column widths. It is done by taking the width of the widest cell
	 * from each table column (we rely on the TableWalker to determine
	 * which column the cell belongs to).
	 *
	 * @private
	 * @param {module:engine/model/element~Element} modelTable A table which columns should be measured.
	 * @returns {Array.<Number>} Widths expressed in pixels (without unit).
	 */
	_calculateDomColumnWidths( modelTable ) {
		const editor = this.editor;
		const columnWidthsInPx = Array( getNumberOfColumn( modelTable, editor ) );
		const tableWalker = new TableWalker( modelTable );

		for ( const cellSlot of tableWalker ) {
			const viewCell = editor.editing.mapper.toViewElement( cellSlot.cell );
			const domCell = editor.editing.view.domConverter.mapViewToDom( viewCell );
			const domCellWidth = getDomCellOuterWidth( domCell );

			if ( !this._columnIndexMap.has( cellSlot.cell ) ) {
				this._columnIndexMap.set( cellSlot.cell, cellSlot.column );
			}

			if ( !columnWidthsInPx[ cellSlot.column ] || domCellWidth < columnWidthsInPx[ cellSlot.column ] ) {
				columnWidthsInPx[ cellSlot.column ] = toPrecision( domCellWidth );
			}
		}

		return columnWidthsInPx;
	}

	/**
	 * Creates a `<colgroup>` element with `<col>`s and inserts it into a given view table.
	 *
	 * @private
	 * @param {module:engine/view/downcastwriter~DowncastWriter} viewWriter A writer instance.
	 * @param {module:engine/model/element~Element} modelTable A table model element.
	 * @param {Array.<Number>} columnWidthsInPx Column widths.
	 * @param {module:engine/view/element~Element} viewTable A table view element.
	 */
	_insertColgroupElement( viewWriter, modelTable, columnWidthsInPx, viewTable ) {
		const colgroup = viewWriter.createContainerElement( 'colgroup' );

		const numberOfColumns = getNumberOfColumn( modelTable, this.editor );

		for ( let i = 0; i < numberOfColumns; i++ ) {
			const viewColElement = viewWriter.createEmptyElement( 'col' );
			const columnWidthInPc = `${ toPrecision( columnWidthsInPx[ i ] / sumArray( columnWidthsInPx ) * 100 ) }%`;

			viewWriter.setStyle( 'width', columnWidthInPc, viewColElement );
			viewWriter.insert( viewWriter.createPositionAt( colgroup, 'end' ), viewColElement );
		}

		viewWriter.insert( viewWriter.createPositionAt( viewTable, 'start' ), colgroup );
	}

	/**
	 * Applies the style and classes to the view table as the resizing begun.
	 *
	 * @private
	 * @param {module:engine/view/downcastwriter~DowncastWriter} viewWriter A writer instance.
	 * @param {HTMLElement} activeResizer The clicked resizer.
	 * @param {module:engine/view/element~Element} viewTable A table containing the clicked resizer.
	 */
	_applyResizingAttributesToTable( writer, activeResizer, viewTable ) {
		const figureInitialPcWidth = this._resizingData.widths.viewFigureWidth / this._resizingData.widths.viewFigureParentWidth;

		writer.setStyle( 'width', `${ toPrecision( figureInitialPcWidth * 100 ) }%`, activeResizer.findAncestor( 'figure' ) );
		writer.addClass( 'ck-table-column-resizer__active', this._resizingData.elements.viewResizer );
		writer.addClass( 'ck-table-resized', viewTable );
	}

	/**
	 * Handles the `mousemove` event if previously the `mousedown` event was triggered from the column resizer element.
	 *
	 * @private
	 * @param {module:utils/eventinfo~EventInfo} eventInfo
	 * @param {module:engine/view/observer/domeventdata~DomEventData} domEventData
	 */
	_onMouseMoveHandler( eventInfo, domEventData ) {
		if ( !this._isResizingActive ) {
			return;
		}

		if ( !this._isResizingAllowed ) {
			this._onMouseUpHandler();

			return;
		}

		const {
			columnPosition,
			flags: {
				isRightEdge,
				isTableCentered,
				isLtrContent
			},
			elements: {
				viewFigure,
				viewLeftColumn,
				viewRightColumn
			},
			widths: {
				viewFigureParentWidth,
				tableWidth,
				leftColumnWidth,
				rightColumnWidth
			}
		} = this._resizingData;

		const dxLowerBound = -leftColumnWidth + COLUMN_MIN_WIDTH_IN_PIXELS;

		const dxUpperBound = isRightEdge ?
			viewFigureParentWidth - tableWidth :
			rightColumnWidth - COLUMN_MIN_WIDTH_IN_PIXELS;

		// The multiplier is needed for calculating the proper movement offset:
		// - it should negate the sign if content language direction is right-to-left,
		// - it should double the offset if the table edge is resized and table is centered.
		const multiplier = ( isLtrContent ? 1 : -1 ) * ( isRightEdge && isTableCentered ? 2 : 1 );

		const dx = clamp(
			( domEventData.clientX - columnPosition ) * multiplier,
			Math.min( dxLowerBound, 0 ),
			Math.max( dxUpperBound, 0 )
		);

		if ( dx === 0 ) {
			return;
		}

		this.editor.editing.view.change( writer => {
			const leftColumnWidthAsPercentage = toPrecision( ( leftColumnWidth + dx ) * 100 / tableWidth );

			writer.setStyle( 'width', `${ leftColumnWidthAsPercentage }%`, viewLeftColumn );

			if ( isRightEdge ) {
				const tableWidthAsPercentage = toPrecision( ( tableWidth + dx ) * 100 / viewFigureParentWidth );

				writer.setStyle( 'width', `${ tableWidthAsPercentage }%`, viewFigure );
			} else {
				const rightColumnWidthAsPercentage = toPrecision( ( rightColumnWidth - dx ) * 100 / tableWidth );

				writer.setStyle( 'width', `${ rightColumnWidthAsPercentage }%`, viewRightColumn );
			}
		} );
	}

	/**
	 * Handles the `mouseup` event if previously the `mousedown` event was triggered from the column resizer element.
	 *
	 * @private
	 * @param {module:utils/eventinfo~EventInfo} eventInfo
	 * @param {module:engine/view/observer/domeventdata~DomEventData} domEventData // not true, its native dom event - same for mousemove
	 */
	_onMouseUpHandler() {
		const editor = this.editor;
		const editingView = editor.editing.view;

		if ( !this._isResizingActive ) {
			return;
		}

		const {
			viewResizer,
			modelTable,
			viewFigure,
			viewColgroup
		} = this._resizingData.elements;

		const columnWidthsAttributeOld = modelTable.getAttribute( 'columnWidths' );
		const columnWidthsAttributeNew = [ ...viewColgroup.getChildren() ]
			.map( viewCol => viewCol.getStyle( 'width' ) )
			.join( ',' );

		const isColumnWidthsAttributeChanged = columnWidthsAttributeOld !== columnWidthsAttributeNew;

		const tableWidthAttributeOld = modelTable.getAttribute( 'tableWidth' );
		const tableWidthAttributeNew = viewFigure.getStyle( 'width' );

		const isTableWidthAttributeChanged = tableWidthAttributeOld !== tableWidthAttributeNew;

		if ( isColumnWidthsAttributeChanged || isTableWidthAttributeChanged ) {
			if ( this._isResizingAllowed ) {
				// Commit all changes to the model.
				if ( isTableWidthAttributeChanged ) {
					editor.execute(
						'resizeTableWidth',
						{
							table: modelTable,
							tableWidth: `${ toPrecision( tableWidthAttributeNew ) }%`,
							columnWidths: columnWidthsAttributeNew
						}
					);
				} else {
					editor.execute( 'resizeColumnWidths', { columnWidths: columnWidthsAttributeNew, table: modelTable } );
				}
			} else {
				// In read-only mode revert all changes in the editing view. The model is not touched so it does not need to be restored.
				// This case can occur if the read-only mode kicks in during the resizing process.
				editingView.change( writer => {
					// If table was already resized before, restore the previous column widths.
					// Otherwise clean up the view from the temporary resizing markup.
					if ( columnWidthsAttributeOld ) {
						const columnWidths = columnWidthsAttributeOld.split( ',' );

						for ( const viewCol of viewColgroup.getChildren() ) {
							writer.setStyle( 'width', columnWidths.shift(), viewCol );
						}
					} else {
						writer.removeClass( 'ck-table-resized', viewColgroup.findAncestor( 'table' ) );
						writer.remove( viewColgroup );
					}

					if ( isTableWidthAttributeChanged ) {
						// If table was already resized before, restore the previous table width.
						// Otherwise clean up the view from the temporary resizing markup.
						if ( tableWidthAttributeOld ) {
							writer.setStyle( 'width', tableWidthAttributeOld, viewFigure );
						} else {
							writer.removeStyle( 'width', viewFigure );
							writer.removeClass(
								'ck-table-resized',
								[ ...viewFigure.getChildren() ].find( element => element.name === 'table' )
							);
						}
					}
				} );
			}
		}

		editingView.change( writer => {
			writer.removeClass( 'ck-table-column-resizer__active', viewResizer );
		} );

		this._isResizingActive = false;
		this._resizingData = null;
	}

	/**
	 * Retrieves and returns required data needed to correctly calculate the widths of the resized columns.
	 *
	 * @private
	 * @param {module:engine/view/observer/domeventdata~DomEventData} domEventData
	 * @param {Array.<Number>} columnWidths
	 * @returns {Object}
	 */
	_getResizingData( domEventData, columnWidths ) {
		const editor = this.editor;

		const columnPosition = domEventData.domEvent.clientX;

		const viewResizer = domEventData.target;
		const viewLeftCell = viewResizer.findAncestor( 'td' ) || viewResizer.findAncestor( 'th' );
		const modelLeftCell = editor.editing.mapper.toModelElement( viewLeftCell );
		const modelTable = modelLeftCell.findAncestor( 'table' );

		const leftColumnIndex = getColumnIndex( modelLeftCell, this._columnIndexMap ).rightEdge;
		const lastColumnIndex = getNumberOfColumn( modelTable, editor ) - 1;

		const isRightEdge = leftColumnIndex === lastColumnIndex;
		const isTableCentered = !modelTable.hasAttribute( 'tableAlignment' );
		const isLtrContent = editor.locale.contentLanguageDirection !== 'rtl';

		const viewTable = viewLeftCell.findAncestor( 'table' );
		const viewFigure = viewTable.findAncestor( 'figure' );
		const viewColgroup = [ ...viewTable.getChildren() ].find( viewCol => viewCol.is( 'element', 'colgroup' ) );
		const viewLeftColumn = viewColgroup.getChild( leftColumnIndex );
		const viewRightColumn = isRightEdge ? undefined : viewColgroup.getChild( leftColumnIndex + 1 );

		const viewFigureParentWidth = getElementWidthInPixels( editor.editing.view.domConverter.mapViewToDom( viewFigure.parent ) );
		const viewFigureWidth = getElementWidthInPixels( editor.editing.view.domConverter.mapViewToDom( viewFigure ) );
		const tableWidth = getTableWidthInPixels( modelTable, editor );
		const leftColumnWidth = columnWidths[ leftColumnIndex ];
		const rightColumnWidth = isRightEdge ? undefined : columnWidths[ leftColumnIndex + 1 ];

		return {
			columnPosition,
			flags: {
				isRightEdge,
				isTableCentered,
				isLtrContent
			},
			elements: {
				viewResizer,
				modelTable,
				viewFigure,
				viewColgroup,
				viewLeftColumn,
				viewRightColumn
			},
			widths: {
				viewFigureParentWidth,
				viewFigureWidth,
				tableWidth,
				leftColumnWidth,
				rightColumnWidth
			}
		};
	}

	/**
	 * Inserts colgroup if it is missing from table (e.g. after table insertion into table).
	 *
	 * @private
	 */
	_registerColgroupFixer() {
		const editor = this.editor;

		this.listenTo( editor.editing.view.document, 'layoutChanged', () => {
			const table = editor.model.document.selection.getFirstPosition().findAncestor( 'table' );
			const tableView = editor.editing.view.document.selection.getFirstPosition().getAncestors().reverse().find(
				element => element.name === 'table'
			);
			const tableViewContainsColgroup = tableView && [ ...tableView.getChildren() ].find(
				viewElement => viewElement.is( 'element', 'colgroup' )
			);

			if ( table && table.hasAttribute( 'columnWidths' ) && tableView && !tableViewContainsColgroup ) {
				editor.editing.reconvertItem( table );
			}
		}, { priority: 'low' } );
	}

	/**
	 * Registers a handler on 'render' event to properly insert missing resizers after all postfixers finished their job.
	 *
	 * @private
	 */
	_registerResizerInserter() {
		const view = this.editor.editing.view;

		view.on( 'render', () => {
			for ( const item of view.createRangeIn( view.document.getRoot() ) ) {
				if ( ![ 'td', 'th' ].includes( item.item.name ) ) {
					continue;
				}

				view.change( viewWriter => {
					insertColumnResizerElement( viewWriter, item.item );
				} );
			}
		}, { priority: 'lowest' } );
	}
}<|MERGE_RESOLUTION|>--- conflicted
+++ resolved
@@ -112,22 +112,21 @@
 		 */
 		this._cellsModified = new Map();
 
-<<<<<<< HEAD
+
 		/**
 		 * DOM emitter.
 		 *
 		 * @private
-		 * @type {DomEmitterMixin}
+		 * @member {DomEmitterMixin}
 		 */
 		this._domEmitter = Object.create( DomEmitterMixin );
-=======
+
 		this.on( 'change:_isResizingAllowed', ( evt, name, value ) => {
 			// Toggling the `ck-column-resize_disabled` class shows and hides the resizers through CSS.
 			editor.editing.view.change( writer => {
 				writer[ value ? 'removeClass' : 'addClass' ]( 'ck-column-resize_disabled', editor.editing.view.document.getRoot() );
 			} );
 		} );
->>>>>>> f74e5603
 	}
 
 	/**
@@ -357,15 +356,8 @@
 		editingView.addObserver( MouseEventsObserver );
 		editingView.document.on( 'mousedown', this._onMouseDownHandler.bind( this ), { priority: 'high' } );
 
-<<<<<<< HEAD
+    this._domEmitter.listenTo( global.window.document, 'mousemove', throttle( this._onMouseMoveHandler.bind( this ), 50 ) );
 		this._domEmitter.listenTo( global.window.document, 'mouseup', this._onMouseUpHandler.bind( this ) );
-		this._domEmitter.listenTo( global.window.document, 'mousemove', throttle( this._onMouseMoveHandler.bind( this ), 50 ) );
-=======
-		const domEmitter = Object.create( DomEmitterMixin );
-
-		domEmitter.listenTo( global.window.document, 'mousemove', throttle( this._onMouseMoveHandler.bind( this ), 50 ) );
-		domEmitter.listenTo( global.window.document, 'mouseup', this._onMouseUpHandler.bind( this ) );
->>>>>>> f74e5603
 	}
 
 	/**
