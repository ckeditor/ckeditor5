/**
 * @license Copyright (c) 2003-2025, CKSource Holding sp. z o.o. All rights reserved.
 * For licensing, see LICENSE.md or https://ckeditor.com/legal/ckeditor-licensing-options
 */

/**
 * @module table/tableutils
 */

import { CKEditorError } from 'ckeditor5/src/utils.js';
import { Plugin } from 'ckeditor5/src/core.js';
import type {
	ModelDocumentSelection,
	ModelElement,
	ModelNode,
	ModelPosition,
	ModelRange,
	ModelSelection,
	ModelWriter
} from 'ckeditor5/src/engine.js';

import { TableWalker, type TableWalkerOptions } from './tablewalker.js';
import { createEmptyTableCell, updateNumericAttribute } from './utils/common.js';
import { removeEmptyColumns, removeEmptyRows } from './utils/structure.js';
import { getTableColumnElements } from './tablecolumnresize/utils.js';

type Cell = { cell: ModelElement; rowspan: number };
type CellsToMove = Map<number, Cell>;
type CellsToTrim = Array<Cell>;

export type TableIndexesObject = { first: number; last: number };

/**
 * The table utilities plugin.
 */
export class TableUtils extends Plugin {
	/**
	 * @inheritDoc
	 */
	public static get pluginName() {
		return 'TableUtils' as const;
	}

	/**
	 * @inheritDoc
	 */
	public static override get isOfficialPlugin(): true {
		return true;
	}

	/**
	 * @inheritDoc
	 */
	public init(): void {
		this.decorate( 'insertColumns' );
		this.decorate( 'insertRows' );
	}

	/**
	 * Returns the table cell location as an object with table row and table column indexes.
	 *
	 * For instance, in the table below:
	 *
	 *      0   1   2   3
	 *    +---+---+---+---+
	 *  0 | a     | b | c |
	 *    +       +   +---+
	 *  1 |       |   | d |
	 *    +---+---+   +---+
	 *  2 | e     |   | f |
	 *    +---+---+---+---+
	 *
	 * the method will return:
	 *
	 * ```ts
	 * const cellA = table.getNodeByPath( [ 0, 0 ] );
	 * editor.plugins.get( 'TableUtils' ).getCellLocation( cellA );
	 * // will return { row: 0, column: 0 }
	 *
	 * const cellD = table.getNodeByPath( [ 1, 0 ] );
	 * editor.plugins.get( 'TableUtils' ).getCellLocation( cellD );
	 * // will return { row: 1, column: 3 }
	 * ```
	 *
	 * @returns Returns a `{row, column}` object.
	 */
	public getCellLocation( tableCell: ModelElement ): { row: number; column: number } {
		const tableRow = tableCell.parent!;
		const table = tableRow.parent as ModelElement;

		const rowIndex = table.getChildIndex( tableRow as ModelNode );

		const tableWalker = new TableWalker( table, { row: rowIndex } );

		for ( const { cell, row, column } of tableWalker ) {
			if ( cell === tableCell ) {
				return { row, column };
			}
		}

		// Should be unreachable code.
		/* istanbul ignore next -- @preserve */
		return undefined as any;
	}

	/**
	 * Creates an empty table with a proper structure. The table needs to be inserted into the model,
	 * for example, by using the {@link module:engine/model/model~Model#insertContent} function.
	 *
	 * ```ts
	 * model.change( ( writer ) => {
	 *   // Create a table of 2 rows and 7 columns:
	 *   const table = tableUtils.createTable( writer, { rows: 2, columns: 7 } );
	 *
	 *   // Insert a table to the model at the best position taking the current selection:
	 *   model.insertContent( table );
	 * }
	 * ```
	 *
	 * @param writer The model writer.
	 * @param options.rows The number of rows to create. Default value is 2.
	 * @param options.columns The number of columns to create. Default value is 2.
	 * @param options.headingRows The number of heading rows. Default value is 0.
	 * @param options.headingColumns The number of heading columns. Default value is 0.
	 * @returns The created table element.
	 */
	public createTable(
		writer: ModelWriter,
		options: {
			rows?: number;
			columns?: number;
			headingRows?: number;
			headingColumns?: number;
		}
	): ModelElement {
		const table = writer.createElement( 'table' );

		const rows = options.rows || 2;
		const columns = options.columns || 2;

		createEmptyRows( writer, table, 0, rows, columns );

		if ( options.headingRows ) {
			updateNumericAttribute( 'headingRows', Math.min( options.headingRows, rows ), table, writer, 0 );
		}

		if ( options.headingColumns ) {
			updateNumericAttribute( 'headingColumns', Math.min( options.headingColumns, columns ), table, writer, 0 );
		}

		return table;
	}

	/**
	 * Inserts rows into a table.
	 *
	 * ```ts
	 * editor.plugins.get( 'TableUtils' ).insertRows( table, { at: 1, rows: 2 } );
	 * ```
	 *
	 * Assuming the table on the left, the above code will transform it to the table on the right:
	 *
	 *  row index
	 *    0 +---+---+---+       `at` = 1,      +---+---+---+ 0
	 *      | a | b | c |       `rows` = 2,    | a | b | c |
	 *    1 +   +---+---+   <-- insert here    +   +---+---+ 1
	 *      |   | d | e |                      |   |   |   |
	 *    2 +   +---+---+       will give:     +   +---+---+ 2
	 *      |   | f | g |                      |   |   |   |
	 *    3 +---+---+---+                      +   +---+---+ 3
	 *                                         |   | d | e |
	 *                                         +   +---+---+ 4
	 *                                         +   + f | g |
	 *                                         +---+---+---+ 5
	 *
	 * @param table The table model element where the rows will be inserted.
	 * @param options.at The row index at which the rows will be inserted.  Default value is 0.
	 * @param options.rows The number of rows to insert.  Default value is 1.
	 * @param options.copyStructureFromAbove The flag for copying row structure. Note that
	 * the row structure will not be copied if this option is not provided.
	 */
	public insertRows( table: ModelElement, options: { at?: number; rows?: number; copyStructureFromAbove?: boolean } = {} ): void {
		const model = this.editor.model;

		const insertAt = options.at || 0;
		const rowsToInsert = options.rows || 1;
		const isCopyStructure = options.copyStructureFromAbove !== undefined;
		const copyStructureFrom = options.copyStructureFromAbove ? insertAt - 1 : insertAt;

		const rows = this.getRows( table );
		const columns = this.getColumns( table );

		if ( insertAt > rows ) {
			/**
			 * The `options.at` points at a row position that does not exist.
			 *
			 * @error tableutils-insertrows-insert-out-of-range
			 */
			throw new CKEditorError(
				'tableutils-insertrows-insert-out-of-range',
				this,
				{ options }
			);
		}

		model.change( writer => {
			const headingRows = table.getAttribute( 'headingRows' ) as number || 0;

			// Inserting rows inside heading section requires to update `headingRows` attribute as the heading section will grow.
			if ( headingRows > insertAt ) {
				updateNumericAttribute( 'headingRows', headingRows + rowsToInsert, table, writer, 0 );
			}

			// Inserting at the end or at the beginning of a table doesn't require to calculate anything special.
			if ( !isCopyStructure && ( insertAt === 0 || insertAt === rows ) ) {
				createEmptyRows( writer, table, insertAt, rowsToInsert, columns );

				return;
			}

			// Iterate over all the rows above the inserted rows in order to check for the row-spanned cells.
			const walkerEndRow = isCopyStructure ? Math.max( insertAt, copyStructureFrom ) : insertAt;
			const tableIterator = new TableWalker( table, { endRow: walkerEndRow } );

			// Store spans of the reference row to reproduce it's structure. This array is column number indexed.
			const rowColSpansMap = new Array( columns ).fill( 1 );

			for ( const { row, column, cellHeight, cellWidth, cell } of tableIterator ) {
				const lastCellRow = row + cellHeight - 1;

				const isOverlappingInsertedRow = row < insertAt && insertAt <= lastCellRow;
				const isReferenceRow = row <= copyStructureFrom && copyStructureFrom <= lastCellRow;

				// If the cell is row-spanned and overlaps the inserted row, then reserve space for it in the row map.
				if ( isOverlappingInsertedRow ) {
					// This cell overlaps the inserted rows so we need to expand it further.
					writer.setAttribute( 'rowspan', cellHeight + rowsToInsert, cell );

					// Mark this cell with negative number to indicate how many cells should be skipped when adding the new cells.
					rowColSpansMap[ column ] = -cellWidth;
				}
				// Store the colspan from reference row.
				else if ( isCopyStructure && isReferenceRow ) {
					rowColSpansMap[ column ] = cellWidth;
				}
			}

			for ( let rowIndex = 0; rowIndex < rowsToInsert; rowIndex++ ) {
				const tableRow = writer.createElement( 'tableRow' );

				writer.insert( tableRow, table, insertAt );

				for ( let cellIndex = 0; cellIndex < rowColSpansMap.length; cellIndex++ ) {
					const colspan = rowColSpansMap[ cellIndex ];
					const insertPosition = writer.createPositionAt( tableRow, 'end' );

					// Insert the empty cell only if this slot is not row-spanned from any other cell.
					if ( colspan > 0 ) {
						createEmptyTableCell( writer, insertPosition, colspan > 1 ? { colspan } : undefined );
					}

					// Skip the col-spanned slots, there won't be any cells.
					cellIndex += Math.abs( colspan ) - 1;
				}
			}
		} );
	}

	/**
	 * Inserts columns into a table.
	 *
	 * ```ts
	 * editor.plugins.get( 'TableUtils' ).insertColumns( table, { at: 1, columns: 2 } );
	 * ```
	 *
	 * Assuming the table on the left, the above code will transform it to the table on the right:
	 *
	 *  0   1   2   3                   0   1   2   3   4   5
	 *  +---+---+---+                   +---+---+---+---+---+
	 *  | a     | b |                   | a             | b |
	 *  +       +---+                   +               +---+
	 *  |       | c |                   |               | c |
	 *  +---+---+---+     will give:    +---+---+---+---+---+
	 *  | d | e | f |                   | d |   |   | e | f |
	 *  +---+   +---+                   +---+---+---+   +---+
	 *  | g |   | h |                   | g |   |   |   | h |
	 *  +---+---+---+                   +---+---+---+---+---+
	 *  | i         |                   | i                 |
	 *  +---+---+---+                   +---+---+---+---+---+
	 *      ^---- insert here, `at` = 1, `columns` = 2
	 *
	 * @param table The table model element where the columns will be inserted.
	 * @param options.at The column index at which the columns will be inserted. Default value is 0.
	 * @param options.columns The number of columns to insert. Default value is 1.
	 */
	public insertColumns( table: ModelElement, options: { at?: number; columns?: number } = {} ): void {
		const model = this.editor.model;

		const insertAt = options.at || 0;
		const columnsToInsert = options.columns || 1;

		model.change( writer => {
			const headingColumns = table.getAttribute( 'headingColumns' ) as number;

			// Inserting columns inside heading section requires to update `headingColumns` attribute as the heading section will grow.
			if ( insertAt < headingColumns ) {
				writer.setAttribute( 'headingColumns', headingColumns + columnsToInsert, table );
			}

			const tableColumns = this.getColumns( table );

			// Inserting at the end and at the beginning of a table doesn't require to calculate anything special.
			if ( insertAt === 0 || tableColumns === insertAt ) {
				for ( const tableRow of table.getChildren() ) {
					// Ignore non-row elements inside the table (e.g. caption).
					if ( !tableRow.is( 'element', 'tableRow' ) ) {
						continue;
					}

					createCells( columnsToInsert, writer, writer.createPositionAt( tableRow, insertAt ? 'end' : 0 ) );
				}

				return;
			}

			const tableWalker = new TableWalker( table, { column: insertAt, includeAllSlots: true } );

			for ( const tableSlot of tableWalker ) {
				const { row, cell, cellAnchorColumn, cellAnchorRow, cellWidth, cellHeight } = tableSlot;

				// When iterating over column the table walker outputs either:
				// - cells at given column index (cell "e" from method docs),
				// - spanned columns (spanned cell from row between cells "g" and "h" - spanned by "e", only if `includeAllSlots: true`),
				// - or a cell from the same row which spans over this column (cell "a").

				if ( cellAnchorColumn < insertAt ) {
					// If cell is anchored in previous column, it is a cell that spans over an inserted column (cell "a" & "i").
					// For such cells expand them by a number of columns inserted.
					writer.setAttribute( 'colspan', cellWidth + columnsToInsert, cell );

					// This cell will overlap cells in rows below so skip them (because of `includeAllSlots` option) - (cell "a")
					const lastCellRow = cellAnchorRow + cellHeight - 1;

					for ( let i = row; i <= lastCellRow; i++ ) {
						tableWalker.skipRow( i );
					}
				} else {
					// It's either cell at this column index or spanned cell by a row-spanned cell from row above.
					// In table above it's cell "e" and a spanned position from row below (empty cell between cells "g" and "h")
					createCells( columnsToInsert, writer, tableSlot.getPositionBefore() );
				}
			}
		} );
	}

	/**
	 * Removes rows from the given `table`.
	 *
	 * This method re-calculates the table geometry including `rowspan` attribute of table cells overlapping removed rows
	 * and table headings values.
	 *
	 * ```ts
	 * editor.plugins.get( 'TableUtils' ).removeRows( table, { at: 1, rows: 2 } );
	 * ```
	 *
	 * Executing the above code in the context of the table on the left will transform its structure as presented on the right:
	 *
	 *  row index
	 *      ┌───┬───┬───┐        `at` = 1        ┌───┬───┬───┐
	 *    0 │ a │ b │ c │        `rows` = 2      │ a │ b │ c │ 0
	 *      │   ├───┼───┤                        │   ├───┼───┤
	 *    1 │   │ d │ e │  <-- remove from here  │   │ d │ g │ 1
	 *      │   │   ├───┤        will give:      ├───┼───┼───┤
	 *    2 │   │   │ f │                        │ h │ i │ j │ 2
	 *      │   │   ├───┤                        └───┴───┴───┘
	 *    3 │   │   │ g │
	 *      ├───┼───┼───┤
	 *    4 │ h │ i │ j │
	 *      └───┴───┴───┘
	 *
	 * @param options.at The row index at which the removing rows will start.
	 * @param options.rows The number of rows to remove. Default value is 1.
	 */
	public removeRows( table: ModelElement, options: { at: number; rows?: number } ): void {
		const model = this.editor.model;

		const rowsToRemove = options.rows || 1;
		const rowCount = this.getRows( table );
		const first = options.at;
		const last = first + rowsToRemove - 1;

		if ( last > rowCount - 1 ) {
			/**
			 * The `options.at` param must point at existing row and `options.rows` must not exceed the rows in the table.
			 *
			 * @error tableutils-removerows-row-index-out-of-range
			 */
			throw new CKEditorError(
				'tableutils-removerows-row-index-out-of-range',
				this,
				{ table, options }
			);
		}

		model.change( writer => {
			const indexesObject = { first, last };

			// Removing rows from the table require that most calculations to be done prior to changing table structure.
			// Preparations must be done in the same enqueueChange callback to use the current table structure.

			// 1. Preparation - get row-spanned cells that have to be modified after removing rows.
			const { cellsToMove, cellsToTrim } = getCellsToMoveAndTrimOnRemoveRow( table, indexesObject );

			// 2. Execution

			// 2a. Move cells from removed rows that extends over a removed section - must be done before removing rows.
			// This will fill any gaps in a rows below that previously were empty because of row-spanned cells.
			if ( cellsToMove.size ) {
				const rowAfterRemovedSection = last + 1;
				moveCellsToRow( table, rowAfterRemovedSection, cellsToMove, writer );
			}

			// 2b. Remove all required rows.
			for ( let i = last; i >= first; i-- ) {
				writer.remove( table.getChild( i )! );
			}

			// 2c. Update cells from rows above that overlap removed section. Similar to step 2 but does not involve moving cells.
			for ( const { rowspan, cell } of cellsToTrim ) {
				updateNumericAttribute( 'rowspan', rowspan, cell, writer );
			}

			// 2d. Adjust heading rows if removed rows were in a heading section.
			updateHeadingRows( table, indexesObject, writer );

			// 2e. Remove empty columns (without anchored cells) if there are any.
			if ( !removeEmptyColumns( table, this ) ) {
				// If there wasn't any empty columns then we still need to check if this wasn't called
				// because of cleaning empty rows and we only removed one of them.
				removeEmptyRows( table, this );
			}
		} );
	}

	/**
	 * Removes columns from the given `table`.
	 *
	 * This method re-calculates the table geometry including the `colspan` attribute of table cells overlapping removed columns
	 * and table headings values.
	 *
	 * ```ts
	 * editor.plugins.get( 'TableUtils' ).removeColumns( table, { at: 1, columns: 2 } );
	 * ```
	 *
	 * Executing the above code in the context of the table on the left will transform its structure as presented on the right:
	 *
	 *    0   1   2   3   4                       0   1   2
	 *  ┌───────────────┬───┐                   ┌───────┬───┐
	 *  │ a             │ b │                   │ a     │ b │
	 *  │               ├───┤                   │       ├───┤
	 *  │               │ c │                   │       │ c │
	 *  ├───┬───┬───┬───┼───┤     will give:    ├───┬───┼───┤
	 *  │ d │ e │ f │ g │ h │                   │ d │ g │ h │
	 *  ├───┼───┼───┤   ├───┤                   ├───┤   ├───┤
	 *  │ i │ j │ k │   │ l │                   │ i │   │ l │
	 *  ├───┴───┴───┴───┴───┤                   ├───┴───┴───┤
	 *  │ m                 │                   │ m         │
	 *  └───────────────────┘                   └───────────┘
	 *        ^---- remove from here, `at` = 1, `columns` = 2
	 *
	 * @param options.at The row index at which the removing columns will start.
	 * @param options.columns The number of columns to remove.
	 */
	public removeColumns( table: ModelElement, options: { at: number; columns?: number } ): void {
		const model = this.editor.model;
		const first = options.at;
		const columnsToRemove = options.columns || 1;
		const last = options.at + columnsToRemove - 1;

		model.change( writer => {
			adjustHeadingColumns( table, { first, last }, writer );
			const tableColumns = getTableColumnElements( table );

			for ( let removedColumnIndex = last; removedColumnIndex >= first; removedColumnIndex-- ) {
				for ( const { cell, column, cellWidth } of [ ...new TableWalker( table ) ] ) {
					// If colspaned cell overlaps removed column decrease its span.
					if ( column <= removedColumnIndex && cellWidth > 1 && column + cellWidth > removedColumnIndex ) {
						updateNumericAttribute( 'colspan', cellWidth - 1, cell, writer );
					} else if ( column === removedColumnIndex ) {
						// The cell in removed column has colspan of 1.
						writer.remove( cell );
					}
				}

				// If table has `tableColumn` elements, we need to update it manually.
				// See https://github.com/ckeditor/ckeditor5/issues/14521#issuecomment-1662102889 for details.
				if ( tableColumns[ removedColumnIndex ] ) {
					// If the removed column is the first one then we need to add its width to the next column.
					// Otherwise we add it to the previous column.
					const adjacentColumn = removedColumnIndex === 0 ? tableColumns[ 1 ] : tableColumns[ removedColumnIndex - 1 ];

					const removedColumnWidth = parseFloat( tableColumns[ removedColumnIndex ].getAttribute( 'columnWidth' ) as string );
					const adjacentColumnWidth = parseFloat( adjacentColumn.getAttribute( 'columnWidth' ) as string );

					writer.remove( tableColumns[ removedColumnIndex ] );

					// Add the removed column width (in %) to the adjacent column.
					writer.setAttribute( 'columnWidth', removedColumnWidth + adjacentColumnWidth + '%', adjacentColumn );
				}
			}

			// Remove empty rows that could appear after removing columns.
			if ( !removeEmptyRows( table, this ) ) {
				// If there wasn't any empty rows then we still need to check if this wasn't called
				// because of cleaning empty columns and we only removed one of them.
				removeEmptyColumns( table, this );
			}
		} );
	}

	/**
	 * Divides a table cell vertically into several ones.
	 *
	 * The cell will be visually split into more cells by updating colspans of other cells in a column
	 * and inserting cells (columns) after that cell.
	 *
	 * In the table below, if cell "a" is split into 3 cells:
	 *
	 *  +---+---+---+
	 *  | a | b | c |
	 *  +---+---+---+
	 *  | d | e | f |
	 *  +---+---+---+
	 *
	 * it will result in the table below:
	 *
	 *  +---+---+---+---+---+
	 *  | a |   |   | b | c |
	 *  +---+---+---+---+---+
	 *  | d         | e | f |
	 *  +---+---+---+---+---+
	 *
	 * So cell "d" will get its `colspan` updated to `3` and 2 cells will be added (2 columns will be created).
	 *
	 * Splitting a cell that already has a `colspan` attribute set will distribute the cell `colspan` evenly and the remainder
	 * will be left to the original cell:
	 *
	 *  +---+---+---+
	 *  | a         |
	 *  +---+---+---+
	 *  | b | c | d |
	 *  +---+---+---+
	 *
	 * Splitting cell "a" with `colspan=3` into 2 cells will create 1 cell with a `colspan=a` and cell "a" that will have `colspan=2`:
	 *
	 *  +---+---+---+
	 *  | a     |   |
	 *  +---+---+---+
	 *  | b | c | d |
	 *  +---+---+---+
	 */
	public splitCellVertically( tableCell: ModelElement, numberOfCells = 2 ): void {
		const model = this.editor.model;
		const tableRow = tableCell.parent!;
		const table = tableRow.parent as ModelElement;

		const rowspan = parseInt( tableCell.getAttribute( 'rowspan' ) as string || '1' );
		const colspan = parseInt( tableCell.getAttribute( 'colspan' ) as string || '1' );

		model.change( writer => {
			// First check - the cell spans over multiple rows so before doing anything else just split this cell.
			if ( colspan > 1 ) {
				// Get spans of new (inserted) cells and span to update of split cell.
				const { newCellsSpan, updatedSpan } = breakSpanEvenly( colspan, numberOfCells );

				updateNumericAttribute( 'colspan', updatedSpan, tableCell, writer );

				// Each inserted cell will have the same attributes:
				const newCellsAttributes: { colspan?: number; rowspan?: number } = {};

				// Do not store default value in the model.
				if ( newCellsSpan > 1 ) {
					newCellsAttributes.colspan = newCellsSpan;
				}

				// Copy rowspan of split cell.
				if ( rowspan > 1 ) {
					newCellsAttributes.rowspan = rowspan;
				}

				const cellsToInsert = colspan > numberOfCells ? numberOfCells - 1 : colspan - 1;
				createCells( cellsToInsert, writer, writer.createPositionAfter( tableCell ), newCellsAttributes );
			}

			// Second check - the cell has colspan of 1 or we need to create more cells then the currently one spans over.
			if ( colspan < numberOfCells ) {
				const cellsToInsert = numberOfCells - colspan;

				// First step: expand cells on the same column as split cell.
				const tableMap = [ ...new TableWalker( table ) ];

				// Get the column index of split cell.
				const { column: splitCellColumn } = tableMap.find( ( { cell } ) => cell === tableCell )!;

				// Find cells which needs to be expanded vertically - those on the same column or those that spans over split cell's column.
				const cellsToUpdate = tableMap.filter( ( { cell, cellWidth, column } ) => {
					const isOnSameColumn = cell !== tableCell && column === splitCellColumn;
					const spansOverColumn = ( column < splitCellColumn && column + cellWidth > splitCellColumn );

					return isOnSameColumn || spansOverColumn;
				} );

				// Expand cells vertically.
				for ( const { cell, cellWidth } of cellsToUpdate ) {
					writer.setAttribute( 'colspan', cellWidth + cellsToInsert, cell );
				}

				// Second step: create columns after split cell.

				// Each inserted cell will have the same attributes:
				const newCellsAttributes: { rowspan?: number } = {};

				// Do not store default value in the model.

				// Copy rowspan of split cell.
				if ( rowspan > 1 ) {
					newCellsAttributes.rowspan = rowspan;
				}

				createCells( cellsToInsert, writer, writer.createPositionAfter( tableCell ), newCellsAttributes );

				const headingColumns = table.getAttribute( 'headingColumns' ) as number || 0;

				// Update heading section if split cell is in heading section.
				if ( headingColumns > splitCellColumn ) {
					updateNumericAttribute( 'headingColumns', headingColumns + cellsToInsert, table, writer );
				}
			}
		} );
	}

	/**
	 * Divides a table cell horizontally into several ones.
	 *
	 * The cell will be visually split into more cells by updating rowspans of other cells in the row and inserting rows with a single cell
	 * below.
	 *
	 * If in the table below cell "b" is split into 3 cells:
	 *
	 *  +---+---+---+
	 *  | a | b | c |
	 *  +---+---+---+
	 *  | d | e | f |
	 *  +---+---+---+
	 *
	 * It will result in the table below:
	 *
	 *  +---+---+---+
	 *  | a | b | c |
	 *  +   +---+   +
	 *  |   |   |   |
	 *  +   +---+   +
	 *  |   |   |   |
	 *  +---+---+---+
	 *  | d | e | f |
	 *  +---+---+---+
	 *
	 * So cells "a" and "b" will get their `rowspan` updated to `3` and 2 rows with a single cell will be added.
	 *
	 * Splitting a cell that already has a `rowspan` attribute set will distribute the cell `rowspan` evenly and the remainder
	 * will be left to the original cell:
	 *
	 *  +---+---+---+
	 *  | a | b | c |
	 *  +   +---+---+
	 *  |   | d | e |
	 *  +   +---+---+
	 *  |   | f | g |
	 *  +   +---+---+
	 *  |   | h | i |
	 *  +---+---+---+
	 *
	 * Splitting cell "a" with `rowspan=4` into 3 cells will create 2 cells with a `rowspan=1` and cell "a" will have `rowspan=2`:
	 *
	 *  +---+---+---+
	 *  | a | b | c |
	 *  +   +---+---+
	 *  |   | d | e |
	 *  +---+---+---+
	 *  |   | f | g |
	 *  +---+---+---+
	 *  |   | h | i |
	 *  +---+---+---+
	 */
	public splitCellHorizontally( tableCell: ModelElement, numberOfCells = 2 ): void {
		const model = this.editor.model;

		const tableRow = tableCell.parent as ModelNode;
		const table = tableRow.parent! as ModelElement;
		const splitCellRow = table.getChildIndex( tableRow )!;

		const rowspan = parseInt( tableCell.getAttribute( 'rowspan' ) as string || '1' );
		const colspan = parseInt( tableCell.getAttribute( 'colspan' ) as string || '1' );

		model.change( writer => {
			// First check - the cell spans over multiple rows so before doing anything else just split this cell.
			if ( rowspan > 1 ) {
				// Cache table map before updating table.
				const tableMap = [ ...new TableWalker( table, {
					startRow: splitCellRow,
					endRow: splitCellRow + rowspan - 1,
					includeAllSlots: true
				} ) ];

				// Get spans of new (inserted) cells and span to update of split cell.
				const { newCellsSpan, updatedSpan } = breakSpanEvenly( rowspan, numberOfCells );

				updateNumericAttribute( 'rowspan', updatedSpan, tableCell, writer );

				const { column: cellColumn } = tableMap.find( ( { cell } ) => cell === tableCell )!;

				// Each inserted cell will have the same attributes:
				const newCellsAttributes: { rowspan?: number; colspan?: number } = {};

				// Do not store default value in the model.
				if ( newCellsSpan > 1 ) {
					newCellsAttributes.rowspan = newCellsSpan;
				}

				// Copy colspan of split cell.
				if ( colspan > 1 ) {
					newCellsAttributes.colspan = colspan;
				}

				// Accumulator that stores distance from the last inserted cell span.
				// It helps with evenly splitting larger cell spans (for example 10 cells collapsing into 3 cells).
				// We split these cells into 3, 3, 4 cells and we have to call `createCells` only when distance between
				// these cells is equal or greater than the new cells span size.
				let distanceFromLastCellSpan = 0;

				for ( const tableSlot of tableMap ) {
					const { column, row } = tableSlot;

					// As both newly created cells and the split cell might have rowspan,
					// the insertion of new cells must go to appropriate rows:
					//
					// 1. It's a row after split cell + it's height.
					const isAfterSplitCell = row >= splitCellRow + updatedSpan;

					// 2. Is on the same column.
					const isOnSameColumn = column === cellColumn;

					// Reset distance from the last cell span if we are on the same column and we exceeded the new cells span size.
					if ( distanceFromLastCellSpan >= newCellsSpan && isOnSameColumn ) {
						distanceFromLastCellSpan = 0;
					}

					if ( isAfterSplitCell && isOnSameColumn ) {
						// Create new cells only if the distance from the last cell span is equal or greater than the new cells span.
						if ( !distanceFromLastCellSpan ) {
							createCells( 1, writer, tableSlot.getPositionBefore(), newCellsAttributes );
						}

						// Increase the distance from the last cell span.
						distanceFromLastCellSpan++;
					}
				}
			}

			// Second check - the cell has rowspan of 1 or we need to create more cells than the current cell spans over.
			if ( rowspan < numberOfCells ) {
				// We already split the cell in check one so here we split to the remaining number of cells only.
				const cellsToInsert = numberOfCells - rowspan;

				// This check is needed since we need to check if there are any cells from previous rows than spans over this cell's row.
				const tableMap = [ ...new TableWalker( table, { startRow: 0, endRow: splitCellRow } ) ];

				// First step: expand cells.
				for ( const { cell, cellHeight, row } of tableMap ) {
					// Expand rowspan of cells that are either:
					// - on the same row as current cell,
					// - or are below split cell row and overlaps that row.
					if ( cell !== tableCell && row + cellHeight > splitCellRow ) {
						const rowspanToSet = cellHeight + cellsToInsert;

						writer.setAttribute( 'rowspan', rowspanToSet, cell );
					}
				}

				// Second step: create rows with single cell below split cell.
				const newCellsAttributes: { colspan?: number } = {};

				// Copy colspan of split cell.
				if ( colspan > 1 ) {
					newCellsAttributes.colspan = colspan;
				}

				createEmptyRows( writer, table, splitCellRow + 1, cellsToInsert, 1, newCellsAttributes );

				// Update heading section if split cell is in heading section.
				const headingRows = table.getAttribute( 'headingRows' ) as number || 0;

				if ( headingRows > splitCellRow ) {
					updateNumericAttribute( 'headingRows', headingRows + cellsToInsert, table, writer );
				}
			}
		} );
	}

	/**
	 * Returns the number of columns for a given table.
	 *
	 * ```ts
	 * editor.plugins.get( 'TableUtils' ).getColumns( table );
	 * ```
	 *
	 * @param table The table to analyze.
	 */
	public getColumns( table: ModelElement ): number {
		// Analyze first row only as all the rows should have the same width.
		// Using the first row without checking if it's a tableRow because we expect
		// that table will have only tableRow model elements at the beginning.
		const row = table.getChild( 0 ) as ModelElement;

		return [ ...row.getChildren() ]
			// $marker elements can also be children of a row too (when TrackChanges is on). Don't include them in the count.
			.filter( node => node.is( 'element', 'tableCell' ) )
			.reduce( ( columns, row ) => {
				const columnWidth = parseInt( row.getAttribute( 'colspan' ) as string || '1' );

				return columns + columnWidth;
			}, 0 );
	}

	/**
	 * Returns the number of rows for a given table. Any other element present in the table model is omitted.
	 *
	 * ```ts
	 * editor.plugins.get( 'TableUtils' ).getRows( table );
	 * ```
	 *
	 * @param table The table to analyze.
	 */
	public getRows( table: ModelElement ): number {
		// Rowspan not included due to #6427.
		return Array.from( table.getChildren() )
			.reduce( ( rowCount, child ) => child.is( 'element', 'tableRow' ) ? rowCount + 1 : rowCount, 0 );
	}

	/**
	 * Creates an instance of the table walker.
	 *
	 * The table walker iterates internally by traversing the table from row index = 0 and column index = 0.
	 * It walks row by row and column by column in order to output values defined in the options.
	 * By default it will output only the locations that are occupied by a cell. To include also spanned rows and columns,
	 * pass the `includeAllSlots` option.
	 *
	 * @internal
	 * @param table A table over which the walker iterates.
	 * @param options An object with configuration.
	 */
	public createTableWalker( table: ModelElement, options: TableWalkerOptions = {} ): TableWalker {
		return new TableWalker( table, options );
	}

	/**
	 * Returns all model table cells that are fully selected (from the outside)
	 * within the provided model selection's ranges.
	 *
	 * To obtain the cells selected from the inside, use
	 * {@link #getTableCellsContainingSelection}.
	 */
	public getSelectedTableCells( selection: ModelSelection | ModelDocumentSelection ): Array<ModelElement> {
		const cells = [];

		for ( const range of this.sortRanges( selection.getRanges() ) ) {
			const element = range.getContainedElement();

			if ( element && element.is( 'element', 'tableCell' ) ) {
				cells.push( element );
			}
		}

		return cells;
	}

	/**
	 * Returns all model table cells that the provided model selection's ranges
	 * {@link module:engine/model/range~ModelRange#start} inside.
	 *
	 * To obtain the cells selected from the outside, use
	 * {@link #getSelectedTableCells}.
	 */
	public getTableCellsContainingSelection( selection: ModelSelection | ModelDocumentSelection ): Array<ModelElement> {
		const cells = [];

		for ( const range of selection.getRanges() ) {
			const cellWithSelection = range.start.findAncestor( 'tableCell' );

			if ( cellWithSelection ) {
				cells.push( cellWithSelection );
			}
		}

		return cells;
	}

	/**
	 * Returns all model table cells that are either completely selected
	 * by selection ranges or host selection range
	 * {@link module:engine/model/range~ModelRange#start start positions} inside them.
	 *
	 * Combines {@link #getTableCellsContainingSelection} and
	 * {@link #getSelectedTableCells}.
	 */
	public getSelectionAffectedTableCells( selection: ModelSelection | ModelDocumentSelection ): Array<ModelElement> {
		const selectedCells = this.getSelectedTableCells( selection );

		if ( selectedCells.length ) {
			return selectedCells;
		}

		return this.getTableCellsContainingSelection( selection );
	}

	/**
	 * Returns an object with the `first` and `last` row index contained in the given `tableCells`.
	 *
	 * ```ts
	 * const selectedTableCells = getSelectedTableCells( editor.model.document.selection );
	 *
	 * const { first, last } = getRowIndexes( selectedTableCells );
	 *
	 * console.log( `Selected rows: ${ first } to ${ last }` );
	 * ```
	 *
	 * @returns Returns an object with the `first` and `last` table row indexes.
	 */
<<<<<<< HEAD
	public getRowIndexes( tableCells: Array<ModelElement> ): IndexesObject {
		const indexes = tableCells.map( cell => ( cell.parent as ModelElement ).index! );
=======
	public getRowIndexes( tableCells: Array<Element> ): TableIndexesObject {
		const indexes = tableCells.map( cell => ( cell.parent as Element ).index! );
>>>>>>> a0fae37d

		return this._getFirstLastIndexesObject( indexes );
	}

	/**
	 * Returns an object with the `first` and `last` column index contained in the given `tableCells`.
	 *
	 * ```ts
	 * const selectedTableCells = getSelectedTableCells( editor.model.document.selection );
	 *
	 * const { first, last } = getColumnIndexes( selectedTableCells );
	 *
	 * console.log( `Selected columns: ${ first } to ${ last }` );
	 * ```
	 *
	 * @returns Returns an object with the `first` and `last` table column indexes.
	 */
<<<<<<< HEAD
	public getColumnIndexes( tableCells: Array<ModelElement> ): IndexesObject {
=======
	public getColumnIndexes( tableCells: Array<Element> ): TableIndexesObject {
>>>>>>> a0fae37d
		const table = tableCells[ 0 ].findAncestor( 'table' )!;
		const tableMap = [ ...new TableWalker( table ) ];

		const indexes = tableMap
			.filter( entry => tableCells.includes( entry.cell ) )
			.map( entry => entry.column );

		return this._getFirstLastIndexesObject( indexes );
	}

	/**
	 * Checks if the selection contains cells that do not exceed rectangular selection.
	 *
	 * In a table below:
	 *
	 *  ┌───┬───┬───┬───┐
	 *  │ a │ b │ c │ d │
	 *  ├───┴───┼───┤   │
	 *  │ e     │ f │   │
	 *  │       ├───┼───┤
	 *  │       │ g │ h │
	 *  └───────┴───┴───┘
	 *
	 * Valid selections are these which create a solid rectangle (without gaps), such as:
	 *   - a, b (two horizontal cells)
	 *   - c, f (two vertical cells)
	 *   - a, b, e (cell "e" spans over four cells)
	 *   - c, d, f (cell d spans over a cell in the row below)
	 *
	 * While an invalid selection would be:
	 *   - a, c (the unselected cell "b" creates a gap)
	 *   - f, g, h (cell "d" spans over a cell from the row of "f" cell - thus creates a gap)
	 */
	public isSelectionRectangular( selectedTableCells: Array<ModelElement> ): boolean {
		if ( selectedTableCells.length < 2 || !this._areCellInTheSameTableSection( selectedTableCells ) ) {
			return false;
		}

		// A valid selection is a fully occupied rectangle composed of table cells.
		// Below we will calculate the area of a selected table cells and the area of valid selection.
		// The area of a valid selection is defined by top-left and bottom-right cells.
		const rows: Set<number> = new Set();
		const columns: Set<number> = new Set();

		let areaOfSelectedCells = 0;

		for ( const tableCell of selectedTableCells ) {
			const { row, column } = this.getCellLocation( tableCell );
			const rowspan = parseInt( tableCell.getAttribute( 'rowspan' ) as string ) || 1;
			const colspan = parseInt( tableCell.getAttribute( 'colspan' ) as string ) || 1;

			// Record row & column indexes of current cell.
			rows.add( row );
			columns.add( column );

			// For cells that spans over multiple rows add also the last row that this cell spans over.
			if ( rowspan > 1 ) {
				rows.add( row + rowspan - 1 );
			}

			// For cells that spans over multiple columns add also the last column that this cell spans over.
			if ( colspan > 1 ) {
				columns.add( column + colspan - 1 );
			}

			areaOfSelectedCells += ( rowspan * colspan );
		}

		// We can only merge table cells that are in adjacent rows...
		const areaOfValidSelection = getBiggestRectangleArea( rows, columns );

		return areaOfValidSelection == areaOfSelectedCells;
	}

	/**
	 * Returns array of sorted ranges.
	 */
	public sortRanges( ranges: Iterable<ModelRange> ): Array<ModelRange> {
		return Array.from( ranges ).sort( compareRangeOrder );
	}

	/**
	 * Helper method to get an object with `first` and `last` indexes from an unsorted array of indexes.
	 */
	private _getFirstLastIndexesObject( indexes: Array<number> ): TableIndexesObject {
		const allIndexesSorted = indexes.sort( ( indexA, indexB ) => indexA - indexB );

		const first = allIndexesSorted[ 0 ];
		const last = allIndexesSorted[ allIndexesSorted.length - 1 ];

		return { first, last };
	}

	/**
	 * Checks if the selection does not mix a header (column or row) with other cells.
	 *
	 * For instance, in the table below valid selections consist of cells with the same letter only.
	 * So, a-a (same heading row and column) or d-d (body cells) are valid while c-d or a-b are not.
	 *
	 * header columns
	 *    ↓   ↓
	 *  ┌───┬───┬───┬───┐
	 *  │ a │ a │ b │ b │  ← header row
	 *  ├───┼───┼───┼───┤
	 *  │ c │ c │ d │ d │
	 *  ├───┼───┼───┼───┤
	 *  │ c │ c │ d │ d │
	 *  └───┴───┴───┴───┘
	 */
	private _areCellInTheSameTableSection( tableCells: Array<ModelElement> ): boolean {
		const table = tableCells[ 0 ].findAncestor( 'table' )!;

		const rowIndexes = this.getRowIndexes( tableCells );
		const headingRows = parseInt( table.getAttribute( 'headingRows' ) as string ) || 0;

		// Calculating row indexes is a bit cheaper so if this check fails we can't merge.
		if ( !this._areIndexesInSameSection( rowIndexes, headingRows ) ) {
			return false;
		}

		const columnIndexes = this.getColumnIndexes( tableCells );
		const headingColumns = parseInt( table.getAttribute( 'headingColumns' ) as string ) || 0;

		// Similarly cells must be in same column section.
		return this._areIndexesInSameSection( columnIndexes, headingColumns );
	}

	/**
	 * Unified check if table rows/columns indexes are in the same heading/body section.
	 */
	private _areIndexesInSameSection( { first, last }: TableIndexesObject, headingSectionSize: number ): boolean {
		const firstCellIsInHeading = first < headingSectionSize;
		const lastCellIsInHeading = last < headingSectionSize;

		return firstCellIsInHeading === lastCellIsInHeading;
	}
}

/**
 * Creates empty rows at the given index in an existing table.
 *
 * @param insertAt The row index of row insertion.
 * @param rows The number of rows to create.
 * @param tableCellToInsert The number of cells to insert in each row.
 */
function createEmptyRows(
	writer: ModelWriter, table: ModelElement, insertAt: number, rows: number, tableCellToInsert: number, attributes = {}
) {
	for ( let i = 0; i < rows; i++ ) {
		const tableRow = writer.createElement( 'tableRow' );

		writer.insert( tableRow, table, insertAt );

		createCells( tableCellToInsert, writer, writer.createPositionAt( tableRow, 'end' ), attributes );
	}
}

/**
 * Creates cells at a given position.
 *
 * @param cells The number of cells to create
 */
function createCells( cells: number, writer: ModelWriter, insertPosition: ModelPosition, attributes = {} ) {
	for ( let i = 0; i < cells; i++ ) {
		createEmptyTableCell( writer, insertPosition, attributes );
	}
}

/**
 * Evenly distributes the span of a cell to a number of provided cells.
 * The resulting spans will always be integer values.
 *
 * For instance breaking a span of 7 into 3 cells will return:
 *
 * ```ts
 * { newCellsSpan: 2, updatedSpan: 3 }
 * ```
 *
 * as two cells will have a span of 2 and the remainder will go the first cell so its span will change to 3.
 *
 * @param span The span value do break.
 * @param numberOfCells The number of resulting spans.
 */
function breakSpanEvenly( span: number, numberOfCells: number ): { newCellsSpan: number; updatedSpan: number } {
	if ( span < numberOfCells ) {
		return { newCellsSpan: 1, updatedSpan: 1 };
	}

	const newCellsSpan = Math.floor( span / numberOfCells );
	const updatedSpan = ( span - newCellsSpan * numberOfCells ) + newCellsSpan;

	return { newCellsSpan, updatedSpan };
}

/**
 * Updates heading columns attribute if removing a row from head section.
 */
<<<<<<< HEAD
function adjustHeadingColumns( table: ModelElement, removedColumnIndexes: IndexesObject, writer: ModelWriter ) {
=======
function adjustHeadingColumns( table: Element, removedColumnIndexes: TableIndexesObject, writer: Writer ) {
>>>>>>> a0fae37d
	const headingColumns = table.getAttribute( 'headingColumns' ) as number || 0;

	if ( headingColumns && removedColumnIndexes.first < headingColumns ) {
		const headingsRemoved = Math.min( headingColumns - 1 /* Other numbers are 0-based */, removedColumnIndexes.last ) -
			removedColumnIndexes.first + 1;

		writer.setAttribute( 'headingColumns', headingColumns - headingsRemoved, table );
	}
}

/**
 * Calculates a new heading rows value for removing rows from heading section.
 */
<<<<<<< HEAD
function updateHeadingRows( table: ModelElement, { first, last }: IndexesObject, writer: ModelWriter ) {
=======
function updateHeadingRows( table: Element, { first, last }: TableIndexesObject, writer: Writer ) {
>>>>>>> a0fae37d
	const headingRows = table.getAttribute( 'headingRows' ) as number || 0;

	if ( first < headingRows ) {
		const newRows = last < headingRows ? headingRows - ( last - first + 1 ) : first;

		updateNumericAttribute( 'headingRows', newRows, table, writer, 0 );
	}
}

/**
 * Finds cells that will be:
 * - trimmed - Cells that are "above" removed rows sections and overlap the removed section - their rowspan must be trimmed.
 * - moved - Cells from removed rows section might stick out of. These cells are moved to the next row after a removed section.
 *
 * Sample table with overlapping & sticking out cells:
 *
 *      +----+----+----+----+----+
 *      | 00 | 01 | 02 | 03 | 04 |
 *      +----+    +    +    +    +
 *      | 10 |    |    |    |    |
 *      +----+----+    +    +    +
 *      | 20 | 21 |    |    |    | <-- removed row
 *      +    +    +----+    +    +
 *      |    |    | 32 |    |    | <-- removed row
 *      +----+    +    +----+    +
 *      | 40 |    |    | 43 |    |
 *      +----+----+----+----+----+
 *
 * In a table above:
 * - cells to trim: '02', '03' & '04'.
 * - cells to move: '21' & '32'.
 */
<<<<<<< HEAD
function getCellsToMoveAndTrimOnRemoveRow( table: ModelElement, { first, last }: IndexesObject ) {
=======
function getCellsToMoveAndTrimOnRemoveRow( table: Element, { first, last }: TableIndexesObject ) {
>>>>>>> a0fae37d
	const cellsToMove: CellsToMove = new Map();
	const cellsToTrim: CellsToTrim = [];

	for ( const { row, column, cellHeight, cell } of new TableWalker( table, { endRow: last } ) ) {
		const lastRowOfCell = row + cellHeight - 1;

		const isCellStickingOutFromRemovedRows = row >= first && row <= last && lastRowOfCell > last;

		if ( isCellStickingOutFromRemovedRows ) {
			const rowspanInRemovedSection = last - row + 1;
			const rowSpanToSet = cellHeight - rowspanInRemovedSection;

			cellsToMove.set( column, {
				cell,
				rowspan: rowSpanToSet
			} );
		}

		const isCellOverlappingRemovedRows = row < first && lastRowOfCell >= first;

		if ( isCellOverlappingRemovedRows ) {
			let rowspanAdjustment;

			// Cell fully covers removed section - trim it by removed rows count.
			if ( lastRowOfCell >= last ) {
				rowspanAdjustment = last - first + 1;
			}
			// Cell partially overlaps removed section - calculate cell's span that is in removed section.
			else {
				rowspanAdjustment = lastRowOfCell - first + 1;
			}

			cellsToTrim.push( {
				cell,
				rowspan: cellHeight - rowspanAdjustment
			} );
		}
	}

	return { cellsToMove, cellsToTrim };
}

function moveCellsToRow( table: ModelElement, targetRowIndex: number, cellsToMove: CellsToMove, writer: ModelWriter ) {
	const tableWalker = new TableWalker( table, {
		includeAllSlots: true,
		row: targetRowIndex
	} );

	const tableRowMap = [ ...tableWalker ];
	const row = table.getChild( targetRowIndex )!;

	let previousCell;

	for ( const { column, cell, isAnchor } of tableRowMap ) {
		if ( cellsToMove.has( column ) ) {
			const { cell: cellToMove, rowspan } = cellsToMove.get( column )!;

			const targetPosition = previousCell ?
				writer.createPositionAfter( previousCell ) :
				writer.createPositionAt( row, 0 );

			writer.move( writer.createRangeOn( cellToMove ), targetPosition );
			updateNumericAttribute( 'rowspan', rowspan, cellToMove, writer );

			previousCell = cellToMove;
		} else if ( isAnchor ) {
			// If cell is spanned then `cell` holds reference to overlapping cell. See ckeditor/ckeditor5#6502.
			previousCell = cell;
		}
	}
}

function compareRangeOrder( rangeA: ModelRange, rangeB: ModelRange ) {
	// Since table cell ranges are disjoint, it's enough to check their start positions.
	const posA = rangeA.start;
	const posB = rangeB.start;

	// Checking for equal position (returning 0) is not needed because this would be either:
	// a. Intersecting range (not allowed by model)
	// b. Collapsed range on the same position (allowed by model but should not happen).
	return posA.isBefore( posB ) ? -1 : 1;
}

/**
 * Calculates the area of a maximum rectangle that can span over the provided row & column indexes.
 */
function getBiggestRectangleArea( rows: Set<number>, columns: Set<number> ): number {
	const rowsIndexes = Array.from( rows.values() );
	const columnIndexes = Array.from( columns.values() );

	const lastRow = Math.max( ...rowsIndexes );
	const firstRow = Math.min( ...rowsIndexes );
	const lastColumn = Math.max( ...columnIndexes );
	const firstColumn = Math.min( ...columnIndexes );

	return ( lastRow - firstRow + 1 ) * ( lastColumn - firstColumn + 1 );
}<|MERGE_RESOLUTION|>--- conflicted
+++ resolved
@@ -936,13 +936,8 @@
 	 *
 	 * @returns Returns an object with the `first` and `last` table row indexes.
 	 */
-<<<<<<< HEAD
-	public getRowIndexes( tableCells: Array<ModelElement> ): IndexesObject {
+	public getRowIndexes( tableCells: Array<ModelElement> ): TableIndexesObject {
 		const indexes = tableCells.map( cell => ( cell.parent as ModelElement ).index! );
-=======
-	public getRowIndexes( tableCells: Array<Element> ): TableIndexesObject {
-		const indexes = tableCells.map( cell => ( cell.parent as Element ).index! );
->>>>>>> a0fae37d
 
 		return this._getFirstLastIndexesObject( indexes );
 	}
@@ -960,11 +955,7 @@
 	 *
 	 * @returns Returns an object with the `first` and `last` table column indexes.
 	 */
-<<<<<<< HEAD
-	public getColumnIndexes( tableCells: Array<ModelElement> ): IndexesObject {
-=======
-	public getColumnIndexes( tableCells: Array<Element> ): TableIndexesObject {
->>>>>>> a0fae37d
+	public getColumnIndexes( tableCells: Array<ModelElement> ): TableIndexesObject {
 		const table = tableCells[ 0 ].findAncestor( 'table' )!;
 		const tableMap = [ ...new TableWalker( table ) ];
 
@@ -1162,11 +1153,7 @@
 /**
  * Updates heading columns attribute if removing a row from head section.
  */
-<<<<<<< HEAD
-function adjustHeadingColumns( table: ModelElement, removedColumnIndexes: IndexesObject, writer: ModelWriter ) {
-=======
-function adjustHeadingColumns( table: Element, removedColumnIndexes: TableIndexesObject, writer: Writer ) {
->>>>>>> a0fae37d
+function adjustHeadingColumns( table: ModelElement, removedColumnIndexes: TableIndexesObject, writer: ModelWriter ) {
 	const headingColumns = table.getAttribute( 'headingColumns' ) as number || 0;
 
 	if ( headingColumns && removedColumnIndexes.first < headingColumns ) {
@@ -1180,11 +1167,7 @@
 /**
  * Calculates a new heading rows value for removing rows from heading section.
  */
-<<<<<<< HEAD
-function updateHeadingRows( table: ModelElement, { first, last }: IndexesObject, writer: ModelWriter ) {
-=======
-function updateHeadingRows( table: Element, { first, last }: TableIndexesObject, writer: Writer ) {
->>>>>>> a0fae37d
+function updateHeadingRows( table: ModelElement, { first, last }: TableIndexesObject, writer: ModelWriter ) {
 	const headingRows = table.getAttribute( 'headingRows' ) as number || 0;
 
 	if ( first < headingRows ) {
@@ -1217,11 +1200,7 @@
  * - cells to trim: '02', '03' & '04'.
  * - cells to move: '21' & '32'.
  */
-<<<<<<< HEAD
-function getCellsToMoveAndTrimOnRemoveRow( table: ModelElement, { first, last }: IndexesObject ) {
-=======
-function getCellsToMoveAndTrimOnRemoveRow( table: Element, { first, last }: TableIndexesObject ) {
->>>>>>> a0fae37d
+function getCellsToMoveAndTrimOnRemoveRow( table: ModelElement, { first, last }: TableIndexesObject ) {
 	const cellsToMove: CellsToMove = new Map();
 	const cellsToTrim: CellsToTrim = [];
 
