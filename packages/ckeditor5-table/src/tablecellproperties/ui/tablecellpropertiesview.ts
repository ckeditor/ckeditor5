--- conflicted
+++ resolved
@@ -21,14 +21,9 @@
 	View,
 	ViewCollection,
 	type FocusableView,
-<<<<<<< HEAD
-	type NormalizedColorOption
-} from 'ckeditor5/src/ui.js';
-=======
 	type NormalizedColorOption,
 	type ColorPickerConfig
-} from 'ckeditor5/src/ui';
->>>>>>> d3613902
+} from 'ckeditor5/src/ui.js';
 import {
 	KeystrokeHandler,
 	FocusTracker,
