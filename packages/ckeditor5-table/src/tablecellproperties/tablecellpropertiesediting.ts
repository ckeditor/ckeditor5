/**
 * @license Copyright (c) 2003-2025, CKSource Holding sp. z o.o. All rights reserved.
 * For licensing, see LICENSE.md or https://ckeditor.com/legal/ckeditor-licensing-options
 */

/**
 * @module table/tablecellproperties/tablecellpropertiesediting
 */

import { type Editor, Plugin } from 'ckeditor5/src/core.js';
import {
	addBorderStylesRules,
	addPaddingStylesRules,
	addBackgroundStylesRules,
	type ModelSchema,
	type Conversion,
	type ViewElement,
	type UpcastConversionApi,
	type UpcastConversionData,
	type UpcastElementEvent,
	type ModelElement
} from 'ckeditor5/src/engine.js';

import { downcastAttributeToStyle, getDefaultValueAdjusted, upcastBorderStyles } from '../converters/tableproperties.js';
import { TableEditing } from './../tableediting.js';
import { TableCellWidthEditing } from '../tablecellwidth/tablecellwidthediting.js';
import { TableCellPaddingCommand } from './commands/tablecellpaddingcommand.js';
import { TableCellHeightCommand } from './commands/tablecellheightcommand.js';
import { TableCellBackgroundColorCommand } from './commands/tablecellbackgroundcolorcommand.js';
import { TableCellVerticalAlignmentCommand } from './commands/tablecellverticalalignmentcommand.js';
import { TableCellHorizontalAlignmentCommand } from './commands/tablecellhorizontalalignmentcommand.js';
import { TableCellBorderStyleCommand } from './commands/tablecellborderstylecommand.js';
import { TableCellBorderColorCommand } from './commands/tablecellbordercolorcommand.js';
import { TableCellBorderWidthCommand } from './commands/tablecellborderwidthcommand.js';
import { TableCellTypeCommand, updateTablesHeadingAttributes } from './commands/tablecelltypecommand.js';
import { getNormalizedDefaultCellProperties } from '../utils/table-properties.js';
import { enableProperty } from '../utils/common.js';
import { TableUtils } from '../tableutils.js';

const VALIGN_VALUES_REG_EXP = /^(top|middle|bottom)$/;
const ALIGN_VALUES_REG_EXP = /^(left|center|right|justify)$/;

/**
 * The table cell properties editing feature.
 *
 * Introduces table cell model attributes and their conversion:
 *
 * - border: `tableCellBorderStyle`, `tableCellBorderColor` and `tableCellBorderWidth`
 * - background color: `tableCellBackgroundColor`
 * - cell padding: `tableCellPadding`
 * - horizontal and vertical alignment: `tableCellHorizontalAlignment`, `tableCellVerticalAlignment`
 * - cell width and height: `tableCellWidth`, `tableCellHeight`
 *
 * It also registers commands used to manipulate the above attributes:
 *
 * - border: the `'tableCellBorderStyle'`, `'tableCellBorderColor'` and `'tableCellBorderWidth'` commands
 * - background color: the `'tableCellBackgroundColor'` command
 * - cell padding: the `'tableCellPadding'` command
 * - horizontal and vertical alignment: the `'tableCellHorizontalAlignment'` and `'tableCellVerticalAlignment'` commands
 * - width and height: the `'tableCellWidth'` and `'tableCellHeight'` commands
 */
export class TableCellPropertiesEditing extends Plugin {
	/**
	 * @inheritDoc
	 */
	public static get pluginName() {
		return 'TableCellPropertiesEditing' as const;
	}

	/**
	 * @inheritDoc
	 * @internal
	 */
	public static get licenseFeatureCode(): string {
		return 'TCP';
	}

	/**
	 * @inheritDoc
	 */
	public static override get isOfficialPlugin(): true {
		return true;
	}

	/**
	 * @inheritDoc
	 */
	public static override get isPremiumPlugin(): true {
		return true;
	}

	/**
	 * @inheritDoc
	 */
	public static get requires() {
		return [ TableEditing, TableCellWidthEditing ] as const;
	}

	/**
	 * @inheritDoc
	 */
	public init(): void {
		const editor = this.editor;
		const schema = editor.model.schema;
		const conversion = editor.conversion;

		editor.config.define( 'table.tableCellProperties.defaultProperties', { } );

		const defaultTableCellProperties = getNormalizedDefaultCellProperties(
			editor.config.get( 'table.tableCellProperties.defaultProperties' )!,
			{
				includeVerticalAlignmentProperty: true,
				includeHorizontalAlignmentProperty: true,
				includePaddingProperty: true,
				isRightToLeftContent: editor.locale.contentLanguageDirection === 'rtl'
			}
		);

		editor.data.addStyleProcessorRules( addBorderStylesRules );
		enableBorderProperties( editor, {
			color: defaultTableCellProperties.borderColor,
			style: defaultTableCellProperties.borderStyle,
			width: defaultTableCellProperties.borderWidth
		} );
		editor.commands.add( 'tableCellBorderStyle', new TableCellBorderStyleCommand( editor, defaultTableCellProperties.borderStyle ) );
		editor.commands.add( 'tableCellBorderColor', new TableCellBorderColorCommand( editor, defaultTableCellProperties.borderColor ) );
		editor.commands.add( 'tableCellBorderWidth', new TableCellBorderWidthCommand( editor, defaultTableCellProperties.borderWidth ) );

		enableProperty( schema, conversion, {
			modelAttribute: 'tableCellHeight',
			styleName: 'height',
			attributeName: 'height',
			attributeType: 'length',
			defaultValue: defaultTableCellProperties.height
		} );
		editor.commands.add( 'tableCellHeight', new TableCellHeightCommand( editor, defaultTableCellProperties.height ) );

		editor.data.addStyleProcessorRules( addPaddingStylesRules );
		enableProperty( schema, conversion, {
			modelAttribute: 'tableCellPadding',
			styleName: 'padding',
			reduceBoxSides: true,
			defaultValue: defaultTableCellProperties.padding!
		} );
		editor.commands.add( 'tableCellPadding', new TableCellPaddingCommand( editor, defaultTableCellProperties.padding! ) );

		editor.data.addStyleProcessorRules( addBackgroundStylesRules );
		enableProperty( schema, conversion, {
			modelAttribute: 'tableCellBackgroundColor',
			styleName: 'background-color',
			attributeName: 'bgcolor',
			attributeType: 'color',
			defaultValue: defaultTableCellProperties.backgroundColor
		} );
		editor.commands.add(
			'tableCellBackgroundColor',
			new TableCellBackgroundColorCommand( editor, defaultTableCellProperties.backgroundColor )
		);

		enableHorizontalAlignmentProperty( schema, conversion, defaultTableCellProperties.horizontalAlignment! );
		editor.commands.add(
			'tableCellHorizontalAlignment',
			new TableCellHorizontalAlignmentCommand( editor, defaultTableCellProperties.horizontalAlignment! )
		);

		enableVerticalAlignmentProperty( schema, conversion, defaultTableCellProperties.verticalAlignment! );
		editor.commands.add(
			'tableCellVerticalAlignment',
			new TableCellVerticalAlignmentCommand( editor, defaultTableCellProperties.verticalAlignment! )
		);

<<<<<<< HEAD
		enableCellTypeProperty( schema, conversion );
		editor.commands.add( 'tableCellType', new TableCellTypeCommand( editor ) );
=======
		if ( editor.config.get( 'experimentalFlags.tableCellTypeSupport' ) ) {
			enableCellTypeProperty( editor );

			editor.commands.add( 'tableCellType', new TableCellTypeCommand( editor ) );
		}
>>>>>>> 97d31cfb
	}
}

/**
 * Enables the `'tableCellBorderStyle'`, `'tableCellBorderColor'` and `'tableCellBorderWidth'` attributes for table cells.
 *
 * @param editor The editor instance.
 * @param defaultBorder The default border values.
 * @param defaultBorder.color The default `tableCellBorderColor` value.
 * @param defaultBorder.style The default `tableCellBorderStyle` value.
 * @param defaultBorder.width The default `tableCellBorderWidth` value.
 */
function enableBorderProperties(
	editor: Editor,
	defaultBorder: { color: string; style: string; width: string }
) {
	const { conversion } = editor;
	const { schema } = editor.model;

	const modelAttributes = {
		width: 'tableCellBorderWidth',
		color: 'tableCellBorderColor',
		style: 'tableCellBorderStyle'
	};

	schema.extend( 'tableCell', {
		allowAttributes: Object.values( modelAttributes )
	} );

	for ( const modelAttribute of Object.values( modelAttributes ) ) {
		schema.setAttributeProperties( modelAttribute, { isFormatting: true } );
	}

	upcastBorderStyles( editor, 'td', modelAttributes, defaultBorder );
	upcastBorderStyles( editor, 'th', modelAttributes, defaultBorder );
	downcastAttributeToStyle( conversion, { modelElement: 'tableCell', modelAttribute: modelAttributes.style, styleName: 'border-style' } );
	downcastAttributeToStyle( conversion, { modelElement: 'tableCell', modelAttribute: modelAttributes.color, styleName: 'border-color' } );
	downcastAttributeToStyle( conversion, { modelElement: 'tableCell', modelAttribute: modelAttributes.width, styleName: 'border-width' } );
}

/**
 * Enables the `'tableCellHorizontalAlignment'` attribute for table cells.
 *
 * @param defaultValue The default horizontal alignment value.
 */
function enableHorizontalAlignmentProperty( schema: ModelSchema, conversion: Conversion, defaultValue: string ) {
	schema.extend( 'tableCell', {
		allowAttributes: [ 'tableCellHorizontalAlignment' ]
	} );

	schema.setAttributeProperties( 'tableCellHorizontalAlignment', { isFormatting: true } );

	conversion.for( 'downcast' )
		.attributeToAttribute( {
			model: {
				name: 'tableCell',
				key: 'tableCellHorizontalAlignment'
			},
			view: alignment => ( {
				key: 'style',
				value: {
					'text-align': alignment
				}
			} )
		} );

	conversion.for( 'upcast' )
		// Support for the `text-align:*;` CSS definition for the table cell alignment.
		.attributeToAttribute( {
			view: {
				name: /^(td|th)$/,
				styles: {
					'text-align': ALIGN_VALUES_REG_EXP
				}
			},
			model: {
				key: 'tableCellHorizontalAlignment',
				value: ( viewElement: ViewElement, conversionApi: UpcastConversionApi, data: UpcastConversionData<ViewElement> ) => {
					const localDefaultValue = getDefaultValueAdjusted( defaultValue, 'left', data );
					const align = viewElement.getStyle( 'text-align' );

					if ( align !== localDefaultValue ) {
						return align;
					}

					// Consume the style even if not applied to the element so it won't be processed by other converters.
					conversionApi.consumable.consume( viewElement, { styles: 'text-align' } );
				}
			}
		} )
		// Support for the `align` attribute as the backward compatibility while pasting from other sources.
		.attributeToAttribute( {
			view: {
				name: /^(td|th)$/,
				attributes: {
					align: ALIGN_VALUES_REG_EXP
				}
			},
			model: {
				key: 'tableCellHorizontalAlignment',
				value: ( viewElement: ViewElement, conversionApi: UpcastConversionApi, data: UpcastConversionData<ViewElement> ) => {
					const localDefaultValue = getDefaultValueAdjusted( defaultValue, 'left', data );
					const align = viewElement.getAttribute( 'align' );

					if ( align !== localDefaultValue ) {
						return align;
					}

					// Consume the style even if not applied to the element so it won't be processed by other converters.
					conversionApi.consumable.consume( viewElement, { attributes: 'align' } );
				}
			}
		} );
}

/**
 * Enables the `'verticalAlignment'` attribute for table cells.
 *
 * @param defaultValue The default vertical alignment value.
 */
function enableVerticalAlignmentProperty( schema: ModelSchema, conversion: Conversion, defaultValue: string ) {
	schema.extend( 'tableCell', {
		allowAttributes: [ 'tableCellVerticalAlignment' ]
	} );

	schema.setAttributeProperties( 'tableCellVerticalAlignment', { isFormatting: true } );

	conversion.for( 'downcast' )
		.attributeToAttribute( {
			model: {
				name: 'tableCell',
				key: 'tableCellVerticalAlignment'
			},
			view: alignment => ( {
				key: 'style',
				value: {
					'vertical-align': alignment
				}
			} )
		} );

	conversion.for( 'upcast' )
		// Support for the `vertical-align:*;` CSS definition for the table cell alignment.
		.attributeToAttribute( {
			view: {
				name: /^(td|th)$/,
				styles: {
					'vertical-align': VALIGN_VALUES_REG_EXP
				}
			},
			model: {
				key: 'tableCellVerticalAlignment',
				value: ( viewElement: ViewElement, conversionApi: UpcastConversionApi, data: UpcastConversionData<ViewElement> ) => {
					const localDefaultValue = getDefaultValueAdjusted( defaultValue, 'middle', data );
					const align = viewElement.getStyle( 'vertical-align' );

					if ( align !== localDefaultValue ) {
						return align;
					}

					// Consume the style even if not applied to the element so it won't be processed by other converters.
					conversionApi.consumable.consume( viewElement, { styles: 'vertical-align' } );
				}
			}
		} )
		// Support for the `align` attribute as the backward compatibility while pasting from other sources.
		.attributeToAttribute( {
			view: {
				name: /^(td|th)$/,
				attributes: {
					valign: VALIGN_VALUES_REG_EXP
				}
			},
			model: {
				key: 'tableCellVerticalAlignment',
				value: ( viewElement: ViewElement, conversionApi: UpcastConversionApi, data: UpcastConversionData<ViewElement> ) => {
					const localDefaultValue = getDefaultValueAdjusted( defaultValue, 'middle', data );
					const valign = viewElement.getAttribute( 'valign' );

					if ( valign !== localDefaultValue ) {
						return valign;
					}

					// Consume the attribute even if not applied to the element so it won't be processed by other converters.
					conversionApi.consumable.consume( viewElement, { attributes: 'valign' } );
				}
			}
		} );
}

/**
 * Enables the `tableCellType` attribute for table cells.
 */
function enableCellTypeProperty( editor: Editor ) {
	const { model, conversion } = editor;
	const { schema } = model;
	const tableUtils = editor.plugins.get( TableUtils );

	schema.extend( 'tableCell', {
		allowAttributes: [ 'tableCellType' ]
	} );

	schema.setAttributeProperties( 'tableCellType', {
		isFormatting: true
	} );

	// Upcast conversion for td/th elements.
	conversion.for( 'upcast' ).add( dispatcher => dispatcher.on<UpcastElementEvent>( 'element:th', ( evt, data, conversionApi ) => {
		const { writer } = conversionApi;
		const { modelRange } = data;
		const modelElement = modelRange?.start.nodeAfter;

		if ( modelElement?.is( 'element', 'tableCell' ) ) {
			writer.setAttribute( 'tableCellType', 'header', modelElement );
		}
	} ) );

	// Registers a post-fixer that ensures the `headingRows` and `headingColumns` attributes
	// are consistent with the `tableCellType` attribute of the cells. `tableCellType` has priority
	// over `headingRows` and `headingColumns` and we use it to adjust the heading sections of the table.
	model.document.registerPostFixer( writer => {
		// 1. Collect all tables that need to be checked.
		const changes = model.document.differ.getChanges();
		const tablesToCheck = new Set<ModelElement>();

		for ( const change of changes ) {
			// Check if headingRows or headingColumns changed.
			if ( change.type === 'attribute' && ( change.attributeKey === 'headingRows' || change.attributeKey === 'headingColumns' ) ) {
				const table = change.range.start.nodeAfter as ModelElement;

				if ( table?.is( 'element', 'table' ) && table.root.rootName !== '$graveyard' ) {
					tablesToCheck.add( table );
				}
			}

			// Check if tableCellType changed.
			if ( change.type === 'attribute' && change.attributeKey === 'tableCellType' ) {
				const cell = change.range.start.nodeAfter as ModelElement;

				if ( cell?.is( 'element', 'tableCell' ) ) {
					const table = cell.findAncestor( 'table' ) as ModelElement;

					if ( table?.root.rootName !== '$graveyard' ) {
						tablesToCheck.add( table );
					}
				}
			}

			// Check if new headers were inserted.
			if ( change.type === 'insert' && change.position.nodeAfter ) {
				for ( const { item } of model.createRangeOn( change.position.nodeAfter ) ) {
					if ( item.is( 'element', 'tableCell' ) && item.getAttribute( 'tableCellType' ) ) {
						const table = item.findAncestor( 'table' ) as ModelElement;

						if ( table?.root.rootName !== '$graveyard' ) {
							tablesToCheck.add( table );
						}
					}
				}
			}
		}

		// 2. Update the attributes of the collected tables.
		return updateTablesHeadingAttributes( tableUtils, writer, tablesToCheck );
	} );
}<|MERGE_RESOLUTION|>--- conflicted
+++ resolved
@@ -169,16 +169,8 @@
 			new TableCellVerticalAlignmentCommand( editor, defaultTableCellProperties.verticalAlignment! )
 		);
 
-<<<<<<< HEAD
-		enableCellTypeProperty( schema, conversion );
+		enableCellTypeProperty( editor );
 		editor.commands.add( 'tableCellType', new TableCellTypeCommand( editor ) );
-=======
-		if ( editor.config.get( 'experimentalFlags.tableCellTypeSupport' ) ) {
-			enableCellTypeProperty( editor );
-
-			editor.commands.add( 'tableCellType', new TableCellTypeCommand( editor ) );
-		}
->>>>>>> 97d31cfb
 	}
 }
 
