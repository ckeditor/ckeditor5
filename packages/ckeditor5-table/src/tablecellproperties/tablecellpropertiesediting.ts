--- conflicted
+++ resolved
@@ -7,12 +7,8 @@
  * @module table/tablecellproperties/tablecellpropertiesediting
  */
 
-<<<<<<< HEAD
+import { priorities } from '@ckeditor/ckeditor5-utils';
 import { type Editor, Plugin } from '@ckeditor/ckeditor5-core';
-=======
-import { priorities } from 'ckeditor5/src/utils.js';
-import { type Editor, Plugin } from 'ckeditor5/src/core.js';
->>>>>>> 06b965e1
 import {
 	addBorderStylesRules,
 	addPaddingStylesRules,
@@ -21,15 +17,10 @@
 	type Conversion,
 	type ViewElement,
 	type UpcastConversionApi,
-<<<<<<< HEAD
-	type UpcastConversionData
-} from '@ckeditor/ckeditor5-engine';
-=======
 	type UpcastConversionData,
 	type UpcastElementEvent,
 	type ModelElement
-} from 'ckeditor5/src/engine.js';
->>>>>>> 06b965e1
+} from '@ckeditor/ckeditor5-engine';
 
 import { downcastAttributeToStyle, getDefaultValueAdjusted, upcastBorderStyles } from '../converters/tableproperties.js';
 import { TableEditing } from './../tableediting.js';
