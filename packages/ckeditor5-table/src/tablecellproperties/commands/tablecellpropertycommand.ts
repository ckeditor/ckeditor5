--- conflicted
+++ resolved
@@ -7,13 +7,8 @@
  * @module table/tablecellproperties/commands/tablecellpropertycommand
  */
 
-<<<<<<< HEAD
 import { Command, type Editor } from '@ckeditor/ckeditor5-core';
-import type { ModelElement, Batch } from '@ckeditor/ckeditor5-engine';
-=======
-import { Command, type Editor } from 'ckeditor5/src/core.js';
-import type { ModelElement, Batch, ModelWriter } from 'ckeditor5/src/engine.js';
->>>>>>> 06b965e1
+import type { ModelElement, Batch, ModelWriter } from '@ckeditor/ckeditor5-engine';
 import { type TableUtils } from '../../tableutils.js';
 import { getSelectionAffectedTable } from '../../utils/common.js';
 
