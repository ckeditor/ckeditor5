--- conflicted
+++ resolved
@@ -7,18 +7,15 @@
  * @module table/converters/tableproperties
  */
 
-<<<<<<< HEAD
-import type { Consumables, Conversion, UpcastConversionApi, UpcastConversionData, ViewElement } from 'ckeditor5/src/engine.js';
-=======
 import type { Editor } from 'ckeditor5/src/core.js';
 import type {
 	Conversion,
 	UpcastConversionApi,
 	UpcastConversionData,
 	ViewElement,
-	UpcastElementEvent
+	UpcastElementEvent,
+	Consumables
 } from 'ckeditor5/src/engine.js';
->>>>>>> 7c65f860
 import { first } from 'ckeditor5/src/utils.js';
 
 const ALIGN_VALUES_REG_EXP = /^(left|center|right)$/;
