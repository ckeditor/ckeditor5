/**
 * @license Copyright (c) 2003-2025, CKSource Holding sp. z o.o. All rights reserved.
 * For licensing, see LICENSE.md or https://ckeditor.com/legal/ckeditor-licensing-options
 */

/**
 * @module table/converters/tableproperties
 */

import type { Consumables, Conversion, UpcastConversionApi, UpcastConversionData, ViewElement } from 'ckeditor5/src/engine.js';
import { first } from 'ckeditor5/src/utils.js';

const ALIGN_VALUES_REG_EXP = /^(left|center|right)$/;
const FLOAT_VALUES_REG_EXP = /^(left|none|right)$/;

/**
 * Conversion helper for upcasting attributes using normalized styles.
 *
 * @param options.modelAttribute The attribute to set.
 * @param options.styleName The style name to convert.
 * @param options.attributeName The HTML attribute name to convert.
 * @param options.attributeType The HTML attribute type for value normalization.
 * @param options.viewElement The view element name that should be converted.
 * @param options.defaultValue The default value for the specified `modelAttribute`.
 * @param options.shouldUpcast The function which returns `true` if style should be upcasted from this element.
 * @internal
 */
export function upcastStyleToAttribute(
	conversion: Conversion,
	options: {
		modelAttribute: string;
		styleName: string;
		attributeName?: string;
		attributeType?: 'length' | 'color';
		viewElement: string | RegExp;
		defaultValue: string;
		reduceBoxSides?: boolean;
		shouldUpcast?: ( viewElement: ViewElement ) => boolean;
	}
): void {
	const {
		modelAttribute,
		styleName,
		attributeName,
		attributeType,
		viewElement,
		defaultValue,
		shouldUpcast = () => true,
		reduceBoxSides = false
	} = options;

	conversion.for( 'upcast' ).attributeToAttribute( {
		view: {
			name: viewElement,
			styles: {
				[ styleName ]: /[\s\S]+/
			}
		},
		model: {
			key: modelAttribute,
			value: ( viewElement: ViewElement, conversionApi: UpcastConversionApi, data: UpcastConversionData<ViewElement> ) => {
				// Ignore table elements inside figures and figures without the table class.
				if ( !shouldUpcast( viewElement ) ) {
					return;
				}

				const localDefaultValue = getDefaultValueAdjusted( defaultValue, '', data );

				const normalized = viewElement.getNormalizedStyle( styleName ) as Record<Side, string>;
				const value = reduceBoxSides ? reduceBoxSidesValue( normalized ) : normalized;

				if ( localDefaultValue !== value ) {
					return value;
				}

				// Consume the style even if not applied to the element so it won't be processed by other converters.
				conversionApi.consumable.consume( viewElement, { styles: styleName } );
			}
		}
	} );

	if ( attributeName ) {
		conversion.for( 'upcast' ).attributeToAttribute( {
			view: {
				name: viewElement,
				attributes: {
					[ attributeName ]: /.+/
				}
			},
			model: {
				key: modelAttribute,
				value: ( viewElement: ViewElement, conversionApi: UpcastConversionApi, data: UpcastConversionData<ViewElement> ) => {
					// Convert attributes of table and table cell elements, ignore figure.
					// Do not convert attribute if related style is set as it has a higher priority.
					// Do not convert attribute if the element is a table inside a figure with the related style set.
					if (
						viewElement.name == 'figure' ||
						viewElement.hasStyle( styleName ) ||
						viewElement.name == 'table' && viewElement.parent!.name == 'figure' && viewElement.parent!.hasStyle( styleName )
					) {
						return;
					}

					const localDefaultValue = getDefaultValueAdjusted( defaultValue, '', data );
					let value = viewElement.getAttribute( attributeName );

					if ( value && attributeType == 'length' && !value.endsWith( 'px' ) ) {
						value += 'px';
					}

					if ( localDefaultValue !== value ) {
						return value;
					}

					// Consume the attribute even if not applied to the element so it won't be processed by other converters.
					conversionApi.consumable.consume( viewElement, { attributes: attributeName } );
				}
			}
		} );
	}
}

/**
 * The style values for border styles.
 *
 * @internal
 */
export interface StyleValues {
	color: string;
	style: string;
	width: string;
}

/**
 * Conversion helper for upcasting border styles for view elements.
 *
 * @param defaultBorder The default border values.
 * @param defaultBorder.color The default `borderColor` value.
 * @param defaultBorder.style The default `borderStyle` value.
 * @param defaultBorder.width The default `borderWidth` value.
 * @internal
 */
export function upcastBorderStyles(
	conversion: Conversion,
	viewElementName: string,
	modelAttributes: StyleValues,
	defaultBorder: StyleValues
): void {
	conversion.for( 'upcast' ).add( dispatcher => dispatcher.on( 'element:' + viewElementName, ( evt, data, conversionApi ) => {
		// If the element was not converted by element-to-element converter,
		// we should not try to convert the style. See #8393.
		if ( !data.modelRange ) {
			return;
		}

		// Check the most detailed properties. These will be always set directly or
		// when using the "group" properties like: `border-(top|right|bottom|left)` or `border`.
		const stylesToConsume = [
			'border-top-width',
			'border-top-color',
			'border-top-style',
			'border-bottom-width',
			'border-bottom-color',
			'border-bottom-style',
			'border-right-width',
			'border-right-color',
			'border-right-style',
			'border-left-width',
			'border-left-color',
			'border-left-style'
		].filter( styleName => data.viewItem.hasStyle( styleName ) );

		if ( !stylesToConsume.length ) {
			return;
		}

		const matcherPattern = {
			styles: stylesToConsume
		};

		// Try to consume appropriate values from consumable values list.
		if ( !conversionApi.consumable.test( data.viewItem, matcherPattern ) ) {
			return;
		}

		const modelElement = [ ...data.modelRange.getItems( { shallow: true } ) ].pop();
		const tableElement = modelElement.findAncestor( 'table', { includeSelf: true } );

		let localDefaultBorder = defaultBorder;

		if ( tableElement && tableElement.getAttribute( 'tableType' ) == 'layout' ) {
			localDefaultBorder = {
				style: 'none',
				color: '',
				width: ''
			};
		}

		conversionApi.consumable.consume( data.viewItem, matcherPattern );

		const normalizedBorder = {
			style: data.viewItem.getNormalizedStyle( 'border-style' ),
			color: data.viewItem.getNormalizedStyle( 'border-color' ),
			width: data.viewItem.getNormalizedStyle( 'border-width' )
		};

		const reducedBorder = {
			style: reduceBoxSidesValue( normalizedBorder.style ),
			color: reduceBoxSidesValue( normalizedBorder.color ),
			width: reduceBoxSidesValue( normalizedBorder.width )
		};

		if ( reducedBorder.style !== localDefaultBorder.style ) {
			conversionApi.writer.setAttribute( modelAttributes.style, reducedBorder.style, modelElement );
		}

		if ( reducedBorder.color !== localDefaultBorder.color ) {
			conversionApi.writer.setAttribute( modelAttributes.color, reducedBorder.color, modelElement );
		}

		if ( reducedBorder.width !== localDefaultBorder.width ) {
			conversionApi.writer.setAttribute( modelAttributes.width, reducedBorder.width, modelElement );
		}
	} ) );
}

/**
 * Conversion helper for downcasting an attribute to a style.
 *
 * @internal
 */
export function downcastAttributeToStyle(
	conversion: Conversion,
	options: {
		modelElement: string;
		modelAttribute: string;
		styleName: string;
	}
): void {
	const { modelElement, modelAttribute, styleName } = options;

	conversion.for( 'downcast' ).attributeToAttribute( {
		model: {
			name: modelElement,
			key: modelAttribute
		},
		view: modelAttributeValue => ( {
			key: 'style',
			value: {
				[ styleName ]: modelAttributeValue
			}
		} )
	} );
}

/**
 * Conversion helper for downcasting attributes from the model table to a view table (not to `<figure>`).
 *
 * @internal
 */
export function downcastTableAttribute(
	conversion: Conversion,
	options: {
		modelAttribute: string;
		styleName: string;
	}
): void {
	const { modelAttribute, styleName } = options;

	conversion.for( 'downcast' ).add( dispatcher => dispatcher.on( `attribute:${ modelAttribute }:table`, ( evt, data, conversionApi ) => {
		const { item, attributeNewValue } = data;
		const { mapper, writer } = conversionApi;

		if ( !conversionApi.consumable.consume( data.item, evt.name ) ) {
			return;
		}

		const table = [ ...mapper.toViewElement( item ).getChildren() ].find( child => child.is( 'element', 'table' ) );

		if ( attributeNewValue ) {
			writer.setStyle( styleName, attributeNewValue, table );
		} else {
			writer.removeStyle( styleName, table );
		}
	} ) );
}

/**
 * Returns the default value for table or table cell property adjusted for layout tables.
 *
 * @internal
 */
export function getDefaultValueAdjusted(
	defaultValue: string,
	layoutTableDefault: string,
	data: UpcastConversionData<ViewElement>
): string {
	const modelElement = data.modelRange && first( data.modelRange.getItems( { shallow: true } ) );
	const tableElement = modelElement && modelElement.is( 'element' ) && modelElement.findAncestor( 'table', { includeSelf: true } );

	if ( tableElement && tableElement.getAttribute( 'tableType' ) === 'layout' ) {
		return layoutTableDefault;
	}

	return defaultValue;
}

type Side = 'top' | 'right' | 'bottom' | 'left';
type Style = Record<Side, string>;

/**
 * Reduces the full top, right, bottom, left object to a single string if all sides are equal.
 * Returns original style otherwise.
 */
function reduceBoxSidesValue( style?: Style ): undefined | string | Style {
	if ( !style ) {
		return;
	}
	const sides: Array<Side> = [ 'top', 'right', 'bottom', 'left' ];
	const allSidesDefined = sides.every( side => style[ side ] );

	if ( !allSidesDefined ) {
		return style;
	}

	const topSideStyle = style.top;
	const allSidesEqual = sides.every( side => style[ side ] === topSideStyle );

	if ( !allSidesEqual ) {
		return style;
	}

	return topSideStyle;
}

/**
 * Default table alignment options.
 */
export const DEFAULT_TABLE_ALIGNMENT_OPTIONS = {
	left: { className: 'table-style-align-left' },
	center: { className: 'table-style-align-center' },
	right: { className: 'table-style-align-right' },
	blockLeft: { className: 'table-style-block-align-left' },
	blockRight: { className: 'table-style-block-align-right' }
};

/**
 * Configuration for upcasting table alignment from view to model.
 */
export const upcastTableAlignmentConfig: Array<UpcastTableAlignmentConfig> = [
	// Support for the `float:*;` CSS definition for the table alignment.
	{
		view: {
			name: /^(table|figure)$/,
			styles: {
				float: FLOAT_VALUES_REG_EXP
			}
		},
		getAlign: ( viewElement: ViewElement ): string | undefined => {
			let align = viewElement.getStyle( 'float' );

			if ( align === 'none' ) {
				align = 'center';
			}

			return align;
		},
		getConsumables( viewElement: ViewElement ): Consumables {
			const float = viewElement.getStyle( 'float' );
			const styles: Array<string> = [ 'float' ];

			if ( float === 'left' && viewElement.hasStyle( 'margin-right' ) ) {
				styles.push( 'margin-right' );
			} else if ( float === 'right' && viewElement.hasStyle( 'margin-left' ) ) {
				styles.push( 'margin-left' );
			}

			return { styles };
		}
	},
	// Support for the `margin-left:auto; margin-right:auto;` CSS definition for the table alignment.
	{
		view: {
			name: /^(table|figure)$/,
			styles: {
				'margin-left': 'auto',
				'margin-right': 'auto'
			}
		},
		getAlign: (): string => 'center',
		getConsumables: (): Consumables => {
			return { styles: [ 'margin-left', 'margin-right' ] };
		}
	},
	// Support for the left alignment using CSS classes.
	{
		view: {
			name: /^(table|figure)$/,
			key: 'class',
			value: 'table-style-align-left'
		},
		getAlign: (): string => 'left',
		getConsumables(): Consumables {
			return { classes: DEFAULT_TABLE_ALIGNMENT_OPTIONS.left.className };
		}
	},
	// Support for the right alignment using CSS classes.
	{
		view: {
			name: /^(table|figure)$/,
			key: 'class',
			value: DEFAULT_TABLE_ALIGNMENT_OPTIONS.right.className
		},
		getAlign: (): string => 'right',
		getConsumables(): Consumables {
			return { classes: DEFAULT_TABLE_ALIGNMENT_OPTIONS.right.className };
		}
	},
	// Support for the center alignment using CSS classes.
	{
		view: {
			name: /^(table|figure)$/,
			key: 'class',
			value: DEFAULT_TABLE_ALIGNMENT_OPTIONS.center.className
		},
		getAlign: (): string => 'center',
		getConsumables(): Consumables {
			return { classes: DEFAULT_TABLE_ALIGNMENT_OPTIONS.center.className };
		}
	},
	// Support for the block alignment left using CSS classes.
	{
		view: {
			name: /^(table|figure)$/,
			key: 'class',
			value: DEFAULT_TABLE_ALIGNMENT_OPTIONS.blockLeft.className
		},
		getAlign: (): string => 'blockLeft',
		getConsumables(): Consumables {
			return { classes: DEFAULT_TABLE_ALIGNMENT_OPTIONS.blockLeft.className };
		}
	},
	// Support for the block alignment right using CSS classes.
	{
		view: {
			name: /^(table|figure)$/,
			key: 'class',
			value: DEFAULT_TABLE_ALIGNMENT_OPTIONS.blockRight.className
		},
		getAlign: (): string => 'blockRight',
		getConsumables(): Consumables {
			return { classes: DEFAULT_TABLE_ALIGNMENT_OPTIONS.blockRight.className };
		}
	},
	// Support for the block alignment left using margin CSS styles.
	{
		view: {
			name: /^(table|figure)$/,
			styles: {
				'margin-left': '0',
				'margin-right': 'auto'
			}
		},
		getAlign: (): string => 'blockLeft',
		getConsumables(): Consumables {
			return { styles: [ 'margin-left', 'margin-right' ] };
		}
	},
	// Support for the block alignment right using margin CSS styles.
	{
		view: {
			name: /^(table|figure)$/,
			styles: {
				'margin-left': 'auto',
				'margin-right': '0'
			}
		},
		getAlign: (): string => 'blockRight',
		getConsumables(): Consumables {
			return { styles: [ 'margin-left', 'margin-right' ] };
		}
	},
	// Support for the `align` attribute as the backward compatibility while pasting from other sources.
	{
		view: {
			name: 'table',
			attributes: {
				align: ALIGN_VALUES_REG_EXP
			}
		},
		getAlign: ( viewElement: ViewElement ): string | undefined => viewElement.getAttribute( 'align' ),
		getConsumables(): Consumables {
			return { attributes: 'align' };
		}
	}
];

export const downcastTableAlignmentConfig: Record<TableAlignmentValues, { align: string | undefined; style: string; className: string }> = {
	center: {
		align: 'center',
		style: 'float: none; margin-left: auto; margin-right: auto;',
		className: 'table-style-align-center'
	},
	left: {
		align: 'left',
		style: 'float: left;',
		className: 'table-style-align-left'
	},
	right: {
		align: 'right',
		style: 'float: right;',
		className: 'table-style-align-right'
	},
	blockLeft: {
		align: undefined,
		style: 'margin-left: 0; margin-right: auto;',
		className: DEFAULT_TABLE_ALIGNMENT_OPTIONS.blockLeft.className
	},
	blockRight: {
		align: undefined,
		style: 'margin-left: auto; margin-right: 0;',
		className: DEFAULT_TABLE_ALIGNMENT_OPTIONS.blockRight.className
	}
};

type UpcastTableAlignmentConfig = {
	view: {
		name: RegExp | string;
		styles?: Record<string, RegExp | string>;
		attributes?: Record<string, RegExp | string>;
		key?: string;
		value?: RegExp | string;
	};
	getAlign: ( ( viewElement: ViewElement ) => string | undefined ) | ( () => string );
<<<<<<< HEAD
	get consume(): {
		styles?: string | Array<string>;
		attributes?: string | Array<string>;
		classes?: string | Array<string>;
	};
};

export type TableAlignmentValues = 'left' | 'center' | 'right' | 'blockLeft' | 'blockRight';
=======
	getConsumables: ( viewElement: ViewElement ) => Consumables;
};
>>>>>>> d11e04f9
<|MERGE_RESOLUTION|>--- conflicted
+++ resolved
@@ -532,16 +532,7 @@
 		value?: RegExp | string;
 	};
 	getAlign: ( ( viewElement: ViewElement ) => string | undefined ) | ( () => string );
-<<<<<<< HEAD
-	get consume(): {
-		styles?: string | Array<string>;
-		attributes?: string | Array<string>;
-		classes?: string | Array<string>;
-	};
-};
-
-export type TableAlignmentValues = 'left' | 'center' | 'right' | 'blockLeft' | 'blockRight';
-=======
 	getConsumables: ( viewElement: ViewElement ) => Consumables;
 };
->>>>>>> d11e04f9
+
+export type TableAlignmentValues = 'left' | 'center' | 'right' | 'blockLeft' | 'blockRight';