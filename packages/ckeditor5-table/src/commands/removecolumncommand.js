--- conflicted
+++ resolved
@@ -65,14 +65,7 @@
 		const cellToFocus = getCellToFocus( tableMap, firstCell, lastCell, removedColumnIndexes );
 
 		this.editor.model.change( writer => {
-<<<<<<< HEAD
-			adjustHeadingColumns( table, removedColumnIndexes, writer );
-=======
-			// A temporary workaround to avoid the "model-selection-range-intersects" error.
-			writer.setSelection( writer.createRangeOn( table ) );
-
 			const columnsToRemove = removedColumnIndexes.last - removedColumnIndexes.first + 1;
->>>>>>> 84abbb81
 
 			this.editor.plugins.get( 'TableUtils' ).removeColumns( table, {
 				at: removedColumnIndexes.first,
