/**
 * @license Copyright (c) 2003-2020, CKSource - Frederico Knabben. All rights reserved.
 * For licensing, see LICENSE.md or https://ckeditor.com/legal/ckeditor-oss-license
 */

/**
 * @module table/tableclipboard
 */

import Plugin from '@ckeditor/ckeditor5-core/src/plugin';

import TableSelection from './tableselection';
import TableWalker from './tablewalker';
<<<<<<< HEAD
import {
	getColumnIndexes,
	getHorizontallyOverlappingCells,
	getRowIndexes,
	getVerticallyOverlappingCells,
	isSelectionRectangular,
	splitHorizontally,
	splitVertically
} from './utils';
=======
import { getColumnIndexes, getRowIndexes, getSelectionAffectedTableCells, isSelectionRectangular } from './utils';
>>>>>>> 16b1fada
import { findAncestor } from './commands/utils';
import { cropTableToDimensions } from './tableselection/croptable';
import TableUtils from './tableutils';

/**
 * This plugin adds support for copying/cutting/pasting fragments of tables.
 * It is loaded automatically by the {@link module:table/table~Table} plugin.
 *
 * @extends module:core/plugin~Plugin
 */
export default class TableClipboard extends Plugin {
	/**
	 * @inheritDoc
	 */
	static get pluginName() {
		return 'TableClipboard';
	}

	/**
	 * @inheritDoc
	 */
	static get requires() {
		return [ TableSelection, TableUtils ];
	}

	/**
	 * @inheritDoc
	 */
	init() {
		const editor = this.editor;
		const viewDocument = editor.editing.view.document;

		this.listenTo( viewDocument, 'copy', ( evt, data ) => this._onCopyCut( evt, data ) );
		this.listenTo( viewDocument, 'cut', ( evt, data ) => this._onCopyCut( evt, data ) );
		this.listenTo( editor.model, 'insertContent', ( evt, args ) => this._onInsertContent( evt, ...args ), { priority: 'high' } );
	}

	/**
	 * Copies table content to a clipboard on "copy" & "cut" events.
	 *
	 * @private
	 * @param {module:utils/eventinfo~EventInfo} evt An object containing information about the handled event.
	 * @param {Object} data Clipboard event data.
	 */
	_onCopyCut( evt, data ) {
		const tableSelection = this.editor.plugins.get( TableSelection );

		if ( !tableSelection.getSelectedTableCells() ) {
			return;
		}

		if ( evt.name == 'cut' && this.editor.isReadOnly ) {
			return;
		}

		data.preventDefault();
		evt.stop();

		const dataController = this.editor.data;
		const viewDocument = this.editor.editing.view.document;

		const content = dataController.toView( tableSelection.getSelectionAsFragment() );

		viewDocument.fire( 'clipboardOutput', {
			dataTransfer: data.dataTransfer,
			content,
			method: evt.name
		} );
	}

	/**
	 * Overrides default {@link module:engine/model/model~Model#insertContent `model.insertContent()`} method to handle pasting table inside
	 * selected table fragment.
	 *
	 * Depending on selected table fragment:
	 * - If a selected table fragment is smaller than paste table it will crop pasted table to match dimensions.
	 * - If dimensions are equal it will replace selected table fragment with a pasted table contents.
	 *
	 * @private
	 * @param evt
	 * @param {module:engine/model/documentfragment~DocumentFragment|module:engine/model/item~Item} content The content to insert.
	 * @param {module:engine/model/selection~Selectable} [selectable=model.document.selection]
	 * The selection into which the content should be inserted. If not provided the current model document selection will be used.
	 */
	_onInsertContent( evt, content, selectable ) {
		if ( selectable && !selectable.is( 'documentSelection' ) ) {
			return;
		}

		const model = this.editor.model;
		const tableUtils = this.editor.plugins.get( TableUtils );

		const selectedTableCells = getSelectionAffectedTableCells( model.document.selection );

		if ( !selectedTableCells.length ) {
			return;
		}

		// Content table to which we insert a pasted table.
		const selectedTable = findAncestor( 'table', selectedTableCells[ 0 ] );

		// We might need to crop table before inserting so reference might change.
		let pastedTable = getTableIfOnlyTableInContent( content );

		if ( !pastedTable ) {
			return;
		}

		// Override default model.insertContent() handling at this point.
		evt.stop();

		const pasteWidth = tableUtils.getColumns( pastedTable );
		const pasteHeight = tableUtils.getRows( pastedTable );

<<<<<<< HEAD
		const model = this.editor.model;

		model.change( writer => {
			// Content table to which we insert a pasted table.
			const selectedTable = findAncestor( 'table', selectedTableCells[ 0 ] );

			const columnIndexes = getColumnIndexes( selectedTableCells );
			const rowIndexes = getRowIndexes( selectedTableCells );

			const { last: lastColumnOfSelection, first: firstColumnOfSelection } = columnIndexes;
			const { first: firstRowOfSelection, last: lastRowOfSelection } = rowIndexes;

			let lastRowOfSelectionArea = lastRowOfSelection;
			let lastColumnOfSelectionArea = lastColumnOfSelection;

			// For a non- rectangular selection (ie in which some cells sticks out from a virtual selection rectangle) we need to create
			// a table layout that has a rectangular selection. This will split cells so the selection become rectangular.
			// Beyond this point we will operate on fixed content table.
			if ( !isSelectionRectangular( selectedTableCells, tableUtils ) ) {
				splitCellsToRectangularSelection( selectedTableCells, writer );
			}
			// However a rectangular selection might consist an invalid sub-table (if the selected cell would be moved outside the table).
			// This happens in a table which has:
			// - last row has empty slots (so are covered by cells from rows above) and/or
			// - last column has empty slots (are covered by cells from previous columns)
			// This case needs only adjusting the selection dimension as the rest of the algorithm operates on empty slots also.
			else {
				lastRowOfSelectionArea = adjustLastRowOfSelection( selectedTable, rowIndexes, columnIndexes );
				lastColumnOfSelectionArea = adjustLastColumnOfSelection( selectedTable, rowIndexes, columnIndexes );
			}

			const selectionHeight = lastRowOfSelectionArea - firstRowOfSelection + 1;
			const selectionWidth = lastColumnOfSelectionArea - firstColumnOfSelection + 1;

			const pasteHeight = tableUtils.getRows( pastedTable );
			const pasteWidth = tableUtils.getColumns( pastedTable );

			// The if below is temporal and will be removed when handling this case.
			// See: https://github.com/ckeditor/ckeditor5/issues/6769.
			if ( selectionHeight > pasteHeight || selectionWidth > pasteWidth ) {
				// @if CK_DEBUG // console.log( 'NOT IMPLEMENTED YET: Pasted table is smaller than selection area.' );

				return;
			}

			// Crop pasted table if:
			// - Pasted table dimensions exceeds selection area.
			// - Pasted table has broken layout (ie some cells sticks out by the table dimensions established by the first and last row).
			//
			// Note: The table dimensions are established by the width of the first row and the total number of rows.
			// It is possible to programmatically create a table that has rows which would have cells anchored beyond first row width but
			// such table will not be created by other editing solutions.
			const cropDimensions = {
				startRow: 0,
				startColumn: 0,
				endRow: Math.min( selectionHeight - 1, pasteHeight - 1 ),
				endColumn: Math.min( selectionWidth - 1, pasteWidth - 1 )
			};

			pastedTable = cropTableToDimensions( pastedTable, cropDimensions, writer, tableUtils );

			// Holds a two-dimensional array that is addressed by [ row ][ column ] that stores cells anchored at given location.
			const pastedTableLocationMap = createLocationMap( pastedTable, selectionWidth, selectionHeight );

			const selectedTableMap = [ ...new TableWalker( selectedTable, {
				startRow: firstRowOfSelection,
				endRow: firstRowOfSelection + selectionHeight - 1,
				includeSpanned: true
			} ) ];

			// Selection must be set to pasted cells (some might be removed or new created).
			const cellsToSelect = [];

			// Store previous cell in order to insert a new table cells after it (if required).
			let previousCellInRow;

			// Content table replace cells algorithm iterates over a selected table fragment and:
			//
			// - Removes existing table cells at current slot (location).
			// - Inserts cell from a pasted table for a matched slots.
			//
			// This ensures proper table geometry after the paste
			for ( const { row, column, cell, isSpanned } of selectedTableMap ) {
				if ( column === 0 ) {
					previousCellInRow = null;
				}

				// Could use startColumn, endColumn. See: https://github.com/ckeditor/ckeditor5/issues/6785.
				if ( column < firstColumnOfSelection || column > lastColumnOfSelectionArea ) {
					// Only update the previousCellInRow for non-spanned slots.
					if ( !isSpanned ) {
						previousCellInRow = cell;
					}

					continue;
				}

				// If the slot is occupied by a cell in a selected table - remove it.
				// The slot of this cell will be either:
				// - Replaced by a pasted table cell.
				// - Spanned by a previously pasted table cell.
				if ( !isSpanned ) {
					writer.remove( cell );
				}

				// Map current table slot location to an pasted table slot location.
				const pastedCell = pastedTableLocationMap[ row - firstRowOfSelection ][ column - firstColumnOfSelection ];

				// There is no cell to insert (might be spanned by other cell in a pasted table) - advance to the next content table slot.
				if ( !pastedCell ) {
					continue;
				}

				// Clone cell to insert (to duplicate its attributes and children).
				// Cloning is required to support repeating pasted table content when inserting to a bigger selection.
				const cellToInsert = pastedCell._clone( true );

				let insertPosition;

				if ( !previousCellInRow ) {
					insertPosition = writer.createPositionAt( selectedTable.getChild( row ), 0 );
				} else {
					insertPosition = writer.createPositionAfter( previousCellInRow );
				}

				writer.insert( cellToInsert, insertPosition );
				cellsToSelect.push( cellToInsert );
				previousCellInRow = cellToInsert;
=======
		model.change( writer => {
			let { first: firstColumnOfSelection, last: lastColumnOfSelection } = getColumnIndexes( selectedTableCells );
			let { first: firstRowOfSelection, last: lastRowOfSelection } = getRowIndexes( selectedTableCells );

			if ( selectedTableCells.length == 1 ) {
				lastRowOfSelection += pasteHeight - 1;
				lastColumnOfSelection += pasteWidth - 1;

				expandTableSize( selectedTable, lastRowOfSelection + 1, lastColumnOfSelection + 1, writer, tableUtils );
			}

			// Currently not handled. The selected table content should be trimmed to a rectangular selection.
			// See: https://github.com/ckeditor/ckeditor5/issues/6122.
			else if ( !isSelectionRectangular( selectedTableCells, tableUtils ) ) {
				// @if CK_DEBUG // console.log( 'NOT IMPLEMENTED YET: Selection is not rectangular (non-mergeable).' );

				return;
			}

			const selectionHeight = lastRowOfSelection - firstRowOfSelection + 1;
			const selectionWidth = lastColumnOfSelection - firstColumnOfSelection + 1;

			// The if below is temporal and will be removed when handling this case.
			// See: https://github.com/ckeditor/ckeditor5/issues/6769.
			if ( selectionHeight > pasteHeight || selectionWidth > pasteWidth ) {
				// @if CK_DEBUG // console.log( 'NOT IMPLEMENTED YET: Pasted table is smaller than selection area.' );

				return;
			}

			// Crop pasted table if it extends selection area.
			if ( selectionHeight < pasteHeight || selectionWidth < pasteWidth ) {
				const cropDimensions = {
					startRow: 0,
					startColumn: 0,
					endRow: selectionHeight - 1,
					endColumn: selectionWidth - 1
				};

				pastedTable = cropTableToDimensions( pastedTable, cropDimensions, writer, tableUtils );
			}

			const selectionDimensions = {
				firstColumnOfSelection,
				firstRowOfSelection,
				lastColumnOfSelection,
				lastRowOfSelection,
				selectionHeight,
				selectionWidth
			};

			replaceSelectedCellsWithPasted( pastedTable, selectedTable, selectionDimensions, writer );
		} );
	}
}

// Replaces the part of selectedTable with pastedTable.
//
// @param {module:engine/model/element~Element} pastedTable
// @param {module:engine/model/element~Element} selectedTable
// @param {Object} selectionDimensions
// @param {Number} selectionDimensions.firstColumnOfSelection
// @param {Number} selectionDimensions.firstRowOfSelection
// @param {Number} selectionDimensions.lastColumnOfSelection
// @param {Number} selectionDimensions.lastRowOfSelection
// @param {Number} selectionDimensions.selectionHeight
// @param {Number} selectionDimensions.selectionWidth
// @param {module:engine/model/writer~Writer} writer
function replaceSelectedCellsWithPasted( pastedTable, selectedTable, selectionDimensions, writer ) {
	const {
		firstColumnOfSelection, lastColumnOfSelection, selectionWidth,
		firstRowOfSelection, lastRowOfSelection, selectionHeight
	} = selectionDimensions;

	// Holds two-dimensional array that is addressed by [ row ][ column ] that stores cells anchored at given location.
	const pastedTableLocationMap = createLocationMap( pastedTable, selectionWidth, selectionHeight );

	const selectedTableMap = [ ...new TableWalker( selectedTable, {
		startRow: firstRowOfSelection,
		endRow: lastRowOfSelection,
		includeSpanned: true
	} ) ];

	// Selection must be set to pasted cells (some might be removed or new created).
	const cellsToSelect = [];

	// Store previous cell in order to insert a new table cells after it (if required).
	let previousCellInRow;

	// Content table replace cells algorithm iterates over a selected table fragment and:
	//
	// - Removes existing table cells at current slot (location).
	// - Inserts cell from a pasted table for a matched slots.
	//
	// This ensures proper table geometry after the paste
	for ( const { row, column, cell, isSpanned } of selectedTableMap ) {
		if ( column === 0 ) {
			previousCellInRow = null;
		}

		// Could use startColumn, endColumn. See: https://github.com/ckeditor/ckeditor5/issues/6785.
		if ( column < firstColumnOfSelection || column > lastColumnOfSelection ) {
			// Only update the previousCellInRow for non-spanned slots.
			if ( !isSpanned ) {
				previousCellInRow = cell;
>>>>>>> 16b1fada
			}

			continue;
		}

		// If the slot is occupied by a cell in a selected table - remove it.
		// The slot of this cell will be either:
		// - Replaced by a pasted table cell.
		// - Spanned by a previously pasted table cell.
		if ( !isSpanned ) {
			writer.remove( cell );
		}

		// Map current table slot location to an pasted table slot location.
		const pastedCell = pastedTableLocationMap[ row - firstRowOfSelection ][ column - firstColumnOfSelection ];

		// There is no cell to insert (might be spanned by other cell in a pasted table) - advance to the next content table slot.
		if ( !pastedCell ) {
			continue;
		}

		// Clone cell to insert (to duplicate its attributes and children).
		// Cloning is required to support repeating pasted table content when inserting to a bigger selection.
		const cellToInsert = pastedCell._clone( true );

		let insertPosition;

		if ( !previousCellInRow ) {
			insertPosition = writer.createPositionAt( selectedTable.getChild( row ), 0 );
		} else {
			insertPosition = writer.createPositionAfter( previousCellInRow );
		}

		writer.insert( cellToInsert, insertPosition );
		cellsToSelect.push( cellToInsert );
		previousCellInRow = cellToInsert;
	}

	writer.setSelection( cellsToSelect.map( cell => writer.createRangeOn( cell ) ) );
}

// Expand table (in place) to expected size (rows and columns).
function expandTableSize( table, rows, columns, writer, tableUtils ) {
	const tableWidth = tableUtils.getColumns( table );
	const tableHeight = tableUtils.getRows( table );

	if ( columns > tableWidth ) {
		tableUtils.insertColumns( table, {
			batch: writer.batch,
			at: tableWidth,
			columns: columns - tableWidth
		} );
	}

	if ( rows > tableHeight ) {
		tableUtils.insertRows( table, {
			batch: writer.batch,
			at: tableHeight,
			rows: rows - tableHeight
		} );
	}
}

function getTableIfOnlyTableInContent( content ) {
	// Table passed directly.
	if ( content.is( 'table' ) ) {
		return content;
	}

	// We do not support mixed content when pasting table into table.
	// See: https://github.com/ckeditor/ckeditor5/issues/6817.
	if ( content.childCount != 1 || !content.getChild( 0 ).is( 'table' ) ) {
		return null;
	}

	return content.getChild( 0 );
}

// Returns two-dimensional array that is addressed by [ row ][ column ] that stores cells anchored at given location.
//
// At given row & column location it might be one of:
//
// * cell - cell from pasted table anchored at this location.
// * null - if no cell is anchored at this location.
//
// For instance, from a table below:
//
//		+----+----+----+----+
//		| 00 | 01 | 02 | 03 |
//		+    +----+----+----+
//		|    | 11      | 13 |
//		+----+         +----+
//		| 20 |         | 23 |
//		+----+----+----+----+
//
// The method will return an array (numbers represents cell element):
//
//	const map = [
//		[ '00', '01', '02', '03' ],
//		[ null, '11', null, '13' ],
//		[ '20', null, null, '23' ]
//	]
//
// This allows for a quick access to table at give row & column. For instance to access table cell "13" from pasted table call:
//
//		const cell = map[ 1 ][ 3 ]
//
function createLocationMap( table, width, height ) {
	// Create height x width (row x column) two-dimensional table to store cells.
	const map = new Array( height ).fill( null )
		.map( () => new Array( width ).fill( null ) );

	for ( const { column, row, cell } of new TableWalker( table ) ) {
		map[ row ][ column ] = cell;
	}

	return map;
}

// Make selected cell rectangular by splitting the cells that stand out from a rectangular selection.
//
// In the table below a selection is shown with "::" and slots with anchor cells are named.
//
// +----+----+----+----+----+                    +----+----+----+----+----+
// | 00 | 01 | 02 | 03      |                    | 00 | 01 | 02 | 03      |
// +    +----+    +----+----+                    |    ::::::::::::::::----+
// |    | 11 |    | 13 | 14 |                    |    ::11 |    | 13:: 14 |    <- first row
// +----+----+    +    +----+                    +----::---|    |   ::----+
// | 20 | 21 |    |    | 24 |   select cells:    | 20 ::21 |    |   :: 24 |
// +----+----+    +----+----+     11 -> 33       +----::---|    |---::----+
// | 30      |    | 33 | 34 |                    | 30 ::   |    | 33:: 34 |    <- last row
// +         +    +----+    +                    |    ::::::::::::::::    +
// |         |    | 43 |    |                    |         |    | 43 |    |
// +----+----+----+----+----+                    +----+----+----+----+----+
//                                                      ^          ^
//                                                     first & last columns
//
// Will update table to:
//
//                       +----+----+----+----+----+
//                       | 00 | 01 | 02 | 03      |
//                       +    +----+----+----+----+
//                       |    | 11 |    | 13 | 14 |
//                       +----+----+    +    +----+
//                       | 20 | 21 |    |    | 24 |
//                       +----+----+    +----+----+
//                       | 30 |    |    | 33 | 34 |
//                       +    +----+----+----+    +
//                       |    |    |    | 43 |    |
//                       +----+----+----+----+----+
//
// In th example above:
// - Cell "02" which have `rowspan = 4` must be trimmed at first and at after last row.
// - Cell "03" which have `rowspan = 2` and `colspan = 2` must be trimmed at first column and after last row.
// - Cells "00", "03" & "30" which cannot be cut by this algorithm as they are outside the trimmed area.
// - Cell "13" cannot be cut as it is inside the trimmed area.
function splitCellsToRectangularSelection( selectedTableCells, writer ) {
	const table = findAncestor( 'table', selectedTableCells[ 0 ] );

	const rowIndexes = getRowIndexes( selectedTableCells );
	const columnIndexes = getColumnIndexes( selectedTableCells );
	const { first: firstRow, last: lastRow } = rowIndexes;
	const { first: firstColumn, last: lastColumn } = columnIndexes;

	// 1. Split cells vertically in two steps as first step might create cells that needs to split again.
	doVerticalSplit( table, firstColumn, rowIndexes, writer );
	doVerticalSplit( table, lastColumn + 1, rowIndexes, writer );

	// 2. Split cells horizontally in two steps as first step might create cells that needs to split again.
	doHorizontalSplit( table, firstRow, columnIndexes, writer );
	doHorizontalSplit( table, lastRow + 1, columnIndexes, writer, firstRow );
}

function doHorizontalSplit( table, splitRow, limitColumns, writer, startRow = 0 ) {
	// If selection starts at first row then no split is needed.
	if ( splitRow < 1 ) {
		return;
	}

	const overlappingCells = getHorizontallyOverlappingCells( table, splitRow, startRow );

	// Filter out cells that are not touching insides of the rectangular selection.
	const { first, last } = limitColumns;
	const cellsToSplit = overlappingCells.filter( ( { column, colspan } ) => isAffectedBySelection( column, colspan, first, last ) );

	for ( const { cell } of cellsToSplit ) {
		splitHorizontally( cell, splitRow, writer );
	}
}

function doVerticalSplit( table, splitColumn, limitRows, writer ) {
	// If selection starts at first column then no split is needed.
	if ( splitColumn < 1 ) {
		return;
	}

	const overlappingCells = getVerticallyOverlappingCells( table, splitColumn );

	// Filter out cells that are not touching insides of the rectangular selection.
	const { first, last } = limitRows;
	const cellsToSplit = overlappingCells.filter( ( { row, rowspan } ) => isAffectedBySelection( row, rowspan, first, last ) );

	for ( const { cell, column } of cellsToSplit ) {
		splitVertically( cell, column, splitColumn, writer );
	}
}

// Checks if cell at given row (column) is affected by a rectangular selection defined by first/last column (row).
//
// The same check is used for row as for column.
function isAffectedBySelection( rowOrColumn, rowOrColumnSpan, first, last ) {
	const endIndexOfCell = rowOrColumn + rowOrColumnSpan - 1;

	const isInsideSelection = rowOrColumn >= first && rowOrColumn <= last;
	const overlapsSelectionFromOutside = rowOrColumn < first && endIndexOfCell >= first;

	return isInsideSelection || overlapsSelectionFromOutside;
}

function adjustLastRowOfSelection( selectedTable, rowIndexes, columnIndexes ) {
	// Corner case...
	const lastRowMap = Array.from( new TableWalker( selectedTable, {
		startRow: rowIndexes.last,
		endRow: rowIndexes.last
	} ) ).filter( ( { column } ) => columnIndexes.first <= column && column <= columnIndexes.last );

	const everyCellHasSingleRowspan = lastRowMap.every( ( { rowspan } ) => rowspan === 1 );

	if ( !everyCellHasSingleRowspan ) {
		const rowspanAdjustment = lastRowMap.pop().rowspan - 1;
		return rowIndexes.last + rowspanAdjustment;
	}

	return rowIndexes.last;
}

function adjustLastColumnOfSelection( selectedTable, rowIndexes, columnIndexes ) {
	const lastColumnMap = Array.from( new TableWalker( selectedTable, {
		startRow: rowIndexes.first,
		endRow: rowIndexes.last,
		column: columnIndexes.last
	} ) );

	const everyCellHasSingleColspan = lastColumnMap.every( ( { colspan } ) => colspan === 1 );

	if ( !everyCellHasSingleColspan ) {
		const colspanAdjustment = lastColumnMap.pop().colspan - 1;
		return columnIndexes.last + colspanAdjustment;
	}

	return columnIndexes.last;
}<|MERGE_RESOLUTION|>--- conflicted
+++ resolved
@@ -11,19 +11,16 @@
 
 import TableSelection from './tableselection';
 import TableWalker from './tablewalker';
-<<<<<<< HEAD
 import {
 	getColumnIndexes,
 	getHorizontallyOverlappingCells,
 	getRowIndexes,
+	getSelectionAffectedTableCells,
 	getVerticallyOverlappingCells,
 	isSelectionRectangular,
 	splitHorizontally,
 	splitVertically
 } from './utils';
-=======
-import { getColumnIndexes, getRowIndexes, getSelectionAffectedTableCells, isSelectionRectangular } from './utils';
->>>>>>> 16b1fada
 import { findAncestor } from './commands/utils';
 import { cropTableToDimensions } from './tableselection/croptable';
 import TableUtils from './tableutils';
@@ -135,21 +132,22 @@
 		// Override default model.insertContent() handling at this point.
 		evt.stop();
 
-		const pasteWidth = tableUtils.getColumns( pastedTable );
-		const pasteHeight = tableUtils.getRows( pastedTable );
-
-<<<<<<< HEAD
-		const model = this.editor.model;
-
 		model.change( writer => {
-			// Content table to which we insert a pasted table.
-			const selectedTable = findAncestor( 'table', selectedTableCells[ 0 ] );
-
 			const columnIndexes = getColumnIndexes( selectedTableCells );
 			const rowIndexes = getRowIndexes( selectedTableCells );
 
-			const { last: lastColumnOfSelection, first: firstColumnOfSelection } = columnIndexes;
-			const { first: firstRowOfSelection, last: lastRowOfSelection } = rowIndexes;
+			let { last: lastColumnOfSelection, first: firstColumnOfSelection } = columnIndexes;
+			let { first: firstRowOfSelection, last: lastRowOfSelection } = rowIndexes;
+
+			const pasteHeight = tableUtils.getRows( pastedTable );
+			const pasteWidth = tableUtils.getColumns( pastedTable );
+
+			if ( selectedTableCells.length == 1 ) {
+				lastRowOfSelection += pasteHeight - 1;
+				lastColumnOfSelection += pasteWidth - 1;
+
+				expandTableSize( selectedTable, lastRowOfSelection + 1, lastColumnOfSelection + 1, writer, tableUtils );
+			}
 
 			let lastRowOfSelectionArea = lastRowOfSelection;
 			let lastColumnOfSelectionArea = lastColumnOfSelection;
@@ -173,9 +171,6 @@
 			const selectionHeight = lastRowOfSelectionArea - firstRowOfSelection + 1;
 			const selectionWidth = lastColumnOfSelectionArea - firstColumnOfSelection + 1;
 
-			const pasteHeight = tableUtils.getRows( pastedTable );
-			const pasteWidth = tableUtils.getColumns( pastedTable );
-
 			// The if below is temporal and will be removed when handling this case.
 			// See: https://github.com/ckeditor/ckeditor5/issues/6769.
 			if ( selectionHeight > pasteHeight || selectionWidth > pasteWidth ) {
@@ -200,121 +195,11 @@
 
 			pastedTable = cropTableToDimensions( pastedTable, cropDimensions, writer, tableUtils );
 
-			// Holds a two-dimensional array that is addressed by [ row ][ column ] that stores cells anchored at given location.
-			const pastedTableLocationMap = createLocationMap( pastedTable, selectionWidth, selectionHeight );
-
-			const selectedTableMap = [ ...new TableWalker( selectedTable, {
-				startRow: firstRowOfSelection,
-				endRow: firstRowOfSelection + selectionHeight - 1,
-				includeSpanned: true
-			} ) ];
-
-			// Selection must be set to pasted cells (some might be removed or new created).
-			const cellsToSelect = [];
-
-			// Store previous cell in order to insert a new table cells after it (if required).
-			let previousCellInRow;
-
-			// Content table replace cells algorithm iterates over a selected table fragment and:
-			//
-			// - Removes existing table cells at current slot (location).
-			// - Inserts cell from a pasted table for a matched slots.
-			//
-			// This ensures proper table geometry after the paste
-			for ( const { row, column, cell, isSpanned } of selectedTableMap ) {
-				if ( column === 0 ) {
-					previousCellInRow = null;
-				}
-
-				// Could use startColumn, endColumn. See: https://github.com/ckeditor/ckeditor5/issues/6785.
-				if ( column < firstColumnOfSelection || column > lastColumnOfSelectionArea ) {
-					// Only update the previousCellInRow for non-spanned slots.
-					if ( !isSpanned ) {
-						previousCellInRow = cell;
-					}
-
-					continue;
-				}
-
-				// If the slot is occupied by a cell in a selected table - remove it.
-				// The slot of this cell will be either:
-				// - Replaced by a pasted table cell.
-				// - Spanned by a previously pasted table cell.
-				if ( !isSpanned ) {
-					writer.remove( cell );
-				}
-
-				// Map current table slot location to an pasted table slot location.
-				const pastedCell = pastedTableLocationMap[ row - firstRowOfSelection ][ column - firstColumnOfSelection ];
-
-				// There is no cell to insert (might be spanned by other cell in a pasted table) - advance to the next content table slot.
-				if ( !pastedCell ) {
-					continue;
-				}
-
-				// Clone cell to insert (to duplicate its attributes and children).
-				// Cloning is required to support repeating pasted table content when inserting to a bigger selection.
-				const cellToInsert = pastedCell._clone( true );
-
-				let insertPosition;
-
-				if ( !previousCellInRow ) {
-					insertPosition = writer.createPositionAt( selectedTable.getChild( row ), 0 );
-				} else {
-					insertPosition = writer.createPositionAfter( previousCellInRow );
-				}
-
-				writer.insert( cellToInsert, insertPosition );
-				cellsToSelect.push( cellToInsert );
-				previousCellInRow = cellToInsert;
-=======
-		model.change( writer => {
-			let { first: firstColumnOfSelection, last: lastColumnOfSelection } = getColumnIndexes( selectedTableCells );
-			let { first: firstRowOfSelection, last: lastRowOfSelection } = getRowIndexes( selectedTableCells );
-
-			if ( selectedTableCells.length == 1 ) {
-				lastRowOfSelection += pasteHeight - 1;
-				lastColumnOfSelection += pasteWidth - 1;
-
-				expandTableSize( selectedTable, lastRowOfSelection + 1, lastColumnOfSelection + 1, writer, tableUtils );
-			}
-
-			// Currently not handled. The selected table content should be trimmed to a rectangular selection.
-			// See: https://github.com/ckeditor/ckeditor5/issues/6122.
-			else if ( !isSelectionRectangular( selectedTableCells, tableUtils ) ) {
-				// @if CK_DEBUG // console.log( 'NOT IMPLEMENTED YET: Selection is not rectangular (non-mergeable).' );
-
-				return;
-			}
-
-			const selectionHeight = lastRowOfSelection - firstRowOfSelection + 1;
-			const selectionWidth = lastColumnOfSelection - firstColumnOfSelection + 1;
-
-			// The if below is temporal and will be removed when handling this case.
-			// See: https://github.com/ckeditor/ckeditor5/issues/6769.
-			if ( selectionHeight > pasteHeight || selectionWidth > pasteWidth ) {
-				// @if CK_DEBUG // console.log( 'NOT IMPLEMENTED YET: Pasted table is smaller than selection area.' );
-
-				return;
-			}
-
-			// Crop pasted table if it extends selection area.
-			if ( selectionHeight < pasteHeight || selectionWidth < pasteWidth ) {
-				const cropDimensions = {
-					startRow: 0,
-					startColumn: 0,
-					endRow: selectionHeight - 1,
-					endColumn: selectionWidth - 1
-				};
-
-				pastedTable = cropTableToDimensions( pastedTable, cropDimensions, writer, tableUtils );
-			}
-
 			const selectionDimensions = {
 				firstColumnOfSelection,
 				firstRowOfSelection,
-				lastColumnOfSelection,
-				lastRowOfSelection,
+				lastColumnOfSelection: lastColumnOfSelectionArea,
+				lastRowOfSelection: lastRowOfSelectionArea,
 				selectionHeight,
 				selectionWidth
 			};
@@ -373,7 +258,6 @@
 			// Only update the previousCellInRow for non-spanned slots.
 			if ( !isSpanned ) {
 				previousCellInRow = cell;
->>>>>>> 16b1fada
 			}
 
 			continue;
