/**
 * @license Copyright (c) 2003-2021, CKSource - Frederico Knabben. All rights reserved.
 * For licensing, see LICENSE.md or https://ckeditor.com/legal/ckeditor-oss-license
 */

/**
 * @module table/tableediting
 */

import { Plugin } from 'ckeditor5/src/core';

import upcastTable, { ensureParagraphInTableCell, skipEmptyTableRow, upcastTableFigure } from './converters/upcasttable';
import {
	convertParagraphInTableCell,
	downcastInsertCell,
	downcastInsertRow,
	downcastInsertTable,
	downcastRemoveRow,
	downcastTableHeadingColumnsChange
} from './converters/downcast';

import InsertTableCommand from './commands/inserttablecommand';
import InsertRowCommand from './commands/insertrowcommand';
import InsertColumnCommand from './commands/insertcolumncommand';
import SplitCellCommand from './commands/splitcellcommand';
import MergeCellCommand from './commands/mergecellcommand';
import RemoveRowCommand from './commands/removerowcommand';
import RemoveColumnCommand from './commands/removecolumncommand';
import SetHeaderRowCommand from './commands/setheaderrowcommand';
import SetHeaderColumnCommand from './commands/setheadercolumncommand';
import MergeCellsCommand from './commands/mergecellscommand';
import SelectRowCommand from './commands/selectrowcommand';
import SelectColumnCommand from './commands/selectcolumncommand';
import TableUtils from '../src/tableutils';

import injectTableLayoutPostFixer from './converters/table-layout-post-fixer';
import injectTableCellParagraphPostFixer from './converters/table-cell-paragraph-post-fixer';
import injectTableCellRefreshPostFixer from './converters/table-cell-refresh-post-fixer';
import injectTableHeadingRowsRefreshPostFixer from './converters/table-heading-rows-refresh-post-fixer';

import '../theme/tableediting.css';

/**
 * The table editing feature.
 *
 * @extends module:core/plugin~Plugin
 */
export default class TableEditing extends Plugin {
	/**
	 * @inheritDoc
	 */
	static get pluginName() {
		return 'TableEditing';
	}

	/**
	 * @inheritDoc
	 */
	init() {
		const editor = this.editor;
		const model = editor.model;
		const schema = model.schema;
		const conversion = editor.conversion;

		schema.register( 'table', {
			allowWhere: '$block',
			allowAttributes: [ 'headingRows', 'headingColumns' ],
			isObject: true,
			isBlock: true
		} );

		schema.register( 'tableRow', {
			allowIn: 'table',
			isLimit: true
		} );

		schema.register( 'tableCell', {
			allowIn: 'tableRow',
			allowChildren: '$block',
			allowAttributes: [ 'colspan', 'rowspan' ],
			isLimit: true,
			isSelectable: true
		} );

<<<<<<< HEAD
		// Allow all $block content inside a table cell.
		schema.extend( '$block', { allowIn: 'tableCell' } );

		// Figure conversion.
		conversion.for( 'upcast' ).add( upcastTableFigure() );

=======
>>>>>>> d99f28d9
		// Table conversion.
		conversion.for( 'upcast' ).add( upcastTable() );

		conversion.for( 'editingDowncast' ).add( downcastInsertTable( { asWidget: true } ) );
		conversion.for( 'dataDowncast' ).add( downcastInsertTable() );

		// Table row conversion.
		conversion.for( 'upcast' ).elementToElement( { model: 'tableRow', view: 'tr' } );
		conversion.for( 'upcast' ).add( skipEmptyTableRow() );

		conversion.for( 'editingDowncast' ).add( downcastInsertRow() );
		conversion.for( 'editingDowncast' ).add( downcastRemoveRow() );

		// Table cell conversion.
		conversion.for( 'upcast' ).elementToElement( { model: 'tableCell', view: 'td' } );
		conversion.for( 'upcast' ).elementToElement( { model: 'tableCell', view: 'th' } );
		conversion.for( 'upcast' ).add( ensureParagraphInTableCell( 'td' ) );
		conversion.for( 'upcast' ).add( ensureParagraphInTableCell( 'th' ) );

		conversion.for( 'editingDowncast' ).add( downcastInsertCell() );

		// Duplicates code - needed to properly refresh paragraph inside a table cell.
		conversion.for( 'editingDowncast' ).elementToElement( {
			model: 'paragraph',
			view: convertParagraphInTableCell,
			converterPriority: 'high'
		} );

		// Table attributes conversion.
		conversion.attributeToAttribute( { model: 'colspan', view: 'colspan' } );
		conversion.attributeToAttribute( { model: 'rowspan', view: 'rowspan' } );

		// Table heading columns conversion (a change of heading rows requires a reconversion of the whole table).
		conversion.for( 'editingDowncast' ).add( downcastTableHeadingColumnsChange() );

		// Define all the commands.
		editor.commands.add( 'insertTable', new InsertTableCommand( editor ) );
		editor.commands.add( 'insertTableRowAbove', new InsertRowCommand( editor, { order: 'above' } ) );
		editor.commands.add( 'insertTableRowBelow', new InsertRowCommand( editor, { order: 'below' } ) );
		editor.commands.add( 'insertTableColumnLeft', new InsertColumnCommand( editor, { order: 'left' } ) );
		editor.commands.add( 'insertTableColumnRight', new InsertColumnCommand( editor, { order: 'right' } ) );

		editor.commands.add( 'removeTableRow', new RemoveRowCommand( editor ) );
		editor.commands.add( 'removeTableColumn', new RemoveColumnCommand( editor ) );

		editor.commands.add( 'splitTableCellVertically', new SplitCellCommand( editor, { direction: 'vertically' } ) );
		editor.commands.add( 'splitTableCellHorizontally', new SplitCellCommand( editor, { direction: 'horizontally' } ) );

		editor.commands.add( 'mergeTableCells', new MergeCellsCommand( editor ) );

		editor.commands.add( 'mergeTableCellRight', new MergeCellCommand( editor, { direction: 'right' } ) );
		editor.commands.add( 'mergeTableCellLeft', new MergeCellCommand( editor, { direction: 'left' } ) );
		editor.commands.add( 'mergeTableCellDown', new MergeCellCommand( editor, { direction: 'down' } ) );
		editor.commands.add( 'mergeTableCellUp', new MergeCellCommand( editor, { direction: 'up' } ) );

		editor.commands.add( 'setTableColumnHeader', new SetHeaderColumnCommand( editor ) );
		editor.commands.add( 'setTableRowHeader', new SetHeaderRowCommand( editor ) );

		editor.commands.add( 'selectTableRow', new SelectRowCommand( editor ) );
		editor.commands.add( 'selectTableColumn', new SelectColumnCommand( editor ) );

		injectTableHeadingRowsRefreshPostFixer( model );
		injectTableLayoutPostFixer( model );
		injectTableCellRefreshPostFixer( model, editor.editing.mapper );
		injectTableCellParagraphPostFixer( model );
	}

	/**
	 * @inheritDoc
	 */
	static get requires() {
		return [ TableUtils ];
	}
}<|MERGE_RESOLUTION|>--- conflicted
+++ resolved
@@ -82,15 +82,9 @@
 			isSelectable: true
 		} );
 
-<<<<<<< HEAD
-		// Allow all $block content inside a table cell.
-		schema.extend( '$block', { allowIn: 'tableCell' } );
-
 		// Figure conversion.
 		conversion.for( 'upcast' ).add( upcastTableFigure() );
 
-=======
->>>>>>> d99f28d9
 		// Table conversion.
 		conversion.for( 'upcast' ).add( upcastTable() );
 
