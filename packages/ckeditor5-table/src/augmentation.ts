--- conflicted
+++ resolved
@@ -81,26 +81,6 @@
 		 * This will be enabled by default in the future CKEditor 5 releases.
 		 */
 		upcastTableBorderZeroAttributes?: boolean;
-<<<<<<< HEAD
-=======
-
-		/**
-		 * When enabled, the the {@link module:table/tableproperties/tablepropertiesediting~TablePropertiesEditing table properties feature}
-		 * will support extended alignment options for tables, i.e. `blockLeft` and `blockRight`, using CSS `margin` property.
-		 *
-		 * This will be enabled by default in the future CKEditor 5 releases.
-		 */
-		useExtendedTableBlockAlignment?: boolean;
-
-		/**
-		 * When enabled, the
-		 * {@link module:table/tablecellproperties/tablecellpropertiesediting~TableCellPropertiesEditing table cell properties feature}
-		 * will introduce a special selector for table cell types (i.e. header and data cells) in the cell properties dropdown.
-		 *
-		 * This will be enabled by default in the future CKEditor 5 releases.
-		 */
-		tableCellTypeSupport?: boolean;
->>>>>>> f4e5b13f
 	}
 }
 
