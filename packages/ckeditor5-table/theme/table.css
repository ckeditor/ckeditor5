--- conflicted
+++ resolved
@@ -91,26 +91,6 @@
 @media print {
 	.ck-content figure.table {
 		/**
-<<<<<<< HEAD
-		 * Sometimes Chrome incorrectly calculates the height of the last table row and some
-		 * of the content overlaps the paragraph that is placed directly after the table. It affects
-		 * the column split mode pagination calculation which causes mismatch between the print mode and
-		 * the preview mode.
-		 *
-		 * This issue happens only if:
-		 *
-		 * 	* The table is inside a figure element.
-		 * 	* The table has `display: table` style set.
-		 * 	* The block element is placed directly after the table.
-		 */
-		&:not(.layout-table):has(> table) {
-			display: block;
-			width: fit-content;
-		}
-
-		/**
-=======
->>>>>>> b4d738cb
 		 * Expanding the table to the full height of the parent container is necessary because tables
 		 * are rendered inside <figure> elements, which is kinda buggy in table height calculation.
 		 * While setting `height: 100%` fixes the issue in the editing mode described here:
