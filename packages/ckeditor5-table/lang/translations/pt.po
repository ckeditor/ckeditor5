--- conflicted
+++ resolved
@@ -247,11 +247,7 @@
 
 msgctxt "The label used by assistive technologies describing a button that opens a color picker, where user can choose a configured color for a certain properties (eg.: background color, color, border-color etc.)."
 msgid "Color picker"
-<<<<<<< HEAD
-msgstr "Selecionador de cor"
-=======
 msgstr "Seletor de cor"
->>>>>>> ab8eba95
 
 msgctxt "The placeholder text for the table caption displayed when the caption is empty."
 msgid "Enter table caption"
@@ -259,25 +255,6 @@
 
 msgctxt "Accessibility help dialog header text displayed before the list of keystrokes that can be used in a table cell."
 msgid "Keystrokes that can be used in a table cell"
-<<<<<<< HEAD
-msgstr ""
-
-msgctxt "Keystroke description for assistive technologies: keystroke for moving the selection to the next cell."
-msgid "Move the selection to the next cell"
-msgstr ""
-
-msgctxt "Keystroke description for assistive technologies: keystroke for moving the selection to the previous cell."
-msgid "Move the selection to the previous cell"
-msgstr ""
-
-msgctxt "Keystroke description for assistive technologies: keystroke for inserting a new table row."
-msgid "Insert a new table row (when in the last cell of a table)"
-msgstr ""
-
-msgctxt "Keystroke description for assistive technologies: keystroke for navigating through the table."
-msgid "Navigate through the table"
-msgstr ""
-=======
 msgstr "Batimentos de teclas que podem ser utilizados numa célula de tabela"
 
 msgctxt "Keystroke description for assistive technologies: keystroke for moving the selection to the next cell."
@@ -294,5 +271,4 @@
 
 msgctxt "Keystroke description for assistive technologies: keystroke for navigating through the table."
 msgid "Navigate through the table"
-msgstr "Navegar pela tabela"
->>>>>>> ab8eba95
+msgstr "Navegar pela tabela"