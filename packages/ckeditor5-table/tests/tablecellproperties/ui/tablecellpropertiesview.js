--- conflicted
+++ resolved
@@ -91,25 +91,13 @@
 				expect( view.element.classList.contains( 'ck-table-form' ) ).to.be.true;
 				expect( view.element.classList.contains( 'ck-table-cell-properties-form' ) ).to.be.true;
 				expect( view.element.getAttribute( 'tabindex' ) ).to.equal( '-1' );
-				// [experimental]
-				expect( experimentalView.element.classList.contains( 'ck-table-cell-properties-form_experimental' ) ).to.be.true;
-			} );
-
-			// [experimental]
+				expect( view.element.classList.contains( 'ck-table-cell-properties-form_experimental' ) ).to.be.true;
+			} );
+
 			it( 'should contains experimental CSS class when in experimental mode for table cell properties', () => {
-				const locale = { t: val => val };
-				const VIEW_OPTIONS_EXPERIMENTAL = { ...VIEW_OPTIONS, isTableCellTypeSupported: true };
-				const experimentalView = new TableCellPropertiesViewExperimental( locale, VIEW_OPTIONS_EXPERIMENTAL );
-
-				experimentalView.render();
-				document.body.appendChild( experimentalView.element );
-
-				expect( experimentalView.element.classList.contains(
+				expect( view.element.classList.contains(
 					'ck-table-cell-properties-form_experimental-no-cell-type'
 				) ).to.be.true;
-
-				experimentalView.element.remove();
-				experimentalView.destroy();
 			} );
 
 			it( 'should create child views (and references)', () => {
@@ -117,31 +105,14 @@
 				expect( view.borderWidthInput ).to.be.instanceOf( LabeledFieldView );
 				expect( view.borderColorInput ).to.be.instanceOf( LabeledFieldView );
 				expect( view.backgroundInput ).to.be.instanceOf( LabeledFieldView );
+				expect( view.cellTypeDropdown ).to.be.instanceOf( LabeledFieldView );
 				expect( view.paddingInput ).to.be.instanceOf( LabeledFieldView );
 				expect( view.horizontalAlignmentToolbar ).to.be.instanceOf( ToolbarView );
 				expect( view.verticalAlignmentToolbar ).to.be.instanceOf( ToolbarView );
 
 				expect( view.saveButtonView ).to.be.instanceOf( ButtonView );
 				expect( view.cancelButtonView ).to.be.instanceOf( ButtonView );
-<<<<<<< HEAD
 				expect( view.backButtonView ).to.be.instanceOf( ButtonView );
-=======
-			} );
-
-			it( 'should create child views (and references) [experimental]', () => {
-				expect( experimentalView.borderStyleDropdown ).to.be.instanceOf( LabeledFieldView );
-				expect( experimentalView.borderWidthInput ).to.be.instanceOf( LabeledFieldView );
-				expect( experimentalView.borderColorInput ).to.be.instanceOf( LabeledFieldView );
-				expect( experimentalView.backgroundInput ).to.be.instanceOf( LabeledFieldView );
-				expect( experimentalView.paddingInput ).to.be.instanceOf( LabeledFieldView );
-				expect( experimentalView.cellTypeDropdown ).to.be.instanceOf( LabeledFieldView );
-				expect( experimentalView.horizontalAlignmentToolbar ).to.be.instanceOf( ToolbarView );
-				expect( experimentalView.verticalAlignmentToolbar ).to.be.instanceOf( ToolbarView );
-
-				expect( experimentalView.saveButtonView ).to.be.instanceOf( ButtonView );
-				expect( experimentalView.cancelButtonView ).to.be.instanceOf( ButtonView );
-				expect( experimentalView.backButtonView ).to.be.instanceOf( ButtonView );
->>>>>>> f4e5b13f
 			} );
 
 			it( 'should have a header', () => {
@@ -165,23 +136,12 @@
 						expect( row.childNodes[ 3 ] ).to.equal( view.borderWidthInput.element );
 					} );
 
-					// [experimental]
-					it( 'should have a dedicated CSS class [experimental]', () => {
-						const locale = { t: val => val };
-						const VIEW_OPTIONS_EXPERIMENTAL = { ...VIEW_OPTIONS, isTableCellTypeSupported: true };
-						const experimentalView = new TableCellPropertiesViewExperimental( locale, VIEW_OPTIONS_EXPERIMENTAL );
-
-						experimentalView.render();
-						document.body.appendChild( experimentalView.element );
-
-						const row = experimentalView.element.childNodes[ 1 ];
+					it( 'should have a dedicated CSS class', () => {
+						const row = view.element.childNodes[ 1 ];
 
 						expect( row.classList.contains(
 							'ck-table-form__border-row_experimental'
 						) ).to.be.true;
-
-						experimentalView.element.remove();
-						experimentalView.destroy();
 					} );
 
 					describe( 'border style labeled dropdown', () => {
@@ -561,9 +521,8 @@
 							expect( toolbar.ariaLabel ).to.equal( 'Horizontal text alignment toolbar' );
 						} );
 
-						// [experimental]
-						it( 'should have a dedicated CSS class [experimental]', () => {
-							expect( experimentalView.horizontalAlignmentToolbar.element.classList.contains(
+						it( 'should have a dedicated CSS class', () => {
+							expect( view.horizontalAlignmentToolbar.element.classList.contains(
 								'ck-table-cell-properties-form__horizontal-alignment-toolbar'
 							) ).to.be.true;
 						} );
@@ -642,9 +601,8 @@
 							expect( toolbar.ariaLabel ).to.equal( 'Vertical text alignment toolbar' );
 						} );
 
-						// [experimental]
-						it( 'should have a dedicated CSS class [experimental]', () => {
-							expect( experimentalView.verticalAlignmentToolbar.element.classList.contains(
+						it( 'should have a dedicated CSS class', () => {
+							expect( view.verticalAlignmentToolbar.element.classList.contains(
 								'ck-table-cell-properties-form__vertical-alignment-toolbar'
 							) ).to.be.true;
 						} );
@@ -801,6 +759,7 @@
 					view.borderStyleDropdown,
 					view.borderColorInput,
 					view.borderWidthInput,
+					view.cellTypeDropdown,
 					view.backgroundInput,
 					view.widthInput,
 					view.heightInput,
@@ -809,29 +768,7 @@
 					view.verticalAlignmentToolbar,
 					view.cancelButtonView,
 					view.saveButtonView,
-<<<<<<< HEAD
 					view.backButtonView
-=======
-					view.cancelButtonView
-				] );
-			} );
-
-			it( 'should register child views in #_focusables [experimental]', () => {
-				expect( experimentalView._focusables.map( f => f ) ).to.have.members( [
-					experimentalView.borderStyleDropdown,
-					experimentalView.borderColorInput,
-					experimentalView.borderWidthInput,
-					experimentalView.cellTypeDropdown,
-					experimentalView.backgroundInput,
-					experimentalView.widthInput,
-					experimentalView.heightInput,
-					experimentalView.paddingInput,
-					experimentalView.horizontalAlignmentToolbar,
-					experimentalView.verticalAlignmentToolbar,
-					experimentalView.cancelButtonView,
-					experimentalView.saveButtonView,
-					experimentalView.backButtonView
->>>>>>> f4e5b13f
 				] );
 			} );
 
@@ -853,25 +790,6 @@
 				view.destroy();
 			} );
 
-			it( 'should register child views\' #element in #focusTracker [experimental]', () => {
-				const spy = testUtils.sinon.spy( FocusTracker.prototype, 'add' );
-				const view = new TableCellPropertiesViewExperimental( { t: val => val }, VIEW_OPTIONS );
-				view.render();
-
-				sinon.assert.calledWith( spy, view.borderStyleDropdown.element );
-				sinon.assert.calledWith( spy, view.borderColorInput.element );
-				sinon.assert.calledWith( spy, view.borderWidthInput.element );
-				sinon.assert.calledWith( spy, view.cellTypeDropdown.element );
-				sinon.assert.calledWith( spy, view.backgroundInput.element );
-				sinon.assert.calledWith( spy, view.paddingInput.element );
-				sinon.assert.calledWith( spy, view.horizontalAlignmentToolbar.element );
-				sinon.assert.calledWith( spy, view.verticalAlignmentToolbar.element );
-				sinon.assert.calledWith( spy, view.saveButtonView.element );
-				sinon.assert.calledWith( spy, view.cancelButtonView.element );
-
-				view.destroy();
-			} );
-
 			it( 'starts listening for #keystrokes coming from #element', () => {
 				const view = new TableCellPropertiesView( { t: val => val }, VIEW_OPTIONS );
 				const spy = sinon.spy( view.keystrokes, 'listenTo' );
