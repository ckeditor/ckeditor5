/**
 * @license Copyright (c) 2003-2025, CKSource Holding sp. z o.o. All rights reserved.
 * For licensing, see LICENSE.md or https://ckeditor.com/legal/ckeditor-licensing-options
 */

import { ClassicTestEditor } from '@ckeditor/ckeditor5-core/tests/_utils/classictesteditor.js';
import { _getModelData } from '@ckeditor/ckeditor5-engine';
import { Paragraph } from '@ckeditor/ckeditor5-paragraph';
import { ImageBlockEditing } from '@ckeditor/ckeditor5-image';
import { Widget } from '@ckeditor/ckeditor5-widget';

import { modelTable } from '../_utils/utils.js';
import { TableEditing } from '../../src/tableediting.js';

describe( 'upcastTable()', () => {
	let editor, model;

	beforeEach( () => {
		return ClassicTestEditor
			.create( '', {
				plugins: [ TableEditing, Paragraph, ImageBlockEditing, Widget ]
			} )
			.then( newEditor => {
				editor = newEditor;
				model = editor.model;

				// Since this part of test tests only view->model conversion editing pipeline is not necessary
				// so defining model->view converters won't be necessary.
				editor.editing.destroy();
			} );
	} );

	afterEach( async () => {
		await editor.destroy();
	} );

	function expectModel( data ) {
		expect( _getModelData( model, { withoutSelection: true } ) ).to.equalMarkup( data );
	}

	it( 'should convert table figure', () => {
		editor.setData(
			'<figure class="table">' +
			'<table>' +
			'<tr><td>1</td></tr>' +
			'</table>' +
			'</figure>'
		);

		expectModel(
			'<table>' +
			'<tableRow><tableCell><paragraph>1</paragraph></tableCell></tableRow>' +
			'</table>'
		);
	} );

	it( 'should create table model from table without thead', () => {
		editor.setData(
			'<table>' +
			'<tr><td>1</td></tr>' +
			'</table>'
		);

		expectModel(
			'<table>' +
			'<tableRow><tableCell><paragraph>1</paragraph></tableCell></tableRow>' +
			'</table>'
		);
	} );

	it( 'should not convert empty figure', () => {
		editor.setData( '<figure class="table"></figure>' );

		expectModel( '<paragraph></paragraph>' );
	} );

	it( 'should not convert if table was not converted', () => {
		// Test a case when a conversion of a table inside a figure is not returning anything.
		// Either because of a failed conversion or if the table was already consumed.
		editor.conversion.for( 'upcast' ).add( dispatcher => {
			dispatcher.on( 'element:table', ( evt, data, conversionApi ) => {
				conversionApi.consumable.consume( data.viewItem, { name: true } );
				data.modelRange = conversionApi.writer.createRange( data.modelCursor );
			}, { priority: 'highest' } );

			dispatcher.on( 'element:figure', ( evt, data, conversionApi ) => {
				expect( conversionApi.consumable.test( data.viewItem, { name: true, classes: 'table' } ) ).to.be.true;
			}, { priority: 'low' } );
		} );

		editor.setData( '<figure class="table"><table>xyz</table></figure>' );

		expectModel( '<paragraph>xyz</paragraph>' );
	} );

	it( 'should consume the figure element before the table conversion starts', () => {
		editor.data.upcastDispatcher.on( 'element:table', ( evt, data, conversionApi ) => {
			expect( conversionApi.consumable.test( data.viewItem.parent, { name: true, classes: 'table' } ) ).to.be.false;
		}, { priority: 'low' } );

		editor.setData( '<figure class="table"><table>xyz</table></figure>' );
	} );

	it( 'should convert if figure do not have class="table" attribute', () => {
		editor.setData(
			'<figure>' +
			'<table>' +
			'<tr><td>1</td></tr>' +
			'</table>' +
			'</figure>'
		);

		expectModel(
			'<table>' +
			'<tableRow><tableCell><paragraph>1</paragraph></tableCell></tableRow>' +
			'</table>'
		);
	} );

	it( 'should create table model from table with one thead with one row', () => {
		editor.setData(
			'<table>' +
			'<thead><tr><td>1</td></tr></thead>' +
			'</table>'
		);

		expectModel(
			'<table headingRows="1">' +
			'<tableRow><tableCell><paragraph>1</paragraph></tableCell></tableRow>' +
			'</table>'
		);
	} );

	it( 'should create table model from table with one thead with more then one row', () => {
		editor.setData(
			'<table>' +
			'<thead>' +
			'<tr><td>1</td></tr>' +
			'<tr><td>2</td></tr>' +
			'<tr><td>3</td></tr>' +
			'</thead>' +
			'</table>'
		);

		expectModel(
			'<table headingRows="3">' +
			'<tableRow><tableCell><paragraph>1</paragraph></tableCell></tableRow>' +
			'<tableRow><tableCell><paragraph>2</paragraph></tableCell></tableRow>' +
			'<tableRow><tableCell><paragraph>3</paragraph></tableCell></tableRow>' +
			'</table>'
		);
	} );

	it( 'should create table model from table with two theads with one row', () => {
		editor.setData(
			'<table>' +
			'<thead><tr><td>1</td></tr></thead>' +
			'<tbody><tr><td>2</td></tr></tbody>' +
			'<thead><tr><td>3</td></tr></thead>' +
			'</table>'
		);

		expectModel(
			'<table headingRows="1">' +
			'<tableRow><tableCell><paragraph>1</paragraph></tableCell></tableRow>' +
			'<tableRow><tableCell><paragraph>2</paragraph></tableCell></tableRow>' +
			'<tableRow><tableCell><paragraph>3</paragraph></tableCell></tableRow>' +
			'</table>'
		);
	} );

	it( 'should create table model from table with thead after the tbody', () => {
		editor.setData(
			'<table>' +
			'<tbody><tr><td>2</td></tr></tbody>' +
			'<thead><tr><td>1</td></tr></thead>' +
			'</table>'
		);

		expectModel(
			'<table headingRows="1">' +
			'<tableRow><tableCell><paragraph>1</paragraph></tableCell></tableRow>' +
			'<tableRow><tableCell><paragraph>2</paragraph></tableCell></tableRow>' +
			'</table>'
		);
	} );

	it( 'should create table model from table with one tfoot with one row', () => {
		editor.setData(
			'<table>' +
			'<tfoot><tr><td>1</td></tr></tfoot>' +
			'</table>'
		);

		expectModel(
			'<table>' +
			'<tableRow><tableCell><paragraph>1</paragraph></tableCell></tableRow>' +
			'</table>'
		);
	} );

	it( 'should create valid table model from empty table', () => {
		editor.setData(
			'<table>' +
			'</table>'
		);

		expectModel(
			'<table><tableRow><tableCell><paragraph></paragraph></tableCell></tableRow></table>'
		);
	} );

	it( 'should create valid table model from all empty rows', () => {
		editor.setData(
			'<table>' +
				'<tr></tr>' +
				'<tr></tr>' +
			'</table>'
		);

		expectModel(
			'<table><tableRow><tableCell><paragraph></paragraph></tableCell></tableRow></table>'
		);
	} );

	it( 'should create valid table model from table with empty cells', () => {
		model.schema.register( 'block', {
			allowWhere: '$block',
			allowContentOf: '$root'
		} );
		editor.conversion.elementToElement( { model: 'block', view: 'block' } );

		editor.setData(
			'<block>' +
				'<table>' +
					'<tr>' +
						'<td></td>' +
					'</tr>' +
				'</table>' +
			'</block>'
		);

		expectModel(
			'<block><table><tableRow><tableCell><paragraph></paragraph></tableCell></tableRow></table></block>'
		);
	} );

	it( 'should skip empty table rows', () => {
		editor.setData(
			'<table>' +
				'<tr></tr>' +
				'<tr><td>bar</td></tr>' +
			'</table>'
		);

		expectModel(
			'<table><tableRow><tableCell><paragraph>bar</paragraph></tableCell></tableRow></table>'
		);
	} );

	it( 'should skip unknown table children', () => {
		editor.setData(
			'<table>' +
			'<caption>foo</caption>' +
			'<tr><td>bar</td></tr>' +
			'</table>'
		);

		expectModel(
			'<table><tableRow><tableCell><paragraph>bar</paragraph></tableCell></tableRow></table>'
		);
	} );

	it( 'should create table model from some broken table', () => {
		editor.setData(
			'<table><td><z>foo</z></td></table>'
		);

		expectModel(
			'<table><tableRow><tableCell><paragraph>foo</paragraph></tableCell></tableRow></table>'
		);
	} );

	it( 'should fix if inside other blocks', () => {
		editor.model.schema.register( 'div', {
			inheritAllFrom: '$block'
		} );
		editor.conversion.for( 'upcast' ).elementToElement( { model: 'div', view: 'div' } );

		editor.setData(
			'<div>foo' +
			'<table>' +
			'<tbody><tr><td>2</td></tr></tbody>' +
			'<thead><tr><td>1</td></tr></thead>' +
			'</table>' +
			'bar</div>'
		);

		expectModel(
			'<div>foo</div>' +
			'<table headingRows="1">' +
			'<tableRow><tableCell><paragraph>1</paragraph></tableCell></tableRow>' +
			'<tableRow><tableCell><paragraph>2</paragraph></tableCell></tableRow>' +
			'</table>' +
			'<div>bar</div>'
		);
	} );

	it( 'should be possible to overwrite table conversion', () => {
		editor.model.schema.register( 'fooTable', {
			allowWhere: '$block',
			allowAttributes: [ 'headingRows' ],
			isObject: true
		} );
		editor.model.schema.register( 'fooCell', {
			allowIn: 'fooRow',
			isObject: true
		} );
		editor.model.schema.register( 'fooRow', {
			allowIn: 'fooTable',
			isObject: true
		} );

		editor.conversion.elementToElement( { model: 'fooTable', view: 'table', converterPriority: 'high' } );
		editor.conversion.elementToElement( { model: 'fooRow', view: 'tr', converterPriority: 'high' } );
		editor.conversion.elementToElement( { model: 'fooCell', view: 'td', converterPriority: 'high' } );
		editor.conversion.elementToElement( { model: 'fooCell', view: 'th', converterPriority: 'high' } );

		editor.setData(
			'<table>' +
			'<thead><tr><td>foo</td></tr></thead>' +
			'</table>'
		);

		expectModel(
			'<fooTable><fooRow><fooCell><paragraph></paragraph></fooCell></fooRow></fooTable>'
		);
	} );

	it( 'should not strip table in table', () => {
		editor.setData(
			'<table>' +
				'<tr>' +
					'<td>foo</td>' +
					'<td>' +
						'<table>' +
							'<tr>' +
								'<td>bar</td>' +
							'</tr>' +
						'</table>' +
					'</td>' +
				'</tr>' +
			'</table>'
		);

		expectModel(
			'<table>' +
				'<tableRow>' +
					'<tableCell>' +
						'<paragraph>foo</paragraph>' +
					'</tableCell>' +
					'<tableCell>' +
						'<table>' +
							'<tableRow>' +
								'<tableCell>' +
									'<paragraph>bar</paragraph>' +
								'</tableCell>' +
							'</tableRow>' +
						'</table>' +
					'</tableCell>' +
				'</tableRow>' +
			'</table>'
		);
	} );

	it( 'should strip table in table if nested tables are forbidden', () => {
		model.schema.addChildCheck( ( context, childDefinition ) => {
			if ( childDefinition.name == 'table' && Array.from( context.getNames() ).includes( 'table' ) ) {
				return false;
			}
		} );

		editor.setData(
			'<table>' +
				'<tr>' +
					'<td>foo</td>' +
					'<td>' +
						'<table>' +
							'<tr>' +
								'<td>bar</td>' +
							'</tr>' +
						'</table>' +
					'</td>' +
				'</tr>' +
			'</table>'
		);

		expectModel(
			'<table>' +
				'<tableRow>' +
					'<tableCell>' +
						'<paragraph>foo</paragraph>' +
					'</tableCell>' +
					'<tableCell>' +
						'<paragraph>bar</paragraph>' +
					'</tableCell>' +
				'</tableRow>' +
			'</table>'
		);
	} );

	describe( 'in limited container allowing only inline content', () => {
		beforeEach( () => {
			model.schema.register( 'limitContainer', {
				allowWhere: '$block',
				allowContentOf: '$block',
				isLimit: true
			} );
			editor.conversion.elementToElement( {
				model: 'limitContainer',
				view: 'div'
			} );
		} );

		it( 'should strip table if parent does not allow it', () => {
			editor.setData(
				'<div>' +
					'123' +
					'<table>' +
						'<tr>' +
							'<td>foo</td>' +
						'</tr>' +
					'</table>' +
					'456' +
				'</div>'
			);

			expectModel(
				'<limitContainer>123foo456</limitContainer>'
			);
		} );

		it( 'should strip table in figure if parent does not allow it', () => {
			editor.setData(
				'<div>' +
					'123' +
					'<figure class="table">' +
						'<table>' +
							'<tr>' +
								'<td>foo</td>' +
							'</tr>' +
						'</table>' +
					'</figure>' +
					'456' +
				'</div>'
			);

			expectModel(
				'<limitContainer>123foo456</limitContainer>'
			);
		} );
	} );

	describe( 'headingColumns', () => {
		it( 'should properly calculate heading columns', () => {
			editor.setData(
				'<table>' +
				'<tbody>' +
				// This row starts with 1 th (3 total).
				'<tr><th>21</th><td>22</td><th>23</th><th>24</th></tr>' +
				// This row starts with 2 th (2 total).
				'<tr><th>31</th><th>32</th><td>33</td><td>34</td></tr>' +
				// This row starts with 1 th (1 total).
				'<tr><th>41</th><td>42</td><td>43</td><td>44</td></tr>' +
				// This row starts with 0 th (3 total). This one has min number of heading columns: 0.
				'<tr><td>51</td><th>52</th><th>53</th><th>54</th></tr>' +
				'</tbody>' +
				'<thead>' +
				// This row has 4 ths but it is a thead.
				'<tr><th>11</th><th>12</th><th>13</th><th>14</th></tr>' +
				'</thead>' +
				'</table>'
			);

			expectModel(
				'<table headingRows="1">' +
				'<tableRow>' +
					'<tableCell><paragraph>11</paragraph></tableCell>' +
					'<tableCell><paragraph>12</paragraph></tableCell>' +
					'<tableCell><paragraph>13</paragraph></tableCell>' +
					'<tableCell><paragraph>14</paragraph></tableCell>' +
				'</tableRow>' +
				'<tableRow>' +
					'<tableCell><paragraph>21</paragraph></tableCell>' +
					'<tableCell><paragraph>22</paragraph></tableCell>' +
					'<tableCell><paragraph>23</paragraph></tableCell>' +
					'<tableCell><paragraph>24</paragraph></tableCell>' +
				'</tableRow>' +
				'<tableRow>' +
					'<tableCell><paragraph>31</paragraph></tableCell>' +
					'<tableCell><paragraph>32</paragraph></tableCell>' +
					'<tableCell><paragraph>33</paragraph></tableCell>' +
					'<tableCell><paragraph>34</paragraph></tableCell>' +
				'</tableRow>' +
				'<tableRow>' +
					'<tableCell><paragraph>41</paragraph></tableCell>' +
					'<tableCell><paragraph>42</paragraph></tableCell>' +
					'<tableCell><paragraph>43</paragraph></tableCell>' +
					'<tableCell><paragraph>44</paragraph></tableCell>' +
				'</tableRow>' +
				'<tableRow>' +
					'<tableCell><paragraph>51</paragraph></tableCell>' +
					'<tableCell><paragraph>52</paragraph></tableCell>' +
					'<tableCell><paragraph>53</paragraph></tableCell>' +
					'<tableCell><paragraph>54</paragraph></tableCell>' +
				'</tableRow>' +
				'</table>'
			);
		} );

<<<<<<< HEAD
		it( 'should properly calculate heading columns when result is more than zero', () => {
			editor.setData(
				'<table>' +
				'<tbody>' +
				// This row starts with 2 th (3 total).
				'<tr><th>31</th><th>32</th><td>33</td><th>34</th></tr>' +
				// This row starts with 2 th (2 total).
				'<tr><th>41</th><th>42</th><td>43</td><td>44</td></tr>' +
				// This row starts with 1 th (1 total). This one has min number of heading columns: 1.
				'<tr><th>51</th><td>52</td><td>53</td><td>54</td></tr>' +
				// This row starts with 4 th (4 total).
				'<tr><th>11</th><th>12</th><th>13</th><th>14</th></tr>' +
				'</tbody>' +
				'<thead>' +
				// This row has 4 ths but it is a thead.
				'<tr><th>21</th><th>22</th><th>23</th><th>24</th></tr>' +
				'</thead>' +
				'</table>'
			);

			expectModel(
				'<table headingColumns="1" headingRows="1">' +
				'<tableRow>' +
					'<tableCell><paragraph>21</paragraph></tableCell>' +
					'<tableCell><paragraph>22</paragraph></tableCell>' +
					'<tableCell><paragraph>23</paragraph></tableCell>' +
					'<tableCell><paragraph>24</paragraph></tableCell>' +
				'</tableRow>' +
				'<tableRow>' +
					'<tableCell><paragraph>31</paragraph></tableCell>' +
					'<tableCell><paragraph>32</paragraph></tableCell>' +
					'<tableCell><paragraph>33</paragraph></tableCell>' +
					'<tableCell><paragraph>34</paragraph></tableCell>' +
				'</tableRow>' +
				'<tableRow>' +
					'<tableCell><paragraph>41</paragraph></tableCell>' +
					'<tableCell><paragraph>42</paragraph></tableCell>' +
					'<tableCell><paragraph>43</paragraph></tableCell>' +
					'<tableCell><paragraph>44</paragraph></tableCell>' +
				'</tableRow>' +
				'<tableRow>' +
					'<tableCell><paragraph>51</paragraph></tableCell>' +
					'<tableCell><paragraph>52</paragraph></tableCell>' +
					'<tableCell><paragraph>53</paragraph></tableCell>' +
					'<tableCell><paragraph>54</paragraph></tableCell>' +
				'</tableRow>' +
				'<tableRow>' +
					'<tableCell><paragraph>11</paragraph></tableCell>' +
					'<tableCell><paragraph>12</paragraph></tableCell>' +
					'<tableCell><paragraph>13</paragraph></tableCell>' +
					'<tableCell><paragraph>14</paragraph></tableCell>' +
				'</tableRow>' +
				'</table>'
			);
		} );

=======
>>>>>>> fc20f2d2
		it( 'should calculate heading columns of cells with colspan', () => {
			editor.setData(
				'<table>' +
				'<tbody>' +
				// This row has colspan of 3 so it should be the whole table should have 3 heading columns.
				'<tr><th>21</th><th>22</th><td>23</td><td>24</td></tr>' +
				'<tr><th colspan="2">31</th><th>33</th><td>34</td></tr>' +
				'</tbody>' +
				'<thead>' +
				// This row has 4 ths but it is a thead.
				'<tr><th>11</th><th>12</th><th>13</th><th>14</th></tr>' +
				'</thead>' +
				'</table>'
			);

			expectModel(
				'<table headingColumns="2" headingRows="1">' +
				'<tableRow>' +
					'<tableCell><paragraph>11</paragraph></tableCell>' +
					'<tableCell><paragraph>12</paragraph></tableCell>' +
					'<tableCell><paragraph>13</paragraph></tableCell>' +
					'<tableCell><paragraph>14</paragraph></tableCell>' +
				'</tableRow>' +
				'<tableRow>' +
					'<tableCell><paragraph>21</paragraph></tableCell>' +
					'<tableCell><paragraph>22</paragraph></tableCell>' +
					'<tableCell><paragraph>23</paragraph></tableCell>' +
					'<tableCell><paragraph>24</paragraph></tableCell>' +
				'</tableRow>' +
				'<tableRow>' +
				'<tableCell colspan="2"><paragraph>31</paragraph></tableCell>' +
					'<tableCell><paragraph>33</paragraph></tableCell>' +
					'<tableCell><paragraph>34</paragraph></tableCell>' +
				'</tableRow>' +
				'</table>'
			);
		} );

		it( 'should calculate heading columns of cells with rowspan', () => {
			editor.setData(
				'<table>' +
					'<tbody>' +
						// This row's second <th> has a rowspan of 2 so it should "add" a <th>
						// to the next row (which only has one)
						'<tr><th>21</th><th rowspan="2">22</th><td>23</td><td>24</td></tr>' +
						'<tr><th>31</th><td>33</td><td>34</td></tr>' +
					'</tbody>' +
					'<thead>' +
						// This row has 4 ths but it is a thead.
						'<tr><th>11</th><th>12</th><th>13</th><th>14</th></tr>' +
					'</thead>' +
				'</table>'
			);

			expectModel(
				'<table headingColumns="2" headingRows="1">' +
					'<tableRow>' +
						'<tableCell><paragraph>11</paragraph></tableCell>' +
						'<tableCell><paragraph>12</paragraph></tableCell>' +
						'<tableCell><paragraph>13</paragraph></tableCell>' +
						'<tableCell><paragraph>14</paragraph></tableCell>' +
					'</tableRow>' +
					'<tableRow>' +
						'<tableCell><paragraph>21</paragraph></tableCell>' +
						'<tableCell rowspan="2"><paragraph>22</paragraph></tableCell>' +
						'<tableCell><paragraph>23</paragraph></tableCell>' +
						'<tableCell><paragraph>24</paragraph></tableCell>' +
					'</tableRow>' +
					'<tableRow>' +
						'<tableCell><paragraph>31</paragraph></tableCell>' +
						'<tableCell><paragraph>33</paragraph></tableCell>' +
						'<tableCell><paragraph>34</paragraph></tableCell>' +
					'</tableRow>' +
				'</table>'
			);
		} );

		it( 'should calculate heading columns of cells with conflicting rowspan and colspan', () => {
			editor.setData(
				'<table>' +
					'<tbody>' +
						// This row's second <th> has a rowspan of 2 so it should "add" a <th>
						// to the next row (which only has one), except the next row's first <th>
						// has a colspan of 2, so it overrides the rowspan
						'<tr><th>21</th><th rowspan="2">22</th><th>23</th><td>24</td></tr>' +
						'<tr><th colspan="2">31</th><td>33</td><td>34</td></tr>' +
					'</tbody>' +
					'<thead>' +
						// This row has 4 ths but it is a thead.
						'<tr><th>11</th><th>12</th><th>13</th><th>14</th></tr>' +
					'</thead>' +
				'</table>'
			);

			expectModel(
				'<table headingColumns="2" headingRows="1">' +
					'<tableRow>' +
						'<tableCell><paragraph>11</paragraph></tableCell>' +
						'<tableCell><paragraph>12</paragraph></tableCell>' +
						'<tableCell><paragraph>13</paragraph></tableCell>' +
						'<tableCell><paragraph>14</paragraph></tableCell>' +
					'</tableRow>' +
					'<tableRow>' +
						'<tableCell><paragraph>21</paragraph></tableCell>' +
						'<tableCell rowspan="2"><paragraph>22</paragraph></tableCell>' +
						'<tableCell><paragraph>23</paragraph></tableCell>' +
						'<tableCell><paragraph>24</paragraph></tableCell>' +
					'</tableRow>' +
					'<tableRow>' +
						'<tableCell colspan="2"><paragraph>31</paragraph></tableCell>' +
						'<tableCell><paragraph>33</paragraph></tableCell>' +
						'<tableCell><paragraph>34</paragraph></tableCell>' +
					'</tableRow>' +
				'</table>'
			);
		} );

<<<<<<< HEAD
=======
		it( 'should properly calculate heading columns when result is more than zero', () => {
			editor.setData(
				'<table>' +
				'<tbody>' +
				// This row starts with 2 th (3 total).
				'<tr><th>31</th><th>32</th><td>33</td><th>34</th></tr>' +
				// This row starts with 2 th (2 total).
				'<tr><th>41</th><th>42</th><td>43</td><td>44</td></tr>' +
				// This row starts with 1 th (1 total). This one has min number of heading columns: 1.
				'<tr><th>51</th><td>52</td><td>53</td><td>54</td></tr>' +
				// This row starts with 4 th (4 total).
				'<tr><th>11</th><th>12</th><th>13</th><th>14</th></tr>' +
				'</tbody>' +
				'<thead>' +
				// This row has 4 ths but it is a thead.
				'<tr><th>21</th><th>22</th><th>23</th><th>24</th></tr>' +
				'</thead>' +
				'</table>'
			);

			expectModel(
				'<table headingColumns="1" headingRows="1">' +
				'<tableRow>' +
					'<tableCell><paragraph>21</paragraph></tableCell>' +
					'<tableCell><paragraph>22</paragraph></tableCell>' +
					'<tableCell><paragraph>23</paragraph></tableCell>' +
					'<tableCell><paragraph>24</paragraph></tableCell>' +
				'</tableRow>' +
				'<tableRow>' +
					'<tableCell><paragraph>31</paragraph></tableCell>' +
					'<tableCell><paragraph>32</paragraph></tableCell>' +
					'<tableCell><paragraph>33</paragraph></tableCell>' +
					'<tableCell><paragraph>34</paragraph></tableCell>' +
				'</tableRow>' +
				'<tableRow>' +
					'<tableCell><paragraph>41</paragraph></tableCell>' +
					'<tableCell><paragraph>42</paragraph></tableCell>' +
					'<tableCell><paragraph>43</paragraph></tableCell>' +
					'<tableCell><paragraph>44</paragraph></tableCell>' +
				'</tableRow>' +
				'<tableRow>' +
					'<tableCell><paragraph>51</paragraph></tableCell>' +
					'<tableCell><paragraph>52</paragraph></tableCell>' +
					'<tableCell><paragraph>53</paragraph></tableCell>' +
					'<tableCell><paragraph>54</paragraph></tableCell>' +
				'</tableRow>' +
				'<tableRow>' +
					'<tableCell><paragraph>11</paragraph></tableCell>' +
					'<tableCell><paragraph>12</paragraph></tableCell>' +
					'<tableCell><paragraph>13</paragraph></tableCell>' +
					'<tableCell><paragraph>14</paragraph></tableCell>' +
				'</tableRow>' +
				'</table>'
			);
		} );

>>>>>>> fc20f2d2
		it( 'should properly group heading rows in table containing multiple tbody', () => {
			editor.setData( `
				<figure class="table">
					<table>
						<thead>
						<tr>
							<th>Col Header 1</th>
							<th>Col Header 2</th>
							<th>Col Header 3</th>
						</tr>
						<tr>
							<th colspan="3">Rowgroup Header 1</th>
						</tr>
						</thead>
						<tbody>
						<tr>
							<th>Row Header 1</th>
							<td>Data 1,1</td>
							<td>Data 2,1</td>
						</tr>
						<tr>
							<th colspan="3">Rowgroup Header 2</th>
						</tr>
						<tr>
							<th>Row Header 2</th>
							<td>Data 1,2</td>
							<td>Data 2,2</td>
						</tr>
						<tr>
							<th>Row Header 3</th>
							<td>Data 1,3</td>
							<td>Data 2,3</td>
						</tr>
						</tbody>
					</table>
				</figure>
			` );

			expectModel(
				'<table headingColumns="1" headingRows="2">' +
					'<tableRow>' +
						'<tableCell><paragraph>Col Header 1</paragraph></tableCell>' +
						'<tableCell><paragraph>Col Header 2</paragraph></tableCell>' +
						'<tableCell><paragraph>Col Header 3</paragraph></tableCell>' +
					'</tableRow>' +
					'<tableRow>' +
						'<tableCell colspan="3"><paragraph>Rowgroup Header 1</paragraph></tableCell>' +
					'</tableRow>' +
					'<tableRow>' +
						'<tableCell><paragraph>Row Header 1</paragraph></tableCell>' +
						'<tableCell><paragraph>Data 1,1</paragraph></tableCell>' +
						'<tableCell><paragraph>Data 2,1</paragraph></tableCell>' +
					'</tableRow>' +
					'<tableRow>' +
						'<tableCell colspan="3"><paragraph>Rowgroup Header 2</paragraph></tableCell>' +
					'</tableRow>' +
					'<tableRow>' +
						'<tableCell><paragraph>Row Header 2</paragraph></tableCell>' +
						'<tableCell><paragraph>Data 1,2</paragraph></tableCell>' +
						'<tableCell><paragraph>Data 2,2</paragraph></tableCell>' +
					'</tableRow>' +
					'<tableRow>' +
						'<tableCell><paragraph>Row Header 3</paragraph></tableCell>' +
						'<tableCell><paragraph>Data 1,3</paragraph></tableCell>' +
						'<tableCell><paragraph>Data 2,3</paragraph></tableCell>' +
					'</tableRow>' +
				'</table>'
			);
<<<<<<< HEAD
=======
		} );

		it( 'should properly group heading rows in table containing multiple thead and multiple tbody', async () => {
			// Only the first thead should be rendered on top of the table, so
			// it only makes sense to not move the last thead table headers to heading rows.
			editor.setData( `
				<figure class="table">
					<table>
						<thead>
							<tr>
								<th>Col Header 1</th>
								<th>Col Header 2</th>
								<th>Col Header 3</th>
							</tr>
						</thead>

						<tbody>
							<tr>
								<th>Row Header 1</th>
								<th>Row Header 2</td>
								<th>Row Header 3</td>
							</tr>

							<tr>
								<th>Row Header 4</th>
								<th>Row Header 5</th>
								<th>Row Header 6</th>
							</tr>
						</tbody>

						<thead>
							<tr>
								<th>Col Header 4</th>
								<th>Col Header 5</th>
								<th>Col Header 6</th>
							</tr>
						</thead>

						<tbody>
							<tr>
								<th>Data 4</th>
								<th>Data 5</th>
								<th>Data 6</th>
							</tr>
						</tbody>
					</table>
				</figure>
			` );

			expectModel(
				'<table headingColumns="3" headingRows="3">' +
					'<tableRow>' +
						'<tableCell><paragraph>Col Header 1</paragraph></tableCell>' +
						'<tableCell><paragraph>Col Header 2</paragraph></tableCell>' +
						'<tableCell><paragraph>Col Header 3</paragraph></tableCell>' +
					'</tableRow>' +
					'<tableRow>' +
						'<tableCell><paragraph>Row Header 1</paragraph></tableCell>' +
						'<tableCell><paragraph>Row Header 2</paragraph></tableCell>' +
						'<tableCell><paragraph>Row Header 3</paragraph></tableCell>' +
					'</tableRow>' +
					'<tableRow>' +
						'<tableCell><paragraph>Row Header 4</paragraph></tableCell>' +
						'<tableCell><paragraph>Row Header 5</paragraph></tableCell>' +
						'<tableCell><paragraph>Row Header 6</paragraph></tableCell>' +
					'</tableRow>' +
					'<tableRow>' +
						'<tableCell><paragraph>Col Header 4</paragraph></tableCell>' +
						'<tableCell><paragraph>Col Header 5</paragraph></tableCell>' +
						'<tableCell><paragraph>Col Header 6</paragraph></tableCell>' +
					'</tableRow>' +
					'<tableRow>' +
						'<tableCell><paragraph>Data 4</paragraph></tableCell>' +
						'<tableCell><paragraph>Data 5</paragraph></tableCell>' +
						'<tableCell><paragraph>Data 6</paragraph></tableCell>' +
					'</tableRow>' +
				'</table>'
			);
>>>>>>> fc20f2d2
		} );
	} );

	describe( 'headingRows', () => {
		it( 'should be able to detect heading row in 2x2 table', () => {
			editor.setData(
				'<table>' +
					'<tr>' +
						'<th>a</th>' +
						'<th>b</th>' +
					'</tr>' +
					'<tr>' +
						'<th>c</th>' +
						'<td>d</td>' +
					'</tr>' +
				'</table>'
			);

			expectModel(
				'<table headingColumns="1" headingRows="1">' +
					'<tableRow>' +
						'<tableCell><paragraph>a</paragraph></tableCell>' +
						'<tableCell><paragraph>b</paragraph></tableCell>' +
					'</tableRow>' +
					'<tableRow>' +
						'<tableCell><paragraph>c</paragraph></tableCell>' +
						'<tableCell><paragraph>d</paragraph></tableCell>' +
					'</tableRow>' +
				'</table>'
			);
		} );

		it( 'should be able to detect heading row in table with caption', () => {
			editor.setData(
				'<table>' +
					'<caption>Concerts</caption>' +
					'<tbody>' +
						'<tr>' +
							'<th>Date</th>' +
							'<th>Event</th>' +
							'<th>Venue</th>' +
						'</tr>' +
						'<tr>' +
							'<td>12 Feb</td>' +
							'<td>Waltz with Strauss</td>' +
							'<td>Main Hall</td>' +
						'</tr>' +
						'<tr>' +
							'<td>24 Mar</td>' +
							'<td>The Obelisks</td>' +
							'<td>West Wing</td>' +
						'</tr>' +
						'<tr>' +
							'<td>14 Apr</td>' +
							'<td>The What</td>' +
							'<td>Main Hall</td>' +
						'</tr>' +
					'</tbody>' +
				'</table>'
			);

			expectModel(
				'<table headingRows="1">' +
					'<tableRow>' +
						'<tableCell><paragraph>Date</paragraph></tableCell>' +
						'<tableCell><paragraph>Event</paragraph></tableCell>' +
						'<tableCell><paragraph>Venue</paragraph></tableCell>' +
					'</tableRow>' +
					'<tableRow>' +
						'<tableCell><paragraph>12 Feb</paragraph></tableCell>' +
						'<tableCell><paragraph>Waltz with Strauss</paragraph></tableCell>' +
						'<tableCell><paragraph>Main Hall</paragraph></tableCell>' +
					'</tableRow>' +
					'<tableRow>' +
						'<tableCell><paragraph>24 Mar</paragraph></tableCell>' +
						'<tableCell><paragraph>The Obelisks</paragraph></tableCell>' +
						'<tableCell><paragraph>West Wing</paragraph></tableCell>' +
					'</tableRow>' +
					'<tableRow>' +
						'<tableCell><paragraph>14 Apr</paragraph></tableCell>' +
						'<tableCell><paragraph>The What</paragraph></tableCell>' +
						'<tableCell><paragraph>Main Hall</paragraph></tableCell>' +
					'</tableRow>' +
				'</table>'
			);
		} );

		it( 'should be able to detect heading row in 2x1 table', () => {
			editor.setData(
				'<table>' +
					'<tbody>' +
						'<tr>' +
							'<th> </th>' +
						'</tr>' +
						'<tr>' +
							'<td> </td>' +
						'</tr>' +
					'</tbody>' +
				'</table>'
			);

			expectModel(
				'<table headingRows="1">' +
					'<tableRow>' +
						'<tableCell><paragraph></paragraph></tableCell>' +
					'</tableRow>' +
					'<tableRow>' +
						'<tableCell><paragraph></paragraph></tableCell>' +
					'</tableRow>' +
				'</table>'
			);
		} );

		it( 'should be able to detect heading row that has colspan', () => {
			editor.setData(
				'<table>' +
					'<tbody>' +
						'<tr>' +
							'<th colspan="3">Heading</th>' +
						'</tr>' +
						'<tr>' +
							'<td>Data</td>' +
							'<td>Data</td>' +
							'<td>Data</td>' +
						'</tr>' +
					'</tbody>' +
				'</table>'
			);

			expectModel(
				'<table headingRows="1">' +
					'<tableRow>' +
						'<tableCell colspan="3"><paragraph>Heading</paragraph></tableCell>' +
					'</tableRow>' +
					'<tableRow>' +
						'<tableCell><paragraph>Data</paragraph></tableCell>' +
						'<tableCell><paragraph>Data</paragraph></tableCell>' +
						'<tableCell><paragraph>Data</paragraph></tableCell>' +
					'</tableRow>' +
				'</table>'
			);
		} );

		it( 'should not treat the row containing only th as a heading row if it follows rowspan=2', () => {
			editor.setData(
				'<table>' +
					'<tbody>' +
						'<tr>' +
							'<th>00</th>' +
							'<td>01</td>' +
							'<td>02</td>' +
						'</tr>' +
						'<tr>' +
							'<th>10</th>' +
							'<td colspan="2" rowspan="2">11</td>' +
						'</tr>' +
						'<tr>' +
							'<th>20</th>' +
						'</tr>' +
						'<tr>' +
							'<th>30</th>' +
							'<td>31</td>' +
							'<td>32</td>' +
						'</tr>' +
					'</tbody>' +
				'</table>'
			);

			expectModel(
				'<table headingColumns="1">' +
					'<tableRow>' +
						'<tableCell><paragraph>00</paragraph></tableCell>' +
						'<tableCell><paragraph>01</paragraph></tableCell>' +
						'<tableCell><paragraph>02</paragraph></tableCell>' +
					'</tableRow>' +
					'<tableRow>' +
						'<tableCell><paragraph>10</paragraph></tableCell>' +
						'<tableCell colspan="2" rowspan="2"><paragraph>11</paragraph></tableCell>' +
					'</tableRow>' +
					'<tableRow>' +
						'<tableCell><paragraph>20</paragraph></tableCell>' +
					'</tableRow>' +
					'<tableRow>' +
						'<tableCell><paragraph>30</paragraph></tableCell>' +
						'<tableCell><paragraph>31</paragraph></tableCell>' +
						'<tableCell><paragraph>32</paragraph></tableCell>' +
					'</tableRow>' +
				'</table>'
			);
		} );

		it( 'should not treat the row containing only th as a heading row if it is last row of rowspan=3', () => {
			editor.setData(
				'<table>' +
					'<tbody>' +
						'<tr>' +
							'<th>00</th>' +
							'<td>01</td>' +
							'<td>02</td>' +
						'</tr>' +
						'<tr>' +
							'<th>10</th>' +
							'<td colspan="2" rowspan="3">11</td>' +
						'</tr>' +
						'<tr>' +
							'<th>20</th>' +
						'</tr>' +
						'<tr>' +
							'<th>30</th>' +
						'</tr>' +
						'<tr>' +
							'<th>40</th>' +
							'<td>41</td>' +
							'<td>42</td>' +
						'</tr>' +
					'</tbody>' +
				'</table>'
			);

			expectModel(
				'<table headingColumns="1">' +
					'<tableRow>' +
						'<tableCell><paragraph>00</paragraph></tableCell>' +
						'<tableCell><paragraph>01</paragraph></tableCell>' +
						'<tableCell><paragraph>02</paragraph></tableCell>' +
					'</tableRow>' +
					'<tableRow>' +
						'<tableCell><paragraph>10</paragraph></tableCell>' +
						'<tableCell colspan="2" rowspan="3"><paragraph>11</paragraph></tableCell>' +
					'</tableRow>' +
					'<tableRow>' +
						'<tableCell><paragraph>20</paragraph></tableCell>' +
					'</tableRow>' +
					'<tableRow>' +
						'<tableCell><paragraph>30</paragraph></tableCell>' +
					'</tableRow>' +
					'<tableRow>' +
						'<tableCell><paragraph>40</paragraph></tableCell>' +
						'<tableCell><paragraph>41</paragraph></tableCell>' +
						'<tableCell><paragraph>42</paragraph></tableCell>' +
					'</tableRow>' +
				'</table>'
			);
		} );
	} );

	describe( 'block contents', () => {
		it( 'should upcast table with empty table cell to paragraph', () => {
			editor.setData(
				'<table>' +
					'<tbody>' +
						'<tr>' +
							'<td>foo</td>' +
						'</tr>' +
					'</tbody>' +
				'</table>'
			);

			expectModel( modelTable( [
				[ 'foo' ]
			] ) );
		} );

		it( 'should upcast table with <p> in table cell', () => {
			editor.setData(
				'<table>' +
					'<tbody>' +
						'<tr>' +
							'<td><p>foo</p></td>' +
						'</tr>' +
					'</tbody>' +
				'</table>'
			);

			expectModel( modelTable( [
				[ 'foo' ]
			] ) );
		} );

		it( 'should upcast table inline content to single <paragraph>', () => {
			editor.model.schema.extend( '$text', { allowAttributes: 'bold' } );
			editor.conversion.attributeToElement( { model: 'bold', view: 'strong' } );

			editor.setData(
				'<table>' +
					'<tbody>' +
						'<tr>' +
							'<td>foo <strong>bar</strong></td>' +
						'</tr>' +
					'</tbody>' +
				'</table>'
			);

			expectModel( modelTable( [
				[ 'foo <$text bold="true">bar</$text>' ]
			] ) );
		} );

		it( 'should upcast table with multiple <p> in table cell', () => {
			editor.setData(
				'<table>' +
					'<tbody>' +
						'<tr>' +
							'<td>' +
								'<p>foo</p>' +
								'<p>bar</p>' +
								'<p>baz</p>' +
							'</td>' +
						'</tr>' +
					'</tbody>' +
				'</table>'
			);

			expectModel( modelTable( [
				[ '<paragraph>foo</paragraph><paragraph>bar</paragraph><paragraph>baz</paragraph>' ]
			] ) );
		} );

		it( 'should upcast table with <img> in table cell', () => {
			editor.setData(
				'<table>' +
					'<tbody>' +
						'<tr>' +
							'<td><img src="/assets/sample.png"></td>' +
						'</tr>' +
					'</tbody>' +
				'</table>'
			);

			expectModel( modelTable( [
				[ '<imageBlock src="/assets/sample.png"></imageBlock>' ]
			] ) );
		} );
	} );

	describe( 'inline contents', () => {
		it( 'should upcast inline element inside a table cell', () => {
			model.schema.register( 'inline', {
				allowWhere: '$text',
				allowChildren: '$text',
				isInline: true
			} );
			editor.conversion.elementToElement( { model: 'inline', view: 'span' } );

			editor.setData(
				'<table>' +
					'<tr>' +
						'<td>' +
							'<span>foo</span>' +
						'</td>' +
					'</tr>' +
				'</table>'
			);

			expectModel( modelTable( [
				[ '<paragraph><inline>foo</inline></paragraph>' ]
			] ) );
		} );

		it( 'should upcast inline object inside a table cell', () => {
			model.schema.register( 'inline', {
				allowWhere: '$text',
				allowChildren: '$text',
				isInline: true,
				isObject: true
			} );
			editor.conversion.elementToElement( { model: 'inline', view: 'span' } );

			editor.setData(
				'<table>' +
					'<tr>' +
						'<td>' +
							'<span>foo</span>' +
						'</td>' +
					'</tr>' +
				'</table>'
			);

			expectModel( modelTable( [
				[ '<paragraph><inline>foo</inline></paragraph>' ]
			] ) );
		} );
	} );

	describe( 'handling redundant whitespacing between table elements', () => {
		it( 'table without thead/tbody/tfoot', () => {
			editor.setData(
				'<table> ' +
					'<tr> <td>1</td></tr>' +
				'</table>'
			);

			expectModel(
				'<table>' +
					'<tableRow><tableCell><paragraph>1</paragraph></tableCell></tableRow>' +
				'</table>'
			);
		} );

		it( 'table with thead only', () => {
			editor.setData(
				'<table>' +
					'<thead>' +
						'<tr><td>1</td></tr> ' +
						'<tr><td>2</td></tr>' +
						' <tr><td>3</td></tr>' +
					'</thead>' +
				'</table>'
			);

			expectModel(
				'<table headingRows="3">' +
					'<tableRow><tableCell><paragraph>1</paragraph></tableCell></tableRow>' +
					'<tableRow><tableCell><paragraph>2</paragraph></tableCell></tableRow>' +
					'<tableRow><tableCell><paragraph>3</paragraph></tableCell></tableRow>' +
				'</table>'
			);
		} );

		it( 'table with thead and tbody', () => {
			editor.setData(
				'<table>' +
					'<thead>   ' +
						'<tr><td>1</td></tr>' +
						'<tr><td>2</td></tr>\n\n   ' +
					'</thead>' +
					'<tbody>' +
						'<tr><td>3</td></tr> ' +
						'\n\n    <tr><td>4</td></tr>' +
						'<tr>    <td>5</td></tr> ' +
					'</tbody>' +
				'</table>'
			);

			expectModel(
				'<table headingRows="2">' +
					'<tableRow><tableCell><paragraph>1</paragraph></tableCell></tableRow>' +
					'<tableRow><tableCell><paragraph>2</paragraph></tableCell></tableRow>' +
					'<tableRow><tableCell><paragraph>3</paragraph></tableCell></tableRow>' +
					'<tableRow><tableCell><paragraph>4</paragraph></tableCell></tableRow>' +
					'<tableRow><tableCell><paragraph>5</paragraph></tableCell></tableRow>' +
				'</table>'
			);
		} );

		it( 'table with tbody and tfoot', () => {
			editor.setData(
				'<table>' +
					'<tbody>' +
						'     <tr><td>1</td></tr>' +
						'<tr><td>2</td></tr>' +
						'<tr><td>3</td></tr> ' +
						'<tr><td>4</td></tr>\n\n\n' +
					'</tbody>\n\n' +
					'   <tfoot>' +
						'<tr>  <td>5</td>\n\n\n</tr>   ' +
					'</tfoot>' +
				'</table>'
			);

			expectModel(
				'<table>' +
				'<tableRow><tableCell><paragraph>1</paragraph></tableCell></tableRow>' +
				'<tableRow><tableCell><paragraph>2</paragraph></tableCell></tableRow>' +
				'<tableRow><tableCell><paragraph>3</paragraph></tableCell></tableRow>' +
				'<tableRow><tableCell><paragraph>4</paragraph></tableCell></tableRow>' +
				'<tableRow><tableCell><paragraph>5</paragraph></tableCell></tableRow>' +
				'</table>'
			);
		} );
	} );
} );<|MERGE_RESOLUTION|>--- conflicted
+++ resolved
@@ -518,7 +518,123 @@
 			);
 		} );
 
-<<<<<<< HEAD
+		it( 'should calculate heading columns of cells with colspan', () => {
+			editor.setData(
+				'<table>' +
+				'<tbody>' +
+				// This row has colspan of 3 so it should be the whole table should have 3 heading columns.
+				'<tr><th>21</th><th>22</th><td>23</td><td>24</td></tr>' +
+				'<tr><th colspan="2">31</th><th>33</th><td>34</td></tr>' +
+				'</tbody>' +
+				'<thead>' +
+				// This row has 4 ths but it is a thead.
+				'<tr><th>11</th><th>12</th><th>13</th><th>14</th></tr>' +
+				'</thead>' +
+				'</table>'
+			);
+
+			expectModel(
+				'<table headingColumns="2" headingRows="1">' +
+				'<tableRow>' +
+					'<tableCell><paragraph>11</paragraph></tableCell>' +
+					'<tableCell><paragraph>12</paragraph></tableCell>' +
+					'<tableCell><paragraph>13</paragraph></tableCell>' +
+					'<tableCell><paragraph>14</paragraph></tableCell>' +
+				'</tableRow>' +
+				'<tableRow>' +
+					'<tableCell><paragraph>21</paragraph></tableCell>' +
+					'<tableCell><paragraph>22</paragraph></tableCell>' +
+					'<tableCell><paragraph>23</paragraph></tableCell>' +
+					'<tableCell><paragraph>24</paragraph></tableCell>' +
+				'</tableRow>' +
+				'<tableRow>' +
+				'<tableCell colspan="2"><paragraph>31</paragraph></tableCell>' +
+					'<tableCell><paragraph>33</paragraph></tableCell>' +
+					'<tableCell><paragraph>34</paragraph></tableCell>' +
+				'</tableRow>' +
+				'</table>'
+			);
+		} );
+
+		it( 'should calculate heading columns of cells with rowspan', () => {
+			editor.setData(
+				'<table>' +
+					'<tbody>' +
+						// This row's second <th> has a rowspan of 2 so it should "add" a <th>
+						// to the next row (which only has one)
+						'<tr><th>21</th><th rowspan="2">22</th><td>23</td><td>24</td></tr>' +
+						'<tr><th>31</th><td>33</td><td>34</td></tr>' +
+					'</tbody>' +
+					'<thead>' +
+						// This row has 4 ths but it is a thead.
+						'<tr><th>11</th><th>12</th><th>13</th><th>14</th></tr>' +
+					'</thead>' +
+				'</table>'
+			);
+
+			expectModel(
+				'<table headingColumns="2" headingRows="1">' +
+					'<tableRow>' +
+						'<tableCell><paragraph>11</paragraph></tableCell>' +
+						'<tableCell><paragraph>12</paragraph></tableCell>' +
+						'<tableCell><paragraph>13</paragraph></tableCell>' +
+						'<tableCell><paragraph>14</paragraph></tableCell>' +
+					'</tableRow>' +
+					'<tableRow>' +
+						'<tableCell><paragraph>21</paragraph></tableCell>' +
+						'<tableCell rowspan="2"><paragraph>22</paragraph></tableCell>' +
+						'<tableCell><paragraph>23</paragraph></tableCell>' +
+						'<tableCell><paragraph>24</paragraph></tableCell>' +
+					'</tableRow>' +
+					'<tableRow>' +
+						'<tableCell><paragraph>31</paragraph></tableCell>' +
+						'<tableCell><paragraph>33</paragraph></tableCell>' +
+						'<tableCell><paragraph>34</paragraph></tableCell>' +
+					'</tableRow>' +
+				'</table>'
+			);
+		} );
+
+		it( 'should calculate heading columns of cells with conflicting rowspan and colspan', () => {
+			editor.setData(
+				'<table>' +
+					'<tbody>' +
+						// This row's second <th> has a rowspan of 2 so it should "add" a <th>
+						// to the next row (which only has one), except the next row's first <th>
+						// has a colspan of 2, so it overrides the rowspan
+						'<tr><th>21</th><th rowspan="2">22</th><th>23</th><td>24</td></tr>' +
+						'<tr><th colspan="2">31</th><td>33</td><td>34</td></tr>' +
+					'</tbody>' +
+					'<thead>' +
+						// This row has 4 ths but it is a thead.
+						'<tr><th>11</th><th>12</th><th>13</th><th>14</th></tr>' +
+					'</thead>' +
+				'</table>'
+			);
+
+			expectModel(
+				'<table headingColumns="2" headingRows="1">' +
+					'<tableRow>' +
+						'<tableCell><paragraph>11</paragraph></tableCell>' +
+						'<tableCell><paragraph>12</paragraph></tableCell>' +
+						'<tableCell><paragraph>13</paragraph></tableCell>' +
+						'<tableCell><paragraph>14</paragraph></tableCell>' +
+					'</tableRow>' +
+					'<tableRow>' +
+						'<tableCell><paragraph>21</paragraph></tableCell>' +
+						'<tableCell rowspan="2"><paragraph>22</paragraph></tableCell>' +
+						'<tableCell><paragraph>23</paragraph></tableCell>' +
+						'<tableCell><paragraph>24</paragraph></tableCell>' +
+					'</tableRow>' +
+					'<tableRow>' +
+						'<tableCell colspan="2"><paragraph>31</paragraph></tableCell>' +
+						'<tableCell><paragraph>33</paragraph></tableCell>' +
+						'<tableCell><paragraph>34</paragraph></tableCell>' +
+					'</tableRow>' +
+				'</table>'
+			);
+		} );
+
 		it( 'should properly calculate heading columns when result is more than zero', () => {
 			editor.setData(
 				'<table>' +
@@ -575,184 +691,6 @@
 			);
 		} );
 
-=======
->>>>>>> fc20f2d2
-		it( 'should calculate heading columns of cells with colspan', () => {
-			editor.setData(
-				'<table>' +
-				'<tbody>' +
-				// This row has colspan of 3 so it should be the whole table should have 3 heading columns.
-				'<tr><th>21</th><th>22</th><td>23</td><td>24</td></tr>' +
-				'<tr><th colspan="2">31</th><th>33</th><td>34</td></tr>' +
-				'</tbody>' +
-				'<thead>' +
-				// This row has 4 ths but it is a thead.
-				'<tr><th>11</th><th>12</th><th>13</th><th>14</th></tr>' +
-				'</thead>' +
-				'</table>'
-			);
-
-			expectModel(
-				'<table headingColumns="2" headingRows="1">' +
-				'<tableRow>' +
-					'<tableCell><paragraph>11</paragraph></tableCell>' +
-					'<tableCell><paragraph>12</paragraph></tableCell>' +
-					'<tableCell><paragraph>13</paragraph></tableCell>' +
-					'<tableCell><paragraph>14</paragraph></tableCell>' +
-				'</tableRow>' +
-				'<tableRow>' +
-					'<tableCell><paragraph>21</paragraph></tableCell>' +
-					'<tableCell><paragraph>22</paragraph></tableCell>' +
-					'<tableCell><paragraph>23</paragraph></tableCell>' +
-					'<tableCell><paragraph>24</paragraph></tableCell>' +
-				'</tableRow>' +
-				'<tableRow>' +
-				'<tableCell colspan="2"><paragraph>31</paragraph></tableCell>' +
-					'<tableCell><paragraph>33</paragraph></tableCell>' +
-					'<tableCell><paragraph>34</paragraph></tableCell>' +
-				'</tableRow>' +
-				'</table>'
-			);
-		} );
-
-		it( 'should calculate heading columns of cells with rowspan', () => {
-			editor.setData(
-				'<table>' +
-					'<tbody>' +
-						// This row's second <th> has a rowspan of 2 so it should "add" a <th>
-						// to the next row (which only has one)
-						'<tr><th>21</th><th rowspan="2">22</th><td>23</td><td>24</td></tr>' +
-						'<tr><th>31</th><td>33</td><td>34</td></tr>' +
-					'</tbody>' +
-					'<thead>' +
-						// This row has 4 ths but it is a thead.
-						'<tr><th>11</th><th>12</th><th>13</th><th>14</th></tr>' +
-					'</thead>' +
-				'</table>'
-			);
-
-			expectModel(
-				'<table headingColumns="2" headingRows="1">' +
-					'<tableRow>' +
-						'<tableCell><paragraph>11</paragraph></tableCell>' +
-						'<tableCell><paragraph>12</paragraph></tableCell>' +
-						'<tableCell><paragraph>13</paragraph></tableCell>' +
-						'<tableCell><paragraph>14</paragraph></tableCell>' +
-					'</tableRow>' +
-					'<tableRow>' +
-						'<tableCell><paragraph>21</paragraph></tableCell>' +
-						'<tableCell rowspan="2"><paragraph>22</paragraph></tableCell>' +
-						'<tableCell><paragraph>23</paragraph></tableCell>' +
-						'<tableCell><paragraph>24</paragraph></tableCell>' +
-					'</tableRow>' +
-					'<tableRow>' +
-						'<tableCell><paragraph>31</paragraph></tableCell>' +
-						'<tableCell><paragraph>33</paragraph></tableCell>' +
-						'<tableCell><paragraph>34</paragraph></tableCell>' +
-					'</tableRow>' +
-				'</table>'
-			);
-		} );
-
-		it( 'should calculate heading columns of cells with conflicting rowspan and colspan', () => {
-			editor.setData(
-				'<table>' +
-					'<tbody>' +
-						// This row's second <th> has a rowspan of 2 so it should "add" a <th>
-						// to the next row (which only has one), except the next row's first <th>
-						// has a colspan of 2, so it overrides the rowspan
-						'<tr><th>21</th><th rowspan="2">22</th><th>23</th><td>24</td></tr>' +
-						'<tr><th colspan="2">31</th><td>33</td><td>34</td></tr>' +
-					'</tbody>' +
-					'<thead>' +
-						// This row has 4 ths but it is a thead.
-						'<tr><th>11</th><th>12</th><th>13</th><th>14</th></tr>' +
-					'</thead>' +
-				'</table>'
-			);
-
-			expectModel(
-				'<table headingColumns="2" headingRows="1">' +
-					'<tableRow>' +
-						'<tableCell><paragraph>11</paragraph></tableCell>' +
-						'<tableCell><paragraph>12</paragraph></tableCell>' +
-						'<tableCell><paragraph>13</paragraph></tableCell>' +
-						'<tableCell><paragraph>14</paragraph></tableCell>' +
-					'</tableRow>' +
-					'<tableRow>' +
-						'<tableCell><paragraph>21</paragraph></tableCell>' +
-						'<tableCell rowspan="2"><paragraph>22</paragraph></tableCell>' +
-						'<tableCell><paragraph>23</paragraph></tableCell>' +
-						'<tableCell><paragraph>24</paragraph></tableCell>' +
-					'</tableRow>' +
-					'<tableRow>' +
-						'<tableCell colspan="2"><paragraph>31</paragraph></tableCell>' +
-						'<tableCell><paragraph>33</paragraph></tableCell>' +
-						'<tableCell><paragraph>34</paragraph></tableCell>' +
-					'</tableRow>' +
-				'</table>'
-			);
-		} );
-
-<<<<<<< HEAD
-=======
-		it( 'should properly calculate heading columns when result is more than zero', () => {
-			editor.setData(
-				'<table>' +
-				'<tbody>' +
-				// This row starts with 2 th (3 total).
-				'<tr><th>31</th><th>32</th><td>33</td><th>34</th></tr>' +
-				// This row starts with 2 th (2 total).
-				'<tr><th>41</th><th>42</th><td>43</td><td>44</td></tr>' +
-				// This row starts with 1 th (1 total). This one has min number of heading columns: 1.
-				'<tr><th>51</th><td>52</td><td>53</td><td>54</td></tr>' +
-				// This row starts with 4 th (4 total).
-				'<tr><th>11</th><th>12</th><th>13</th><th>14</th></tr>' +
-				'</tbody>' +
-				'<thead>' +
-				// This row has 4 ths but it is a thead.
-				'<tr><th>21</th><th>22</th><th>23</th><th>24</th></tr>' +
-				'</thead>' +
-				'</table>'
-			);
-
-			expectModel(
-				'<table headingColumns="1" headingRows="1">' +
-				'<tableRow>' +
-					'<tableCell><paragraph>21</paragraph></tableCell>' +
-					'<tableCell><paragraph>22</paragraph></tableCell>' +
-					'<tableCell><paragraph>23</paragraph></tableCell>' +
-					'<tableCell><paragraph>24</paragraph></tableCell>' +
-				'</tableRow>' +
-				'<tableRow>' +
-					'<tableCell><paragraph>31</paragraph></tableCell>' +
-					'<tableCell><paragraph>32</paragraph></tableCell>' +
-					'<tableCell><paragraph>33</paragraph></tableCell>' +
-					'<tableCell><paragraph>34</paragraph></tableCell>' +
-				'</tableRow>' +
-				'<tableRow>' +
-					'<tableCell><paragraph>41</paragraph></tableCell>' +
-					'<tableCell><paragraph>42</paragraph></tableCell>' +
-					'<tableCell><paragraph>43</paragraph></tableCell>' +
-					'<tableCell><paragraph>44</paragraph></tableCell>' +
-				'</tableRow>' +
-				'<tableRow>' +
-					'<tableCell><paragraph>51</paragraph></tableCell>' +
-					'<tableCell><paragraph>52</paragraph></tableCell>' +
-					'<tableCell><paragraph>53</paragraph></tableCell>' +
-					'<tableCell><paragraph>54</paragraph></tableCell>' +
-				'</tableRow>' +
-				'<tableRow>' +
-					'<tableCell><paragraph>11</paragraph></tableCell>' +
-					'<tableCell><paragraph>12</paragraph></tableCell>' +
-					'<tableCell><paragraph>13</paragraph></tableCell>' +
-					'<tableCell><paragraph>14</paragraph></tableCell>' +
-				'</tableRow>' +
-				'</table>'
-			);
-		} );
-
->>>>>>> fc20f2d2
 		it( 'should properly group heading rows in table containing multiple tbody', () => {
 			editor.setData( `
 				<figure class="table">
@@ -821,8 +759,6 @@
 					'</tableRow>' +
 				'</table>'
 			);
-<<<<<<< HEAD
-=======
 		} );
 
 		it( 'should properly group heading rows in table containing multiple thead and multiple tbody', async () => {
@@ -901,7 +837,6 @@
 					'</tableRow>' +
 				'</table>'
 			);
->>>>>>> fc20f2d2
 		} );
 	} );
 
