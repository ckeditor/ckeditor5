/**
 * @license Copyright (c) 2003-2025, CKSource Holding sp. z o.o. All rights reserved.
 * For licensing, see LICENSE.md or https://ckeditor.com/legal/ckeditor-licensing-options
 */

import { ClassicTestEditor } from '@ckeditor/ckeditor5-core/tests/_utils/classictesteditor.js';
import { VirtualTestEditor } from '@ckeditor/ckeditor5-core/tests/_utils/virtualtesteditor.js';
import { Paragraph } from '@ckeditor/ckeditor5-paragraph';
import { UndoEditing } from '@ckeditor/ckeditor5-undo';
import { ClipboardPipeline } from '@ckeditor/ckeditor5-clipboard';
import { ArticlePluginSet } from '@ckeditor/ckeditor5-core/tests/_utils/articlepluginset.js';
import { testUtils } from '@ckeditor/ckeditor5-core/tests/_utils/utils.js';
import { toWidgetEditable } from '@ckeditor/ckeditor5-widget';
import { _getViewData, _setModelData, _getModelData } from '@ckeditor/ckeditor5-engine';
import { modelTable, viewTable } from '../_utils/utils.js';
import { Table } from '../../src/table.js';
import { TableCaption } from '../../src/tablecaption.js';
import { TableProperties } from '../../src/tableproperties.js';

import { TableEditing } from '../../src/tableediting.js';
import { TableLayout } from '../../src/tablelayout.js';

describe( 'downcast converters', () => {
	let editor, model, root, view, viewRoot;

	testUtils.createSinonSandbox();

	beforeEach( async () => {
		editor = await VirtualTestEditor.create( { plugins: [ Paragraph, TableEditing, UndoEditing ] } );

		model = editor.model;
		root = model.document.getRoot( 'main' );
		view = editor.editing.view;
		viewRoot = view.document.getRoot();
	} );

	afterEach( () => {
		return editor.destroy();
	} );

	describe( 'downcastTable()', () => {
		describe( 'editing pipeline', () => {
			it( 'should create table as a widget', () => {
				_setModelData( model, modelTable( [ [ '' ] ] ) );

				expect( _getViewData( view, { withoutSelection: true } ) ).to.equalMarkup(
					'<figure class="ck-widget ck-widget_with-selection-handle table" contenteditable="false">' +
						'<div class="ck ck-widget__selection-handle"></div>' +
						'<table>' +
							'<tbody>' +
								'<tr>' +
									'<td class="ck-editor__editable ck-editor__nested-editable" contenteditable="true" ' +
									'tabindex="-1">' +
										'<span class="ck-table-bogus-paragraph"></span>' +
									'</td>' +
								'</tr>' +
							'</tbody>' +
						'</table>' +
					'</figure>'
				);
			} );

			it( 'should reconvert table on headingRows attribute change', () => {
				_setModelData( model, modelTable( [
					[ '00' ],
					[ '10' ]
				] ) );

				expect( _getViewData( view, { withoutSelection: true } ) ).to.equalMarkup(
					'<figure class="ck-widget ck-widget_with-selection-handle table" contenteditable="false">' +
						'<div class="ck ck-widget__selection-handle"></div>' +
						'<table>' +
							'<tbody>' +
								'<tr>' +
									'<td class="ck-editor__editable ck-editor__nested-editable" contenteditable="true" ' +
									'tabindex="-1">' +
										'<span class="ck-table-bogus-paragraph">00</span>' +
									'</td>' +
								'</tr>' +
								'<tr>' +
									'<td class="ck-editor__editable ck-editor__nested-editable" contenteditable="true" ' +
									'tabindex="-1">' +
										'<span class="ck-table-bogus-paragraph">10</span>' +
									'</td>' +
								'</tr>' +
							'</tbody>' +
						'</table>' +
					'</figure>'
				);

				const viewFigureBefore = viewRoot.getChild( 0 );
				const viewTableBefore = viewFigureBefore.getChild( 1 );
				const viewTableRow0Before = viewTableBefore.getChild( 0 ).getChild( 0 );
				const viewTableRow1Before = viewTableBefore.getChild( 0 ).getChild( 1 );
				const viewTableCell0Before = viewTableRow0Before.getChild( 0 );
				const viewTableCell1Before = viewTableRow1Before.getChild( 1 );

				model.change( writer => {
					writer.setAttribute( 'headingRows', 1, root.getChild( 0 ) );
				} );

				expect( _getViewData( view, { withoutSelection: true } ) ).to.equalMarkup(
					'<figure class="ck-widget ck-widget_with-selection-handle table" contenteditable="false">' +
						'<div class="ck ck-widget__selection-handle"></div>' +
						'<table>' +
							'<thead>' +
								'<tr>' +
									'<th class="ck-editor__editable ck-editor__nested-editable" contenteditable="true" ' +
									'tabindex="-1">' +
										'<span class="ck-table-bogus-paragraph">00</span>' +
									'</th>' +
								'</tr>' +
							'</thead>' +
							'<tbody>' +
								'<tr>' +
									'<td class="ck-editor__editable ck-editor__nested-editable" contenteditable="true" ' +
									'tabindex="-1">' +
										'<span class="ck-table-bogus-paragraph">10</span>' +
									'</td>' +
								'</tr>' +
							'</tbody>' +
						'</table>' +
					'</figure>'
				);

				const viewFigureAfter = viewRoot.getChild( 0 );
				const viewTableAfter = viewFigureAfter.getChild( 1 );
				const viewTableRow0After = viewTableAfter.getChild( 0 ).getChild( 0 );
				const viewTableRow1After = viewTableAfter.getChild( 1 ).getChild( 0 );
				const viewTableCell0After = viewTableRow0After.getChild( 0 );
				const viewTableCell1After = viewTableRow1After.getChild( 1 );

				expect( viewFigureAfter ).to.not.equal( viewFigureBefore );
				expect( viewTableAfter ).to.not.equal( viewTableBefore );
				expect( viewTableRow0After ).to.not.equal( viewTableRow0Before );
				expect( viewTableCell0After ).to.not.equal( viewTableCell0Before );
				expect( viewTableRow1After ).to.equal( viewTableRow1Before );
				expect( viewTableCell1After ).to.equal( viewTableCell1Before );
			} );
		} );

		describe( 'data pipeline', () => {
			it( 'should create table with tbody and thead', () => {
				_setModelData( model, modelTable( [
					[ '00' ],
					[ '10' ]
				], { headingRows: 1 } ) );

				expect( editor.getData() ).to.equalMarkup(
					'<figure class="table">' +
						'<table>' +
							'<thead>' +
								'<tr><th>00</th></tr>' +
							'</thead>' +
							'<tbody>' +
								'<tr><td>10</td></tr>' +
							'</tbody>' +
						'</table>' +
					'</figure>'
				);
			} );

			it( 'should create table with thead', () => {
				_setModelData( model, modelTable( [
					[ '00' ],
					[ '10' ]
				], { headingRows: 2 } ) );

				expect( editor.getData() ).to.equalMarkup(
					'<figure class="table">' +
						'<table>' +
							'<thead>' +
								'<tr><th>00</th></tr>' +
								'<tr><th>10</th></tr>' +
							'</thead>' +
						'</table>' +
					'</figure>'
				);
			} );

			it( 'should create table with heading columns and rows', () => {
				_setModelData( model, modelTable( [
					[ '00', '01', '02', '03' ],
					[ '10', '11', '12', '13' ]
				], { headingColumns: 3, headingRows: 1 } ) );

				expect( editor.getData() ).to.equalMarkup(
					'<figure class="table">' +
						'<table>' +
							'<thead>' +
								'<tr><th>00</th><th>01</th><th>02</th><th>03</th></tr>' +
							'</thead>' +
							'<tbody>' +
								'<tr><th>10</th><th>11</th><th>12</th><td>13</td></tr>' +
							'</tbody>' +
						'</table>' +
					'</figure>'
				);
			} );

			it( 'should push table items without dedicated slot outside the table', () => {
				editor.model.schema.register( 'foo', { allowIn: 'table' } );
				editor.conversion.elementToElement( { model: 'foo', view: 'foo' } );

				editor.setData(
					`<figure class="table">
						<table>
							<foo></foo>
							<tbody>
								<tr>
									<td>01</td>
									<td>02</td>
								</tr>
							</tbody>
						</table>
					</figure>`
				);

				expect( editor.getData() ).to.equalMarkup(
					'<figure class="table">' +
						'<table>' +
							'<tbody>' +
								'<tr>' +
									'<td>01</td>' +
									'<td>02</td>' +
								'</tr>' +
							'</tbody>' +
						'</table>' +
						'<foo>&nbsp;</foo>' +
					'</figure>'
				);
			} );

			it( 'should create table with custom slot', () => {
				editor.model.schema.register( 'foo', { allowIn: 'table' } );
				editor.conversion.elementToElement( { model: 'foo', view: 'foo' } );

				editor.plugins.get( 'TableEditing' ).registerAdditionalSlot( {
					filter: element => element.is( 'element', 'foo' ),
					positionOffset: 0
				} );

				editor.setData(
					`<figure class="table">
						<table>
							<foo></foo>
							<tbody>
								<tr>
									<td>01</td>
									<td>02</td>
								</tr>
							</tbody>
						</table>
					</figure>`
				);

				expect( editor.getData() ).to.equalMarkup(
					'<figure class="table">' +
						'<table>' +
							'<foo>&nbsp;</foo>' +
							'<tbody>' +
								'<tr>' +
									'<td>01</td>' +
									'<td>02</td>' +
								'</tr>' +
							'</tbody>' +
						'</table>' +
					'</figure>'
				);
			} );

			it( 'should create table with custom slot at the `end` position', () => {
				editor.model.schema.register( 'foo', { allowIn: 'table' } );
				editor.conversion.elementToElement( { model: 'foo', view: 'foo' } );

				editor.plugins.get( 'TableEditing' ).registerAdditionalSlot( {
					filter: element => element.is( 'element', 'foo' ),
					positionOffset: 'end'
				} );

				editor.setData(
					`<figure class="table">
						<table>
							<foo></foo>
							<tbody>
								<tr>
									<td>01</td>
									<td>02</td>
								</tr>
							</tbody>
						</table>
					</figure>`
				);

				expect( editor.getData() ).to.equalMarkup(
					'<figure class="table">' +
						'<table>' +
							'<tbody>' +
								'<tr>' +
									'<td>01</td>' +
									'<td>02</td>' +
								'</tr>' +
							'</tbody>' +
							'<foo>&nbsp;</foo>' +
						'</table>' +
					'</figure>'
				);
			} );

			it( 'should create table with custom slot at the `after` position', () => {
				editor.model.schema.register( 'foo', { allowIn: 'table' } );
				editor.conversion.elementToElement( { model: 'foo', view: 'foo' } );

				editor.plugins.get( 'TableEditing' ).registerAdditionalSlot( {
					filter: element => element.is( 'element', 'foo' ),
					positionOffset: 'after'
				} );

				editor.setData(
					`<figure class="table">
						<table>
							<foo></foo>
							<tbody>
								<tr>
									<td>01</td>
									<td>02</td>
								</tr>
							</tbody>
						</table>
					</figure>`
				);

				expect( editor.getData() ).to.equalMarkup(
					'<figure class="table">' +
						'<table>' +
							'<tbody>' +
								'<tr>' +
									'<td>01</td>' +
									'<td>02</td>' +
								'</tr>' +
							'</tbody>' +
						'</table>' +
						'<foo>&nbsp;</foo>' +
					'</figure>'
				);
			} );

			it( 'should create table with custom slot at the `before` position', () => {
				editor.model.schema.register( 'foo', { allowIn: 'table' } );
				editor.conversion.elementToElement( { model: 'foo', view: 'foo' } );

				editor.plugins.get( 'TableEditing' ).registerAdditionalSlot( {
					filter: element => element.is( 'element', 'foo' ),
					positionOffset: 'before'
				} );

				editor.setData(
					`<figure class="table">
						<table>
							<foo></foo>
							<tbody>
								<tr>
									<td>01</td>
									<td>02</td>
								</tr>
							</tbody>
						</table>
					</figure>`
				);

				expect( editor.getData() ).to.equalMarkup(
					'<figure class="table">' +
						'<foo>&nbsp;</foo>' +
						'<table>' +
							'<tbody>' +
								'<tr>' +
									'<td>01</td>' +
									'<td>02</td>' +
								'</tr>' +
							'</tbody>' +
						'</table>' +
					'</figure>'
				);
			} );

			it( 'should create table with block content', () => {
				_setModelData( model, modelTable( [
					[ '<paragraph>00</paragraph><paragraph>foo</paragraph>', '01' ]
				] ) );

				expect( editor.getData() ).to.equalMarkup(
					'<figure class="table">' +
						'<table>' +
							'<tbody>' +
								'<tr>' +
									'<td><p>00</p><p>foo</p></td>' +
									'<td>01</td>' +
								'</tr>' +
							'</tbody>' +
						'</table>' +
					'</figure>'
				);
			} );

			it( 'should create table with block content (attribute on paragraph)', () => {
				editor.conversion.attributeToAttribute(
					{
						model: { key: 'alignment', values: [ 'right', 'center', 'justify' ] },
						view: {
							right: { key: 'style', value: { 'text-align': 'right' } },
							center: { key: 'style', value: { 'text-align': 'center' } },
							justify: { key: 'style', value: { 'text-align': 'justify' } }
						}
					}
				);

				_setModelData( model, modelTable( [
					[ '<paragraph alignment="right">00</paragraph>' ]
				] ) );

				expect( editor.getData() ).to.equalMarkup(
					'<figure class="table">' +
						'<table>' +
							'<tbody>' +
								'<tr>' +
									'<td><p style="text-align:right;">00</p></td>' +
								'</tr>' +
							'</tbody>' +
						'</table>' +
					'</figure>'
				);
			} );

			// https://github.com/ckeditor/ckeditor5/issues/8941
			// https://github.com/ckeditor/ckeditor5/issues/8979
			it( 'should create table with an empty cell', () => {
				model.schema.register( 'block', {
					allowWhere: '$block',
					allowContentOf: '$root'
				} );
				editor.conversion.elementToElement( { model: 'block', view: 'block' } );

				editor.setData(
					'<block>' +
						'<table>' +
							'<tr>' +
								'<td>&nbsp;</td>' +
							'</tr>' +
						'</table>' +
					'</block>'
				);

				expect( editor.getData() ).to.equalMarkup(
					'<block>' +
						'<figure class="table">' +
							'<table>' +
								'<tbody>' +
									'<tr>' +
										'<td>&nbsp;</td>' +
									'</tr>' +
								'</tbody>' +
							'</table>' +
						'</figure>' +
					'</block>'
				);
			} );

			it( 'should be possible to overwrite', () => {
				editor.conversion.elementToElement( { model: 'tableRow', view: 'tr', converterPriority: 'high' } );
				editor.conversion.elementToElement( { model: 'tableCell', view: 'td', converterPriority: 'high' } );
				editor.conversion.elementToElement( { model: 'paragraph', view: 'p', converterPriority: 'highest' } );
				editor.conversion.for( 'downcast' ).add( dispatcher => {
					dispatcher.on( 'insert:table', ( evt, data, conversionApi ) => {
						conversionApi.consumable.consume( data.item, 'insert' );

						const tableElement = conversionApi.writer.createContainerElement( 'table', { foo: 'bar' } );
						const viewPosition = conversionApi.mapper.toViewPosition( data.range.start );

						conversionApi.mapper.bindElements( data.item, tableElement );
						conversionApi.writer.insert( viewPosition, tableElement );
					}, { priority: 'high' } );
				} );

				_setModelData( model, modelTable( [ [ '' ] ] ) );

				expect( editor.getData() ).to.equalMarkup(
					'<table foo="bar">' +
						'<tr><td><p>&nbsp;</p></td></tr>' +
					'</table>'
				);
			} );

			it( 'should re-create table on reinsert', () => {
				model.schema.register( 'wrapper', {
					allowWhere: '$block',
					allowContentOf: '$root'
				} );
				editor.conversion.elementToElement( { model: 'wrapper', view: 'div' } );

				_setModelData( model, modelTable( [ [ '[]' ] ] ) );

				expect( editor.getData() ).to.equalMarkup(
					'<figure class="table">' +
						'<table>' +
							'<tbody>' +
								'<tr><td>&nbsp;</td></tr>' +
							'</tbody>' +
						'</table>' +
					'</figure>'
				);

				model.change( writer => {
					const table = model.document.getRoot().getChild( 0 );
					const range = writer.createRange( writer.createPositionBefore( table ), writer.createPositionAfter( table ) );
					const wrapper = writer.createElement( 'wrapper' );

					writer.wrap( range, wrapper );
				} );

				expect( editor.getData() ).to.equalMarkup(
					'<div>' +
						'<figure class="table">' +
							'<table>' +
								'<tbody>' +
									'<tr><td>&nbsp;</td></tr>' +
								'</tbody>' +
							'</table>' +
						'</figure>' +
					'</div>'
				);
			} );

			describe( 'headingColumns attribute', () => {
				it( 'should mark heading columns table cells', () => {
					_setModelData( model, modelTable( [
						[ '00', '01', '02' ],
						[ '10', '11', '12' ]
					], { headingColumns: 2 } ) );

					expect( editor.getData() ).to.equalMarkup(
						'<figure class="table">' +
							'<table>' +
								'<tbody>' +
									'<tr><th>00</th><th>01</th><td>02</td></tr>' +
									'<tr><th>10</th><th>11</th><td>12</td></tr>' +
								'</tbody>' +
							'</table>' +
						'</figure>'
					);
				} );

				it( 'should mark heading columns table cells when one has colspan attribute', () => {
					_setModelData( model, modelTable( [
						[ '00', '01', '02', '03' ],
						[ { colspan: 2, contents: '10' }, '12', '13' ]
					], { headingColumns: 3 } ) );

					expect( editor.getData() ).to.equalMarkup(
						'<figure class="table">' +
							'<table>' +
								'<tbody>' +
									'<tr><th>00</th><th>01</th><th>02</th><td>03</td></tr>' +
									'<tr><th colspan="2">10</th><th>12</th><td>13</td></tr>' +
								'</tbody>' +
							'</table>' +
						'</figure>'
					);
				} );

				it( 'should work with colspan and rowspan attributes on table cells', () => {
					// The table in this test looks like a table below:
					//
					//   Row headings | Normal cells
					//                |
					// +----+----+----+----+
					// | 00 | 01 | 02 | 03 |
					// |    +----+    +----+
					// |    | 11 |    | 13 |
					// |----+----+    +----+
					// | 20      |    | 23 |
					// |         +----+----+
					// |         | 32 | 33 |
					// +----+----+----+----+
					_setModelData( model, modelTable( [
						[ { rowspan: 2, contents: '00' }, '01', { rowspan: 3, contents: '02' }, '03' ],
						[ '11', '13' ],
						[ { colspan: 2, rowspan: 2, contents: '20' }, '23' ],
						[ '32', '33' ]
					], { headingColumns: 3 } ) );

					expect( editor.getData() ).to.equalMarkup(
						'<figure class="table">' +
							'<table>' +
								'<tbody>' +
									'<tr><th rowspan="2">00</th><th>01</th><th rowspan="3">02</th><td>03</td></tr>' +
									'<tr><th>11</th><td>13</td></tr>' +
									'<tr><th colspan="2" rowspan="2">20</th><td>23</td></tr>' +
									'<tr><th>32</th><td>33</td></tr>' +
								'</tbody>' +
							'</table>' +
						'</figure>'
					);
				} );
			} );

			it( 'should create table with tbody', () => {
				_setModelData( model, modelTable( [ [ '' ] ] ) );

				expect( editor.getData() ).to.equalMarkup(
					'<figure class="table">' +
						'<table>' +
							'<tbody>' +
								'<tr><td>&nbsp;</td></tr>' +
							'</tbody>' +
						'</table>' +
					'</figure>'
				);
			} );
		} );
	} );

	describe( 'downcastRow()', () => {
		describe( 'editing pipeline', () => {
			it( 'should react to changed rows', () => {
				_setModelData( model, modelTable( [
					[ '00', '01' ]
				] ) );

				const table = root.getChild( 0 );

				model.change( writer => {
					const row = writer.createElement( 'tableRow' );

					writer.insert( row, table, 1 );

					writer.insertElement( 'tableCell', row, 'end' );
					writer.insertElement( 'tableCell', row, 'end' );
				} );

				expect( _getViewData( view, { withoutSelection: true } ) ).to.equalMarkup( viewTable( [
					[ '00', '01' ],
					[ '', '' ]
				], { asWidget: true } ) );
			} );

			it( 'should properly consume already added rows', () => {
				_setModelData( model, modelTable( [
					[ '00', '01' ]
				] ) );

				const table = root.getChild( 0 );

				model.change( writer => {
					const row = writer.createElement( 'tableRow' );

					writer.insert( row, table, 1 );

					writer.insertElement( 'tableCell', row, 'end' );
					writer.insertElement( 'tableCell', row, 'end' );
				} );

				expect( _getViewData( view, { withoutSelection: true } ) ).to.equalMarkup( viewTable( [
					[ '00', '01' ],
					[ '', '' ]
				], { asWidget: true } ) );

				model.change( writer => {
					const row = writer.createElement( 'tableRow' );

					writer.insert( row, table, 2 );

					writer.insertElement( 'tableCell', row, 'end' );
					writer.insertElement( 'tableCell', row, 'end' );
				} );

				expect( _getViewData( view, { withoutSelection: true } ) ).to.equalMarkup( viewTable( [
					[ '00', '01' ],
					[ '', '' ],
					[ '', '' ]
				], { asWidget: true } ) );
			} );

			it( 'should insert row on proper index', () => {
				_setModelData( model, modelTable( [
					[ '00', '01' ],
					[ '21', '22' ],
					[ '31', '32' ]
				] ) );

				const table = root.getChild( 0 );

				model.change( writer => {
					const row = writer.createElement( 'tableRow' );

					writer.insert( row, table, 1 );

					writer.insertElement( 'tableCell', row, 'end' );
					writer.insertElement( 'tableCell', row, 'end' );
				} );

				expect( _getViewData( view, { withoutSelection: true } ) ).to.equalMarkup( viewTable( [
					[ '00', '01' ],
					[ '', '' ],
					[ '21', '22' ],
					[ '31', '32' ]
				], { asWidget: true } ) );
			} );

			it( 'should insert row on proper index when table has heading rows defined - insert in body', () => {
				_setModelData( model, modelTable( [
					[ '00', '01' ],
					[ '21', '22' ],
					[ '31', '32' ]
				], { headingRows: 1, asWidget: true } ) );

				const table = root.getChild( 0 );

				model.change( writer => {
					const row = writer.createElement( 'tableRow' );

					writer.insert( row, table, 1 );

					writer.insertElement( 'tableCell', row, 'end' );
					writer.insertElement( 'tableCell', row, 'end' );
				} );

				expect( _getViewData( view, { withoutSelection: true } ) ).to.equalMarkup( viewTable( [
					[ '00', '01' ],
					[ '', '' ],
					[ '21', '22' ],
					[ '31', '32' ]
				], { headingRows: 1, asWidget: true } ) );
			} );

			it( 'should insert row on proper index when table has heading rows defined - insert in heading', () => {
				_setModelData( model, modelTable( [
					[ '00', '01' ],
					[ '21', '22' ],
					[ '31', '32' ]
				], { headingRows: 2 } ) );

				const table = root.getChild( 0 );

				model.change( writer => {
					const row = writer.createElement( 'tableRow' );

					writer.insert( row, table, 1 );

					writer.insertElement( 'tableCell', row, 'end' );
					writer.insertElement( 'tableCell', row, 'end' );

					writer.setAttribute( 'headingRows', 3, table );
				} );

				expect( _getViewData( view, { withoutSelection: true } ) ).to.equalMarkup( viewTable( [
					[ '00', '01' ],
					[ '', '' ],
					[ '21', '22' ],
					[ '31', '32' ]
				], { headingRows: 3, asWidget: true } ) );
			} );

			it( 'should react to changed rows when previous rows\' cells has rowspans', () => {
				_setModelData( model, modelTable( [
					[ { rowspan: 2, contents: '00' }, '01' ],
					[ '22' ]
				] ) );

				const table = root.getChild( 0 );

				model.change( writer => {
					const row = writer.createElement( 'tableRow' );

					writer.insert( row, table, 2 );
					writer.insertElement( 'tableCell', row, 'end' );
					writer.insertElement( 'tableCell', row, 'end' );
				} );

				expect( _getViewData( view, { withoutSelection: true } ) ).to.equalMarkup( viewTable( [
					[ { rowspan: 2, contents: '00' }, '01' ],
					[ '22' ],
					[ '', '' ]
				], { asWidget: true } ) );
			} );

			it( 'should properly create row headings', () => {
				_setModelData( model, modelTable( [
					[ { rowspan: 2, contents: '00' }, '01' ],
					[ '22' ]
				], { headingColumns: 1 } ) );

				const table = root.getChild( 0 );

				model.change( writer => {
					const firstRow = writer.createElement( 'tableRow' );

					writer.insert( firstRow, table, 2 );
					writer.insert( writer.createElement( 'tableCell' ), firstRow, 'end' );

					const secondRow = writer.createElement( 'tableRow' );

					writer.insert( secondRow, table, 3 );
					writer.insert( writer.createElement( 'tableCell' ), secondRow, 'end' );
					writer.insert( writer.createElement( 'tableCell' ), secondRow, 'end' );
				} );

				expect( _getViewData( view, { withoutSelection: true } ) ).to.equalMarkup( viewTable( [
					[ { rowspan: 2, contents: '00', isHeading: true }, '01' ],
					[ '22' ],
					[ { contents: '', isHeading: true }, '' ],
					[ { contents: '', isHeading: true }, '' ]
				], { asWidget: true } ) );
			} );

			it( 'should create table cell inside inserted row as a widget', () => {
				_setModelData( model, modelTable( [ [ '00' ] ] ) );

				const table = root.getChild( 0 );

				model.change( writer => {
					const firstRow = writer.createElement( 'tableRow' );

					writer.insert( firstRow, table, 1 );
					writer.insert( writer.createElement( 'tableCell' ), firstRow, 'end' );
				} );

				expect( _getViewData( view, { withoutSelection: true } ) ).to.equalMarkup(
					'<figure class="ck-widget ck-widget_with-selection-handle table" contenteditable="false">' +
						'<div class="ck ck-widget__selection-handle"></div>' +
						'<table>' +
							'<tbody>' +
								'<tr>' +
									'<td class="ck-editor__editable ck-editor__nested-editable" contenteditable="true" ' +
									'tabindex="-1">' +
										'<span class="ck-table-bogus-paragraph">00</span>' +
									'</td>' +
								'</tr>' +
								'<tr>' +
									'<td class="ck-editor__editable ck-editor__nested-editable" contenteditable="true" ' +
									'tabindex="-1">' +
										'<span class="ck-table-bogus-paragraph"></span>' +
									'</td>' +
								'</tr>' +
							'</tbody>' +
						'</table>' +
					'</figure>'
				);
			} );

			it( 'should react to removed row from the beginning of a body rows (no heading rows)', () => {
				_setModelData( model, modelTable( [
					[ '00[]', '01' ],
					[ '10', '11' ]
				] ) );

				const table = root.getChild( 0 );

				model.change( writer => {
					writer.remove( table.getChild( 1 ) );
				} );

				expect( _getViewData( view, { withoutSelection: true } ) ).to.equalMarkup(
					'<figure class="ck-widget ck-widget_with-selection-handle table" contenteditable="false">' +
						'<div class="ck ck-widget__selection-handle"></div>' +
						'<table>' +
							'<tbody>' +
								'<tr>' +
									'<td class="ck-editor__editable ck-editor__nested-editable" contenteditable="true" ' +
									'tabindex="-1">' +
										'<span class="ck-table-bogus-paragraph">00</span>' +
									'</td>' +
									'<td class="ck-editor__editable ck-editor__nested-editable" contenteditable="true" ' +
									'tabindex="-1">' +
										'<span class="ck-table-bogus-paragraph">01</span>' +
									'</td>' +
								'</tr>' +
							'</tbody>' +
						'</table>' +
					'</figure>'
				);
			} );

			it( 'should react to removed row from the end of a body rows (no heading rows)', () => {
				_setModelData( model, modelTable( [
					[ '00[]', '01' ],
					[ '10', '11' ]
				] ) );

				const table = root.getChild( 0 );

				model.change( writer => {
					writer.remove( table.getChild( 0 ) );
				} );

				expect( _getViewData( view, { withoutSelection: true } ) ).to.equalMarkup(
					'<figure class="ck-widget ck-widget_with-selection-handle table" contenteditable="false">' +
						'<div class="ck ck-widget__selection-handle"></div>' +
						'<table>' +
							'<tbody>' +
								'<tr>' +
									'<td class="ck-editor__editable ck-editor__nested-editable" contenteditable="true" ' +
									'tabindex="-1">' +
										'<span class="ck-table-bogus-paragraph">10</span>' +
									'</td>' +
									'<td class="ck-editor__editable ck-editor__nested-editable" contenteditable="true" ' +
									'tabindex="-1">' +
										'<span class="ck-table-bogus-paragraph">11</span>' +
									'</td>' +
								'</tr>' +
							'</tbody>' +
						'</table>' +
					'</figure>'
				);
			} );

			it( 'should react to removed row from the beginning of a heading rows (no body rows)', () => {
				_setModelData( model, modelTable( [
					[ '00[]', '01' ],
					[ '10', '11' ]
				], { headingRows: 2 } ) );

				const table = root.getChild( 0 );

				model.change( writer => {
					// Removing row from a heading section changes requires changing heading rows attribute.
					writer.setAttribute( 'headingRows', 1, table );
					writer.remove( table.getChild( 0 ) );
				} );

				expect( _getViewData( view, { withoutSelection: true } ) ).to.equalMarkup(
					'<figure class="ck-widget ck-widget_with-selection-handle table" contenteditable="false">' +
						'<div class="ck ck-widget__selection-handle"></div>' +
						'<table>' +
							'<thead>' +
								'<tr>' +
									'<th class="ck-editor__editable ck-editor__nested-editable" contenteditable="true" ' +
									'tabindex="-1">' +
										'<span class="ck-table-bogus-paragraph">10</span>' +
									'</th>' +
									'<th class="ck-editor__editable ck-editor__nested-editable" contenteditable="true" ' +
									'tabindex="-1">' +
										'<span class="ck-table-bogus-paragraph">11</span>' +
									'</th>' +
								'</tr>' +
							'</thead>' +
						'</table>' +
					'</figure>'
				);
			} );

			it( 'should react to removed row from the end of a heading rows (no body rows)', () => {
				_setModelData( model, modelTable( [
					[ '00[]', '01' ],
					[ '10', '11' ]
				], { headingRows: 2 } ) );

				const table = root.getChild( 0 );

				model.change( writer => {
					// Removing row from a heading section changes requires changing heading rows attribute.
					writer.setAttribute( 'headingRows', 1, table );
					writer.remove( table.getChild( 1 ) );
				} );

				expect( _getViewData( view, { withoutSelection: true } ) ).to.equalMarkup(
					'<figure class="ck-widget ck-widget_with-selection-handle table" contenteditable="false">' +
						'<div class="ck ck-widget__selection-handle"></div>' +
						'<table>' +
							'<thead>' +
								'<tr>' +
									'<th class="ck-editor__editable ck-editor__nested-editable" contenteditable="true" ' +
									'tabindex="-1">' +
										'<span class="ck-table-bogus-paragraph">00</span>' +
									'</th>' +
									'<th class="ck-editor__editable ck-editor__nested-editable" contenteditable="true" ' +
									'tabindex="-1">' +
										'<span class="ck-table-bogus-paragraph">01</span>' +
									'</th>' +
								'</tr>' +
							'</thead>' +
						'</table>' +
					'</figure>'
				);
			} );

			it( 'should react to removed row from the end of a heading rows (first cell in body has colspan)', () => {
				_setModelData( model, modelTable( [
					[ '00[]', '01', '02', '03' ],
					[ { rowspan: 2, colspan: 2, contents: '10' }, '12', '13' ],
					[ '22', '23' ]
				], { headingRows: 1 } ) );

				const table = root.getChild( 0 );

				model.change( writer => {
					// Removing row from a heading section changes requires changing heading rows attribute.
					writer.remove( table.getChild( 0 ) );
					writer.setAttribute( 'headingRows', 0, table );
				} );

				expect( _getViewData( view, { withoutSelection: true } ) ).to.equalMarkup(
					'<figure class="ck-widget ck-widget_with-selection-handle table" contenteditable="false">' +
						'<div class="ck ck-widget__selection-handle"></div>' +
						'<table>' +
							'<tbody>' +
								'<tr>' +
									'<td class="ck-editor__editable ck-editor__nested-editable" ' +
											'colspan="2" contenteditable="true" ' +
											'rowspan="2" tabindex="-1">' +
										'<span class="ck-table-bogus-paragraph">10</span>' +
									'</td>' +
									'<td class="ck-editor__editable ck-editor__nested-editable" contenteditable="true" ' +
									'tabindex="-1">' +
										'<span class="ck-table-bogus-paragraph">12</span>' +
									'</td>' +
									'<td class="ck-editor__editable ck-editor__nested-editable" contenteditable="true" ' +
									'tabindex="-1">' +
										'<span class="ck-table-bogus-paragraph">13</span>' +
									'</td>' +
								'</tr>' +
								'<tr>' +
									'<td class="ck-editor__editable ck-editor__nested-editable" contenteditable="true" ' +
									'tabindex="-1">' +
										'<span class="ck-table-bogus-paragraph">22</span>' +
									'</td>' +
									'<td class="ck-editor__editable ck-editor__nested-editable" contenteditable="true" ' +
									'tabindex="-1">' +
										'<span class="ck-table-bogus-paragraph">23</span>' +
									'</td>' +
								'</tr>' +
							'</tbody>' +
						'</table>' +
					'</figure>'
				);
			} );

			it( 'should remove empty thead if a last row was removed from a heading rows (has heading and body)', () => {
				_setModelData( model, modelTable( [
					[ '00[]', '01' ],
					[ '10', '11' ]
				], { headingRows: 1 } ) );

				const table = root.getChild( 0 );

				model.change( writer => {
					// Removing row from a heading section changes requires changing heading rows attribute.
					writer.removeAttribute( 'headingRows', table );
					writer.remove( table.getChild( 0 ) );
				} );

				expect( _getViewData( view, { withoutSelection: true } ) ).to.equalMarkup(
					'<figure class="ck-widget ck-widget_with-selection-handle table" contenteditable="false">' +
						'<div class="ck ck-widget__selection-handle"></div>' +
						'<table>' +
							'<tbody>' +
								'<tr>' +
									'<td class="ck-editor__editable ck-editor__nested-editable" contenteditable="true" ' +
									'tabindex="-1">' +
										'<span class="ck-table-bogus-paragraph">10</span>' +
									'</td>' +
									'<td class="ck-editor__editable ck-editor__nested-editable" contenteditable="true" ' +
									'tabindex="-1">' +
										'<span class="ck-table-bogus-paragraph">11</span>' +
									'</td>' +
								'</tr>' +
							'</tbody>' +
						'</table>' +
					'</figure>'
				);
			} );

			it( 'should remove empty tbody if a last row was removed a body rows (has heading and body)', () => {
				_setModelData( model, modelTable( [
					[ '00[]', '01' ],
					[ '10', '11' ]
				], { headingRows: 1 } ) );

				const table = root.getChild( 0 );

				model.change( writer => {
					writer.remove( table.getChild( 1 ) );
				} );

				expect( _getViewData( view, { withoutSelection: true } ) ).to.equalMarkup(
					'<figure class="ck-widget ck-widget_with-selection-handle table" contenteditable="false">' +
						'<div class="ck ck-widget__selection-handle"></div>' +
						'<table>' +
							'<thead>' +
								'<tr>' +
									'<th class="ck-editor__editable ck-editor__nested-editable" contenteditable="true" ' +
									'tabindex="-1">' +
										'<span class="ck-table-bogus-paragraph">00</span>' +
									'</th>' +
									'<th class="ck-editor__editable ck-editor__nested-editable" contenteditable="true" ' +
									'tabindex="-1">' +
										'<span class="ck-table-bogus-paragraph">01</span>' +
									'</th>' +
								'</tr>' +
							'</thead>' +
						'</table>' +
					'</figure>'
				);
			} );
		} );
	} );

	describe( 'downcastCell()', () => {
		describe( 'editing pipeline', () => {
			it( 'should add tableCell on proper index in tr', () => {
				_setModelData( model, modelTable( [
					[ '00', '01' ]
				] ) );

				const table = root.getChild( 0 );

				model.change( writer => {
					const row = table.getChild( 0 );

					writer.insertElement( 'tableCell', row, 1 );
				} );

				expect( _getViewData( view, { withoutSelection: true } ) ).to.equalMarkup( viewTable( [
					[ '00', '', '01' ]
				], { asWidget: true } ) );
			} );

			it( 'should add tableCell on proper index in tr when previous have colspans', () => {
				_setModelData( model, modelTable( [
					[ { colspan: 2, contents: '00' }, '13' ]
				] ) );

				const table = root.getChild( 0 );

				model.change( writer => {
					const row = table.getChild( 0 );

					writer.insertElement( 'tableCell', row, 1 );
				} );

				expect( _getViewData( view, { withoutSelection: true } ) ).to.equalMarkup( viewTable( [
					[ { colspan: 2, contents: '00' }, '', '13' ]
				], { asWidget: true } ) );
			} );

			it( 'should add tableCell on proper index in tr when previous row have rowspans', () => {
				_setModelData( model, modelTable( [
					[ { rowspan: 2, contents: '00' }, '01', '02' ],
					[ '11', '12' ]
				] ) );

				const table = root.getChild( 0 );

				model.change( writer => {
					writer.insertElement( 'tableCell', table.getChild( 0 ), 1 );
					writer.insertElement( 'tableCell', table.getChild( 1 ), 0 );
				} );

				expect( _getViewData( view, { withoutSelection: true } ) ).to.equalMarkup( viewTable( [
					[ { rowspan: 2, contents: '00' }, '', '01', '02' ],
					[ '', '11', '12' ]
				], { asWidget: true } ) );
			} );

			it( 'split cell simulation - simple', () => {
				_setModelData( model, modelTable( [
					[ '00', '01' ],
					[ '10', '11' ]
				] ) );

				const table = root.getChild( 0 );

				model.change( writer => {
					const firstRow = table.getChild( 0 );
					const secondRow = table.getChild( 1 );

					writer.insertElement( 'tableCell', firstRow, 1 );
					writer.setAttribute( 'colspan', 2, secondRow.getChild( 0 ) );
				} );

				expect( _getViewData( view, { withoutSelection: true } ) ).to.equalMarkup( viewTable( [
					[ '00', '', '01' ],
					[ { colspan: 2, contents: '10' }, '11' ]
				], { asWidget: true } ) );
			} );

			it( 'merge simulation - simple', () => {
				_setModelData( model, modelTable( [
					[ '00', '01' ],
					[ '10', '11' ]
				] ) );

				const table = root.getChild( 0 );

				model.change( writer => {
					const firstRow = table.getChild( 0 );

					writer.setAttribute( 'colspan', 2, firstRow.getChild( 0 ) );
					writer.remove( firstRow.getChild( 1 ) );
				} );

				expect( _getViewData( view, { withoutSelection: true } ) ).to.equalMarkup( viewTable( [
					[ { colspan: 2, contents: '00' } ],
					[ '10', '11' ]
				], { asWidget: true } ) );
			} );

			it( 'should create inserted table cell as a widget', () => {
				_setModelData( model, modelTable( [ [ '00' ] ] ) );

				const table = root.getChild( 0 );

				model.change( writer => {
					const row = table.getChild( 0 );

					writer.insert( writer.createElement( 'tableCell' ), row, 'end' );
				} );

				expect( _getViewData( view, { withoutSelection: true } ) ).to.equalMarkup(
					'<figure class="ck-widget ck-widget_with-selection-handle table" contenteditable="false">' +
						'<div class="ck ck-widget__selection-handle"></div>' +
						'<table>' +
							'<tbody>' +
								'<tr>' +
									'<td class="ck-editor__editable ck-editor__nested-editable" contenteditable="true" ' +
									'tabindex="-1">' +
										'<span class="ck-table-bogus-paragraph">00</span>' +
									'</td>' +
									'<td class="ck-editor__editable ck-editor__nested-editable" contenteditable="true" ' +
									'tabindex="-1">' +
										'<span class="ck-table-bogus-paragraph"></span>' +
									'</td>' +
								'</tr>' +
							'</tbody>' +
						'</table>' +
					'</figure>'
				);
			} );
		} );
	} );

	describe( 'heading columns conversion', () => {
		describe( 'editing pipeline', () => {
			it( 'should work for adding heading columns', () => {
				_setModelData( model, modelTable( [
					[ '00', '01' ],
					[ '10', '11' ]
				] ) );

				const table = root.getChild( 0 );

				model.change( writer => {
					writer.setAttribute( 'headingColumns', 1, table );
				} );

				expect( _getViewData( view, { withoutSelection: true } ) ).to.equalMarkup( viewTable( [
					[ { isHeading: true, contents: '00' }, '01' ],
					[ { isHeading: true, contents: '10' }, '11' ]
				], { asWidget: true } ) );
			} );

			it( 'should work for changing heading columns to a bigger number', () => {
				_setModelData( model, modelTable( [
					[ '00', '01', '02', '03' ],
					[ '10', '11', '12', '13' ]
				], { headingColumns: 1 } ) );

				const table = root.getChild( 0 );

				model.change( writer => {
					writer.setAttribute( 'headingColumns', 3, table );
				} );

				expect( _getViewData( view, { withoutSelection: true } ) ).to.equalMarkup( viewTable( [
					[ { isHeading: true, contents: '00' }, { isHeading: true, contents: '01' }, { isHeading: true, contents: '02' }, '03' ],
					[ { isHeading: true, contents: '10' }, { isHeading: true, contents: '11' }, { isHeading: true, contents: '12' }, '13' ]
				], { asWidget: true } ) );
			} );

			it( 'should work for changing heading columns to a smaller number', () => {
				_setModelData( model, modelTable( [
					[ { isHeading: true, contents: '00' }, { isHeading: true, contents: '01' }, { isHeading: true, contents: '02' }, '03' ],
					[ { isHeading: true, contents: '10' }, { isHeading: true, contents: '11' }, { isHeading: true, contents: '12' }, '13' ]
				], { headingColumns: 3 } ) );

				const table = root.getChild( 0 );

				model.change( writer => {
					writer.setAttribute( 'headingColumns', 1, table );
				} );

				expect( _getViewData( view, { withoutSelection: true } ) ).to.equalMarkup( viewTable( [
					[ { isHeading: true, contents: '00' }, '01', '02', '03' ],
					[ { isHeading: true, contents: '10' }, '11', '12', '13' ]
				], { asWidget: true } ) );
			} );

			it( 'should work for removing heading columns', () => {
				_setModelData( model, modelTable( [
					[ '00', '01' ],
					[ '10', '11' ]
				], { headingColumns: 1 } ) );
				const table = root.getChild( 0 );

				model.change( writer => {
					writer.removeAttribute( 'headingColumns', table );
				} );

				expect( _getViewData( view, { withoutSelection: true } ) ).to.equalMarkup( viewTable( [
					[ '00', '01' ],
					[ '10', '11' ]
				], { asWidget: true } ) );
			} );

			it( 'should be possible to overwrite', () => {
				editor.conversion.attributeToAttribute( { model: 'headingColumns', view: 'headingColumns', converterPriority: 'high' } );
				editor.conversion.elementToElement( {
					model: 'tableCell',
					view: ( tableCell, { writer } ) => toWidgetEditable( writer.createEditableElement( 'td' ), writer ),
					converterPriority: 'high'
				} );
				_setModelData( model, modelTable( [ [ '00[] ' ] ] ) );

				const table = root.getChild( 0 );

				model.change( writer => {
					writer.setAttribute( 'headingColumns', 1, table );
				} );

				expect( _getViewData( view, { withoutSelection: true } ) ).to.equalMarkup(
					'<figure class="ck-widget ck-widget_with-selection-handle table" contenteditable="false" headingColumns="1">' +
					'<div class="ck ck-widget__selection-handle"></div>' +
						'<table>' +
							'<tbody>' +
								'<tr>' +
									'<td class="ck-editor__editable ck-editor__nested-editable" contenteditable="true" ' +
									'role="textbox" ' +
									'tabindex="-1">' +
										'<span class="ck-table-bogus-paragraph">00</span>' +
									'</td>' +
								'</tr>' +
							'</tbody>' +
						'</table>' +
					'</figure>'
				);
			} );

			it( 'should work with adding table cells', () => {
				// +----+----+----+----+
				// | 00 | 01 | 02 | 03 |
				// +    +----+----+----+
				// |    | 11 | 12 | 13 |
				// +----+----+----+----+
				// | 20      | 22 | 23 |
				// +----+----+----+----+
				_setModelData( model, modelTable( [
					[ { contents: '00', rowspan: 2 }, '01', '02', '03' ],
					[ '11', '12', '13' ],
					[ { contents: '20', colspan: 2 }, '22', '23' ]
				], { headingColumns: 2 } ) );

				const table = root.getChild( 0 );

				model.change( writer => {
					// Inserting column in heading columns so update table's attribute also
					writer.setAttribute( 'headingColumns', 3, table );

					writer.insertElement( 'tableCell', table.getChild( 0 ), 2 );
					writer.insertElement( 'tableCell', table.getChild( 1 ), 1 );
					writer.insertElement( 'tableCell', table.getChild( 2 ), 1 );
				} );

				expect( _getModelData( model, { withoutSelection: true } ) ).to.equalMarkup( modelTable( [
					[ { contents: '00', rowspan: 2 }, '01', '', '02', '03' ],
					[ '11', '', '12', '13' ],
					[ { contents: '20', colspan: 2 }, '', '22', '23' ]
				], { headingColumns: 3 } ) );

				expect( _getViewData( view, { withoutSelection: true } ) ).to.equalMarkup( viewTable( [
					[
						{ isHeading: true, rowspan: 2, contents: '00' },
						{ isHeading: true, contents: '01' },
						{ isHeading: true, contents: '' },
						'02',
						'03'
					],
					[
						{ isHeading: true, contents: '11' },
						{ isHeading: true, contents: '' },
						'12',
						'13'
					],
					[
						{ isHeading: true, colspan: 2, contents: '20' },
						{ isHeading: true, contents: '' },
						'22',
						'23'
					]
				], { asWidget: true } ) );
			} );

			it( 'should create renamed cell as a widget', () => {
				_setModelData( model, modelTable( [ [ '00' ] ] ) );

				const table = root.getChild( 0 );

				model.change( writer => {
					writer.setAttribute( 'headingRows', 1, table );
				} );

				expect( _getViewData( view, { withoutSelection: true } ) ).to.equalMarkup(
					'<figure class="ck-widget ck-widget_with-selection-handle table" contenteditable="false">' +
						'<div class="ck ck-widget__selection-handle"></div>' +
						'<table>' +
							'<thead>' +
								'<tr>' +
									'<th class="ck-editor__editable ck-editor__nested-editable" contenteditable="true" ' +
									'tabindex="-1">' +
										'<span class="ck-table-bogus-paragraph">00</span>' +
									'</th>' +
								'</tr>' +
							'</thead>' +
						'</table>' +
					'</figure>'
				);
			} );
		} );
	} );

	describe( 'heading rows conversion', () => {
		describe( 'editing pipeline', () => {
			it( 'should work for adding heading rows', () => {
				_setModelData( model, modelTable( [
					[ '00', '01' ],
					[ '10', '11' ],
					[ '20', '21' ]
				] ) );

				const table = root.getChild( 0 );

				model.change( writer => {
					writer.setAttribute( 'headingRows', 2, table );
				} );

				expect( _getViewData( view, { withoutSelection: true } ) ).to.equalMarkup( viewTable( [
					[ '00', '01' ],
					[ '10', '11' ],
					[ '20', '21' ]
				], { headingRows: 2, asWidget: true } ) );
			} );

			it( 'should work for changing number of heading rows to a bigger number', () => {
				_setModelData( model, modelTable( [
					[ '00', '01' ],
					[ '10', '11' ],
					[ '20', '21' ]
				], { headingRows: 1 } ) );

				const table = root.getChild( 0 );

				model.change( writer => {
					writer.setAttribute( 'headingRows', 2, table );
				} );

				expect( _getViewData( view, { withoutSelection: true } ) ).to.equalMarkup( viewTable( [
					[ '00', '01' ],
					[ '10', '11' ],
					[ '20', '21' ]
				], { headingRows: 2, asWidget: true } ) );
			} );

			it( 'should work for changing number of heading rows to a smaller number', () => {
				_setModelData( model, modelTable( [
					[ '00', '01' ],
					[ '10', '11' ],
					[ '20', '21' ],
					[ '30', '31' ]
				], { headingRows: 3 } ) );

				const table = root.getChild( 0 );

				model.change( writer => {
					writer.setAttribute( 'headingRows', 2, table );
				} );

				expect( _getViewData( view, { withoutSelection: true } ) ).to.equalMarkup( viewTable( [
					[ '00', '01' ],
					[ '10', '11' ],
					[ '20', '21' ],
					[ '30', '31' ]
				], { headingRows: 2, asWidget: true } ) );
			} );

			it( 'should work for removing heading rows', () => {
				_setModelData( model, modelTable( [
					[ '00', '01' ],
					[ '10', '11' ]
				], { headingRows: 2 } ) );

				const table = root.getChild( 0 );

				model.change( writer => {
					writer.removeAttribute( 'headingRows', table );
				} );

				expect( _getViewData( view, { withoutSelection: true } ) ).to.equalMarkup( viewTable( [
					[ '00', '01' ],
					[ '10', '11' ]
				], { asWidget: true } ) );
			} );

			it( 'should work for making heading rows without tbody', () => {
				_setModelData( model, modelTable( [
					[ '00', '01' ],
					[ '10', '11' ]
				] ) );

				const table = root.getChild( 0 );

				model.change( writer => {
					writer.setAttribute( 'headingRows', 2, table );
				} );

				expect( _getViewData( view, { withoutSelection: true } ) ).to.equalMarkup( viewTable( [
					[ '00', '01' ],
					[ '10', '11' ]
				], { headingRows: 2, asWidget: true } ) );
			} );

			it( 'should work with adding table rows at the beginning of a table', () => {
				_setModelData( model, modelTable( [
					[ '00', '01' ],
					[ '10', '11' ]
				], { headingRows: 1 } ) );

				const table = root.getChild( 0 );

				model.change( writer => {
					writer.setAttribute( 'headingRows', 2, table );

					const tableRow = writer.createElement( 'tableRow' );

					writer.insert( tableRow, table, 0 );
					writer.insertElement( 'tableCell', tableRow, 'end' );
					writer.insertElement( 'tableCell', tableRow, 'end' );
				} );

				expect( _getViewData( view, { withoutSelection: true } ) ).to.equalMarkup( viewTable( [
					[ '', '' ],
					[ '00', '01' ],
					[ '10', '11' ]
				], { headingRows: 2, asWidget: true } ) );
			} );

			it( 'should work with adding a table row and expanding heading', () => {
				_setModelData( model, modelTable( [
					[ '00', '01' ],
					[ '10', '11' ],
					[ '20', '21' ]
				], { headingRows: 1 } ) );

				const table = root.getChild( 0 );

				model.change( writer => {
					writer.setAttribute( 'headingRows', 2, table );

					const tableRow = writer.createElement( 'tableRow' );

					writer.insert( tableRow, table, 1 );
					writer.insertElement( 'tableCell', tableRow, 'end' );
					writer.insertElement( 'tableCell', tableRow, 'end' );
				} );

				expect( _getViewData( view, { withoutSelection: true } ) ).to.equalMarkup( viewTable( [
					[ '00', '01' ],
					[ '', '' ],
					[ '10', '11' ],
					[ '20', '21' ]
				], { headingRows: 2, asWidget: true } ) );
			} );

			it( 'should reorder rows with header correctly - up direction', () => {
				_setModelData( model, modelTable( [
					[ '00', '01', '02' ],
					[ '10', '11', '12' ]
				], { headingRows: 1 } ) );

				const table = root.getChild( 0 );

				editor.model.change( writer => {
					writer.move(
						writer.createRangeOn( table.getChild( 1 ) ),
						writer.createPositionAt( table, 0 )
					);
				} );

				expect( _getModelData( model, { withoutSelection: true } ) ).to.equalMarkup( modelTable( [
					[ '10', '11', '12' ],
					[ '00', '01', '02' ]
				], { headingRows: 1 } ) );

				expect( _getViewData( view, { withoutSelection: true } ) ).to.equalMarkup( viewTable( [
					[ '10', '11', '12' ],
					[ '00', '01', '02' ]
				], { headingRows: 1, asWidget: true } ) );
			} );

			it( 'should reorder rows with header correctly - down direction', () => {
				_setModelData( model, modelTable( [
					[ '00', '01', '02' ],
					[ '10', '11', '12' ]
				], { headingRows: 1 } ) );

				const table = root.getChild( 0 );

				editor.model.change( writer => {
					writer.move(
						writer.createRangeOn( table.getChild( 0 ) ),
						writer.createPositionAt( table, 2 )
					);
				} );

				expect( _getModelData( model, { withoutSelection: true } ) ).to.equalMarkup( modelTable( [
					[ '10', '11', '12' ],
					[ '00', '01', '02' ]
				], { headingRows: 1 } ) );

				expect( _getViewData( view, { withoutSelection: true } ) ).to.equalMarkup( viewTable( [
					[ '10', '11', '12' ],
					[ '00', '01', '02' ]
				], { headingRows: 1, asWidget: true } ) );
			} );

			it( 'should reorder columns with header correctly - left direction', () => {
				_setModelData( model, modelTable( [
					[ '00', '01', '02' ],
					[ '10', '11', '12' ]
				], { headingColumns: 1 } ) );

				const table = root.getChild( 0 );

				editor.model.change( writer => {
					for ( const tableRow of table.getChildren() ) {
						writer.move(
							writer.createRangeOn( tableRow.getChild( 1 ) ),
							writer.createPositionAt( tableRow, 0 )
						);
					}
				} );

				expect( _getModelData( model, { withoutSelection: true } ) ).to.equalMarkup( modelTable( [
					[ '01', '00', '02' ],
					[ '11', '10', '12' ]
				], { headingColumns: 1 } ) );

				expect( _getViewData( view, { withoutSelection: true } ) ).to.equalMarkup( viewTable( [
					[ { isHeading: true, contents: '01' }, '00', '02' ],
					[ { isHeading: true, contents: '11' }, '10', '12' ]
				], { asWidget: true } ) );
			} );

			it( 'should reorder columns with header correctly - right direction', () => {
				_setModelData( model, modelTable( [
					[ '00', '01', '02' ],
					[ '10', '11', '12' ]
				], { headingColumns: 1 } ) );

				const table = root.getChild( 0 );

				editor.model.change( writer => {
					for ( const tableRow of table.getChildren() ) {
						writer.move(
							writer.createRangeOn( tableRow.getChild( 0 ) ),
							writer.createPositionAt( tableRow, 2 )
						);
					}
				} );

				expect( _getModelData( model, { withoutSelection: true } ) ).to.equalMarkup( modelTable( [
					[ '01', '00', '02' ],
					[ '11', '10', '12' ]
				], { headingColumns: 1 } ) );

				expect( _getViewData( view, { withoutSelection: true } ) ).to.equalMarkup( viewTable( [
					[ { isHeading: true, contents: '01' }, '00', '02' ],
					[ { isHeading: true, contents: '11' }, '10', '12' ]
				], { asWidget: true } ) );
			} );

			it( 'should create renamed cell as a widget', () => {
				_setModelData( model, modelTable( [ [ '00' ] ] ) );

				const table = root.getChild( 0 );

				model.change( writer => {
					writer.setAttribute( 'headingColumns', 1, table );
				} );

				expect( _getViewData( view, { withoutSelection: true } ) ).to.equalMarkup(
					'<figure class="ck-widget ck-widget_with-selection-handle table" contenteditable="false">' +
					'<div class="ck ck-widget__selection-handle"></div>' +
						'<table>' +
							'<tbody>' +
								'<tr>' +
									'<th class="ck-editor__editable ck-editor__nested-editable" contenteditable="true" ' +
									'tabindex="-1">' +
										'<span class="ck-table-bogus-paragraph">00</span>' +
									'</th>' +
								'</tr>' +
							'</tbody>' +
						'</table>' +
					'</figure>'
				);
			} );

			it( 'should properly integrate with undo', () => {
				_setModelData( model, modelTable( [
					[ '00', '01' ],
					[ '10', '11' ],
					[ '20', '21' ]
				], { headingRows: 1 } ) );

				const table = root.getChild( 0 );

				model.change( writer => {
					writer.setAttribute( 'headingRows', 2, table );
				} );

				expect( _getViewData( view, { withoutSelection: true } ) ).to.equalMarkup( viewTable( [
					[ '00', '01' ],
					[ '10', '11' ],
					[ '20', '21' ]
				], { headingRows: 2, asWidget: true } ) );

				editor.execute( 'undo' );

				expect( _getViewData( view, { withoutSelection: true } ) ).to.equalMarkup( viewTable( [
					[ '00', '01' ],
					[ '10', '11' ],
					[ '20', '21' ]
				], { headingRows: 1, asWidget: true } ) );
			} );
		} );
	} );

	describe( 'marker highlight conversion on table cell', () => {
		describe( 'single class in highlight descriptor', () => {
			beforeEach( async () => {
				editor = await VirtualTestEditor.create( { plugins: [ Paragraph, TableEditing ] } );

				model = editor.model;
				root = model.document.getRoot( 'main' );
				view = editor.editing.view;

				markerConversion( editor.conversion );
			} );

			it( 'should apply marker class on tableCell - on inserting a table', () => {
				_setModelData( model, modelTable( [ [ '00' ] ] ) );

				model.change( writer => {
					const cell = root.getNodeByPath( [ 0, 0, 0 ] );

					writer.addMarker( 'marker:yellow', {
						range: writer.createRangeOn( cell ),
						usingOperation: false
					} );

					checkCustomPropertyForHighlight( editor.editing.mapper.toViewElement( cell ) );
				} );

				expect( _getViewData( view, { withoutSelection: true } ) ).to.equalMarkup(
					'<figure class="ck-widget ck-widget_with-selection-handle table" contenteditable="false">' +
						'<div class="ck ck-widget__selection-handle"></div>' +
						'<table>' +
							'<tbody>' +
								'<tr>' +
									'<td class="ck-editor__editable ck-editor__nested-editable highlight-yellow" contenteditable="true" ' +
										'tabindex="-1">' +
											'<span class="ck-table-bogus-paragraph">00</span>' +
									'</td>' +
								'</tr>' +
							'</tbody>' +
						'</table>' +
					'</figure>'
				);

				model.change( writer => {
					writer.removeMarker( 'marker:yellow' );
				} );

				expect( _getViewData( view, { withoutSelection: true } ) ).to.equalMarkup(
					'<figure class="ck-widget ck-widget_with-selection-handle table" contenteditable="false">' +
						'<div class="ck ck-widget__selection-handle"></div>' +
						'<table>' +
							'<tbody>' +
								'<tr>' +
									'<td class="ck-editor__editable ck-editor__nested-editable" contenteditable="true" ' +
									'tabindex="-1">' +
										'<span class="ck-table-bogus-paragraph">00</span>' +
									'</td>' +
								'</tr>' +
							'</tbody>' +
						'</table>' +
					'</figure>'
				);
			} );

			it( 'should apply marker class on tableCell - on inserting a row', () => {
				_setModelData( model, modelTable( [ [ '00' ] ] ) );

				const table = root.getChild( 0 );

				model.change( writer => {
					const firstRow = writer.createElement( 'tableRow' );
					const cell = writer.createElement( 'tableCell' );

					writer.insert( firstRow, table, 1 );
					writer.insert( cell, firstRow, 'end' );

					writer.addMarker( 'marker:yellow', {
						range: writer.createRangeOn( cell ),
						usingOperation: false
					} );
				} );

				const cell = root.getNodeByPath( [ 0, 1, 0 ] );
				checkCustomPropertyForHighlight( editor.editing.mapper.toViewElement( cell ) );

				expect( _getViewData( view, { withoutSelection: true } ) ).to.equalMarkup(
					'<figure class="ck-widget ck-widget_with-selection-handle table" contenteditable="false">' +
					'<div class="ck ck-widget__selection-handle"></div>' +
					'<table>' +
						'<tbody>' +
							'<tr>' +
								'<td class="ck-editor__editable ck-editor__nested-editable" contenteditable="true" ' +
								'tabindex="-1">' +
									'<span class="ck-table-bogus-paragraph">00</span>' +
								'</td>' +
							'</tr>' +
							'<tr>' +
								'<td class="ck-editor__editable ck-editor__nested-editable highlight-yellow" contenteditable="true" ' +
									'tabindex="-1">' +
										'<span class="ck-table-bogus-paragraph"></span>' +
								'</td>' +
							'</tr>' +
						'</tbody>' +
					'</table>' +
					'</figure>'
				);

				model.change( writer => {
					writer.removeMarker( 'marker:yellow' );
				} );

				expect( _getViewData( view, { withoutSelection: true } ) ).to.equalMarkup(
					'<figure class="ck-widget ck-widget_with-selection-handle table" contenteditable="false">' +
						'<div class="ck ck-widget__selection-handle"></div>' +
						'<table>' +
							'<tbody>' +
								'<tr>' +
									'<td class="ck-editor__editable ck-editor__nested-editable" contenteditable="true" ' +
									'tabindex="-1">' +
										'<span class="ck-table-bogus-paragraph">00</span>' +
									'</td>' +
								'</tr>' +
								'<tr>' +
									'<td class="ck-editor__editable ck-editor__nested-editable" contenteditable="true" ' +
									'tabindex="-1">' +
										'<span class="ck-table-bogus-paragraph"></span>' +
									'</td>' +
								'</tr>' +
							'</tbody>' +
						'</table>' +
					'</figure>'
				);
			} );

			it( 'should apply marker class on tableCell - on inserting a table cell', () => {
				_setModelData( model, modelTable( [ [ '00' ] ] ) );

				const table = root.getChild( 0 );

				model.change( writer => {
					const row = table.getChild( 0 );
					const cell = writer.createElement( 'tableCell' );

					writer.insert( cell, row, 'end' );
					writer.addMarker( 'marker:yellow', {
						range: writer.createRangeOn( cell ),
						usingOperation: false
					} );
				} );

				const cell = root.getNodeByPath( [ 0, 0, 1 ] );
				checkCustomPropertyForHighlight( editor.editing.mapper.toViewElement( cell ) );

				expect( _getViewData( view, { withoutSelection: true } ) ).to.equalMarkup(
					'<figure class="ck-widget ck-widget_with-selection-handle table" contenteditable="false">' +
						'<div class="ck ck-widget__selection-handle"></div>' +
						'<table>' +
							'<tbody>' +
								'<tr>' +
									'<td class="ck-editor__editable ck-editor__nested-editable" contenteditable="true" ' +
									'tabindex="-1">' +
										'<span class="ck-table-bogus-paragraph">00</span>' +
									'</td>' +
									'<td class="ck-editor__editable ck-editor__nested-editable highlight-yellow" contenteditable="true" ' +
										'tabindex="-1">' +
											'<span class="ck-table-bogus-paragraph"></span>' +
									'</td>' +
								'</tr>' +
							'</tbody>' +
						'</table>' +
					'</figure>'
				);

				model.change( writer => {
					writer.removeMarker( 'marker:yellow' );
				} );

				expect( _getViewData( view, { withoutSelection: true } ) ).to.equalMarkup(
					'<figure class="ck-widget ck-widget_with-selection-handle table" contenteditable="false">' +
						'<div class="ck ck-widget__selection-handle"></div>' +
						'<table>' +
							'<tbody>' +
								'<tr>' +
									'<td class="ck-editor__editable ck-editor__nested-editable" contenteditable="true" ' +
									'tabindex="-1">' +
										'<span class="ck-table-bogus-paragraph">00</span>' +
									'</td>' +
									'<td class="ck-editor__editable ck-editor__nested-editable" contenteditable="true" ' +
									'tabindex="-1">' +
										'<span class="ck-table-bogus-paragraph"></span>' +
									'</td>' +
								'</tr>' +
							'</tbody>' +
						'</table>' +
					'</figure>'
				);
			} );

			it( 'should preserve marker class on tableCell - when changing heading columns', () => {
				_setModelData( model, modelTable( [
					[ '00', '01', '02', '03' ],
					[ '10', '11', '12', '13' ]
				], { headingColumns: 1 } ) );

				const table = root.getChild( 0 );

				model.change( writer => {
					const cell = root.getNodeByPath( [ 0, 0, 1 ] );

					writer.addMarker( 'marker:yellow', {
						range: writer.createRangeOn( cell ),
						usingOperation: false
					} );
				} );

				model.change( writer => {
					writer.setAttribute( 'headingColumns', 3, table );
				} );

				const cell = root.getNodeByPath( [ 0, 0, 1 ] );
				const viewElement = editor.editing.mapper.toViewElement( cell );

				checkCustomPropertyForHighlight( viewElement );
				expect( viewElement.hasClass( 'highlight-yellow' ) ).to.be.true;

				model.change( writer => {
					writer.removeMarker( 'marker:yellow' );
				} );

				expect( viewElement.hasClass( 'highlight-yellow' ) ).to.be.false;
			} );

			it( 'should preserve marker class on tableCell - when changing heading rows', () => {
				_setModelData( model, modelTable( [
					[ '00', '01' ],
					[ '10', '11' ],
					[ '20', '21' ]
				], { headingRows: 1 } ) );

				const table = root.getChild( 0 );

				model.change( writer => {
					const cell = root.getNodeByPath( [ 0, 1, 0 ] );

					writer.addMarker( 'marker:yellow', {
						range: writer.createRangeOn( cell ),
						usingOperation: false
					} );
				} );

				model.change( writer => {
					writer.setAttribute( 'headingRows', 2, table );
				} );

				const cell = root.getNodeByPath( [ 0, 1, 0 ] );
				const viewElement = editor.editing.mapper.toViewElement( cell );

				checkCustomPropertyForHighlight( viewElement );
				expect( viewElement.hasClass( 'highlight-yellow' ) ).to.be.true;

				model.change( writer => {
					writer.removeMarker( 'marker:yellow' );
				} );

				expect( viewElement.hasClass( 'highlight-yellow' ) ).to.be.false;
			} );
		} );

		describe( 'multiple classes in highlight descriptor', () => {
			beforeEach( async () => {
				editor = await VirtualTestEditor.create( { plugins: [ Paragraph, TableEditing ] } );

				model = editor.model;
				root = model.document.getRoot( 'main' );
				view = editor.editing.view;

				markerConversion( editor.conversion, [ 'marker', 'user-marker' ] );
			} );

			it( 'should apply marker class on tableCell - on inserting a table', () => {
				_setModelData( model, modelTable( [ [ '00' ] ] ) );

				model.change( writer => {
					const cell = root.getNodeByPath( [ 0, 0, 0 ] );

					writer.addMarker( 'marker:yellow', {
						range: writer.createRangeOn( cell ),
						usingOperation: false
					} );

					checkCustomPropertyForHighlight( editor.editing.mapper.toViewElement( cell ) );
				} );

				expect( _getViewData( view, { withoutSelection: true } ) ).to.equalMarkup(
					'<figure class="ck-widget ck-widget_with-selection-handle table" contenteditable="false">' +
						'<div class="ck ck-widget__selection-handle"></div>' +
						'<table>' +
							'<tbody>' +
								'<tr>' +
									'<td class="ck-editor__editable ck-editor__nested-editable highlight-yellow marker user-marker"' +
										' contenteditable="true" ' +
										'tabindex="-1">' +
										'<span class="ck-table-bogus-paragraph">00</span>' +
									'</td>' +
								'</tr>' +
							'</tbody>' +
						'</table>' +
					'</figure>'
				);

				model.change( writer => {
					writer.removeMarker( 'marker:yellow' );
				} );

				expect( _getViewData( view, { withoutSelection: true } ) ).to.equalMarkup(
					'<figure class="ck-widget ck-widget_with-selection-handle table" contenteditable="false">' +
						'<div class="ck ck-widget__selection-handle"></div>' +
						'<table>' +
							'<tbody>' +
								'<tr>' +
									'<td class="ck-editor__editable ck-editor__nested-editable" contenteditable="true" ' +
									'tabindex="-1">' +
										'<span class="ck-table-bogus-paragraph">00</span>' +
									'</td>' +
								'</tr>' +
							'</tbody>' +
						'</table>' +
					'</figure>'
				);
			} );
		} );

		describe( 'attributes in highlight descriptor', () => {
			beforeEach( async () => {
				editor = await VirtualTestEditor.create( { plugins: [ Paragraph, TableEditing ] } );

				model = editor.model;
				root = model.document.getRoot( 'main' );
				view = editor.editing.view;

				markerConversion( editor.conversion, [], { 'data-foo': 'bar', 'data-abc': 'xyz' } );
			} );

			it( 'should apply attributes on tableCell - on inserting a table', () => {
				_setModelData( model, modelTable( [ [ '00' ] ] ) );

				model.change( writer => {
					const cell = root.getNodeByPath( [ 0, 0, 0 ] );

					writer.addMarker( 'marker:yellow', {
						range: writer.createRangeOn( cell ),
						usingOperation: false
					} );

					checkCustomPropertyForHighlight( editor.editing.mapper.toViewElement( cell ) );
				} );

				expect( _getViewData( view, { withoutSelection: true } ) ).to.equalMarkup(
					'<figure class="ck-widget ck-widget_with-selection-handle table" contenteditable="false">' +
						'<div class="ck ck-widget__selection-handle"></div>' +
						'<table>' +
							'<tbody>' +
								'<tr>' +
									'<td class="ck-editor__editable ck-editor__nested-editable highlight-yellow"' +
										' contenteditable="true" data-abc="xyz" data-foo="bar" ' +
										'tabindex="-1">' +
										'<span class="ck-table-bogus-paragraph">00</span>' +
									'</td>' +
								'</tr>' +
							'</tbody>' +
						'</table>' +
					'</figure>'
				);

				model.change( writer => {
					writer.removeMarker( 'marker:yellow' );
				} );

				expect( _getViewData( view, { withoutSelection: true } ) ).to.equalMarkup(
					'<figure class="ck-widget ck-widget_with-selection-handle table" contenteditable="false">' +
						'<div class="ck ck-widget__selection-handle"></div>' +
						'<table>' +
							'<tbody>' +
								'<tr>' +
									'<td class="ck-editor__editable ck-editor__nested-editable" contenteditable="true" ' +
									'tabindex="-1">' +
										'<span class="ck-table-bogus-paragraph">00</span>' +
									'</td>' +
								'</tr>' +
							'</tbody>' +
						'</table>' +
					'</figure>'
				);
			} );

			it( 'should preserve attributes on tableCell - when changing heading columns', () => {
				_setModelData( model, modelTable( [
					[ '00', '01', '02', '03' ],
					[ '10', '11', '12', '13' ]
				], { headingColumns: 1 } ) );

				const table = root.getChild( 0 );

				model.change( writer => {
					const cell = root.getNodeByPath( [ 0, 0, 1 ] );

					writer.addMarker( 'marker:yellow', {
						range: writer.createRangeOn( cell ),
						usingOperation: false
					} );
				} );

				model.change( writer => {
					writer.setAttribute( 'headingColumns', 3, table );
				} );

				const cell = root.getNodeByPath( [ 0, 0, 1 ] );
				const viewElement = editor.editing.mapper.toViewElement( cell );

				expect( viewElement.getAttribute( 'data-foo' ) ).to.equal( 'bar' );
				expect( viewElement.getAttribute( 'data-abc' ) ).to.equal( 'xyz' );

				model.change( writer => {
					writer.removeMarker( 'marker:yellow' );
				} );

				expect( viewElement.hasAttribute( 'data-foo' ) ).to.be.false;
				expect( viewElement.hasAttribute( 'data-abc' ) ).to.be.false;
			} );
		} );

		function markerConversion( conversion, extraClasses = null, extraAttributes ) {
			conversion.for( 'editingDowncast' ).markerToHighlight( {
				model: 'marker',
				view: data => {
					const className = 'highlight-' + data.markerName.split( ':' )[ 1 ];
					const descriptor = {};

					descriptor.classes = extraClasses ? [ ...extraClasses, className ] : className;

					if ( extraAttributes ) {
						descriptor.attributes = extraAttributes;
					}

					return descriptor;
				}
			} );
		}

		function checkCustomPropertyForHighlight( viewElement ) {
			const set = viewElement.getCustomProperty( 'addHighlight' );
			const remove = viewElement.getCustomProperty( 'removeHighlight' );

			expect( typeof set ).to.equal( 'function' );
			expect( typeof remove ).to.equal( 'function' );
		}
	} );

	describe( 'conversion in clipboard pipeline', () => {
		let editor, editorElement, model;

		beforeEach( async () => {
			editorElement = document.createElement( 'div' );
			document.body.appendChild( editorElement );

			editor = await ClassicTestEditor.create( editorElement, {
				plugins: [ Paragraph, Table, TableCaption, TableProperties, ClipboardPipeline ]
			} );

			model = editor.model;
		} );

		afterEach( async () => {
			editorElement.remove();
			await editor.destroy();
		} );

		describe( 'model to view', () => {
			it( 'should create tbody section', () => {
				_setModelData( model, modelTable( [
					[ 'foo' ]
				] ) );

				expect( getClipboardData( editor ) ).to.equal(
					'<table class="table table-style-align-center" style="float:none;margin-left:auto;margin-right:auto;" align="center">' +
						'<tbody>' +
							'<tr><td>foo</td></tr>' +
						'</tbody>' +
					'</table>'
				);
			} );

			it( 'should create heading rows', () => {
				_setModelData( model, modelTable( [
					[ '1', '2' ],
					[ '3', '4' ],
					[ '5', '6' ]
				], { headingRows: 2 } ) );

				expect( getClipboardData( editor ) ).to.equal(
					'<table class="table table-style-align-center" style="float:none;margin-left:auto;margin-right:auto;" align="center">' +
						'<thead>' +
							'<tr><th>1</th><th>2</th></tr>' +
							'<tr><th>3</th><th>4</th></tr>' +
						'</thead>' +
						'<tbody>' +
							'<tr><td>5</td><td>6</td></tr>' +
						'</tbody>' +
					'</table>'
				);
			} );

			it( 'should create heading columns', () => {
				_setModelData( model, modelTable( [
					[ '1', '2' ],
					[ '3', '4' ],
					[ '5', '6' ]
				], { headingColumns: 1 } ) );

				expect( getClipboardData( editor ) ).to.equal(
					'<table class="table table-style-align-center" style="float:none;margin-left:auto;margin-right:auto;" align="center">' +
						'<tbody>' +
							'<tr><th>1</th><td>2</td></tr>' +
							'<tr><th>3</th><td>4</td></tr>' +
							'<tr><th>5</th><td>6</td></tr>' +
						'</tbody>' +
					'</table>'
				);
			} );

			it( 'should create heading rows and columns', () => {
				_setModelData( model, modelTable( [
					[ '1', '2' ],
					[ '3', '4' ],
					[ '5', '6' ]
				], { headingRows: 1, headingColumns: 1 } ) );

				expect( getClipboardData( editor ) ).to.equal(
					'<table class="table table-style-align-center" style="float:none;margin-left:auto;margin-right:auto;" align="center">' +
						'<thead>' +
							'<tr><th>1</th><th>2</th></tr>' +
						'</thead>' +
						'<tbody>' +
							'<tr><th>3</th><td>4</td></tr>' +
							'<tr><th>5</th><td>6</td></tr>' +
						'</tbody>' +
					'</table>'
				);
			} );

			it( 'should work when heading rows number is bigger than number of rows', () => {
				_setModelData( model, modelTable( [
					[ '1', '2' ],
					[ '3', '4' ]
				], { headingRows: 3 } ) );

				expect( getClipboardData( editor ) ).to.equal(
					'<table class="table table-style-align-center" style="float:none;margin-left:auto;margin-right:auto;" align="center">' +
						'<thead>' +
							'<tr><th>1</th><th>2</th></tr>' +
							'<tr><th>3</th><th>4</th></tr>' +
						'</thead>' +
					'</table>'
				);
			} );

			it( 'should create caption element', () => {
				_setModelData( model,
					'<table>' +
						'<tableRow>' +
							'<tableCell><paragraph>1</paragraph></tableCell>' +
							'<tableCell><paragraph>2</paragraph></tableCell>' +
						'</tableRow>' +
						'<caption>Foo</caption>' +
					'</table>'
				);

				expect( getClipboardData( editor ) ).to.equal(
					'<table class="table table-style-align-center" style="float:none;margin-left:auto;margin-right:auto;" align="center">' +
						'<caption>Foo</caption>' +
						'<tbody>' +
							'<tr><td>1</td><td>2</td></tr>' +
						'</tbody>' +
					'</table>'
				);
			} );

			it( 'should not create caption element without TableCaption plugin', async () => {
				const testEditor = await ClassicTestEditor.create( editorElement, {
					plugins: [ Paragraph, Table, ClipboardPipeline ]
				} );

				testEditor.setData(
					'<table>' +
						'<caption>Foo</caption>' +
						'<tbody>' +
							'<tr><td>1</td><td>2</td></tr>' +
						'</tbody>' +
					'</table>'
				);

				expect( getClipboardData( testEditor ) ).to.equal(
					'<table class="table">' +
						'<tbody>' +
							'<tr><td>1</td><td>2</td></tr>' +
						'</tbody>' +
					'</table>'
				);

				await testEditor.destroy();
			} );

			it( 'should be overridable', () => {
				const table = createEmptyTable();

				editor.conversion.for( 'dataDowncast' ).add( dispatcher =>
					dispatcher.on( 'attribute:tableBorderColor:table', ( evt, data, conversionApi ) => {
						conversionApi.consumable.consume( data.item, evt.name );
					}, { priority: 'highest' } ) );

				model.change( writer => writer.setAttribute( 'tableBorderColor', '#f00', table ) );

				assertPlainTableStyle(
					editor,
					'float:none;margin-left:auto;margin-right:auto;',
					'table table-style-align-center',
					'align="center"'
				);
			} );

			describe( 'should create attribute', () => {
				let table;

				beforeEach( () => {
					table = createEmptyTable();
				} );

				it( 'tableBorderStyle', () => {
					model.change( writer => writer.setAttribute( 'tableBorderStyle', 'dotted', table ) );

					assertPlainTableStyle(
						editor,
						'border-style:dotted;float:none;margin-left:auto;margin-right:auto;',
						'table table-style-align-center',
						'align="center"'
					);
				} );

				it( 'tableBorderColor', () => {
					model.change( writer => writer.setAttribute( 'tableBorderColor', 'red', table ) );

					assertPlainTableStyle(
						editor,
						'border-color:red;float:none;margin-left:auto;margin-right:auto;',
						'table table-style-align-center',
						'align="center"'
					);
				} );

				it( 'tableBorderWidth', () => {
					model.change( writer => writer.setAttribute( 'tableBorderWidth', '1px', table ) );

					assertPlainTableStyle(
						editor,
						'border-width:1px;float:none;margin-left:auto;margin-right:auto;',
						'table table-style-align-center',
						'align="center"'
					);
				} );

				it( 'border shorthand', () => {
					model.change( writer => writer.setAttribute( 'tableBorderStyle', 'dotted', table ) );
					model.change( writer => writer.setAttribute( 'tableBorderColor', 'red', table ) );
					model.change( writer => writer.setAttribute( 'tableBorderWidth', '1px', table ) );

					assertPlainTableStyle(
						editor,
						'border:1px dotted red;float:none;margin-left:auto;margin-right:auto;',
						'table table-style-align-center',
						'align="center"'
					);
				} );

				it( 'tableAlignment right', () => {
					model.change( writer => writer.setAttribute( 'tableAlignment', 'right', table ) );

<<<<<<< HEAD
					assertPlainTableStyle( editor, 'float:right;', 'table table-style-align-right', 'align="right"' );
				} );

				it( 'tableAlignment blockRight', () => {
					model.change( writer => writer.setAttribute( 'tableAlignment', 'blockRight', table ) );

					assertPlainTableStyle( editor, 'margin-left:auto;margin-right:0;', 'table table-style-block-align-right' );
				} );

				it( 'tableAlignment left', () => {
					model.change( writer => writer.setAttribute( 'tableAlignment', 'left', table ) );

					assertPlainTableStyle( editor, 'float:left;', 'table table-style-align-left', 'align="left"' );
				} );

				it( 'tableAlignment blockLeft', () => {
					model.change( writer => writer.setAttribute( 'tableAlignment', 'blockLeft', table ) );

					assertPlainTableStyle( editor, 'margin-left:0;margin-right:auto;', 'table table-style-block-align-left' );
				} );

				it( 'tableAlignment right with TableLayout plugin', async () => {
					const testEditor = await ClassicTestEditor.create( editorElement, {
						plugins: [ Paragraph, Table, TableCaption, TableLayout, TableProperties, ClipboardPipeline ]
					} );

					_setModelData(
						testEditor.model,
						'<table>' +
							'<tableRow>' +
								'<tableCell>' +
									'<paragraph>foo</paragraph>' +
								'</tableCell>' +
							'</tableRow>' +
						'</table>'
					);

					const table = testEditor.model.document.getRoot().getNodeByPath( [ 0 ] );

					testEditor.model.change( writer => writer.setAttribute( 'tableType', 'layout', table ) );
					testEditor.model.change( writer => writer.setAttribute( 'tableAlignment', 'right', table ) );

					expect( getClipboardData( testEditor ) ).to.equalMarkup(
						'<table class="table table-style-align-right layout-table" style="float:right;" ' +
						'align="right" role="presentation">' +
							'<tbody><tr><td>foo</td></tr></tbody>' +
						'</table>'
					);

					await testEditor.destroy();
				} );

				it( 'tableAlignment blockRight with TableLayout plugin', async () => {
					const testEditor = await ClassicTestEditor.create( editorElement, {
						plugins: [ Paragraph, Table, TableCaption, TableLayout, TableProperties, ClipboardPipeline ]
					} );

					_setModelData(
						testEditor.model,
						'<table>' +
							'<tableRow>' +
								'<tableCell>' +
									'<paragraph>foo</paragraph>' +
								'</tableCell>' +
							'</tableRow>' +
						'</table>'
					);

					const table = testEditor.model.document.getRoot().getNodeByPath( [ 0 ] );

					testEditor.model.change( writer => writer.setAttribute( 'tableType', 'layout', table ) );
					testEditor.model.change( writer => writer.setAttribute( 'tableAlignment', 'blockRight', table ) );

					expect( getClipboardData( testEditor ) ).to.equalMarkup(
						'<table class="table table-style-block-align-right layout-table" ' +
						'style="margin-left:auto;margin-right:0;" role="presentation">' +
							'<tbody><tr><td>foo</td></tr></tbody>' +
						'</table>'
					);

					await testEditor.destroy();
				} );

				it( 'tableAlignment left with TableLayout plugin', async () => {
					const testEditor = await ClassicTestEditor.create( editorElement, {
						plugins: [ Paragraph, Table, TableCaption, TableLayout, TableProperties, ClipboardPipeline ]
					} );

					_setModelData(
						testEditor.model,
						'<table>' +
							'<tableRow>' +
								'<tableCell>' +
									'<paragraph>foo</paragraph>' +
								'</tableCell>' +
							'</tableRow>' +
						'</table>'
					);

					const table = testEditor.model.document.getRoot().getNodeByPath( [ 0 ] );

					testEditor.model.change( writer => writer.setAttribute( 'tableType', 'layout', table ) );
					testEditor.model.change( writer => writer.setAttribute( 'tableAlignment', 'left', table ) );

					expect( getClipboardData( testEditor ) ).to.equalMarkup(
						'<table class="table table-style-align-left layout-table" style="float:left;" align="left" role="presentation">' +
							'<tbody><tr><td>foo</td></tr></tbody>' +
						'</table>'
					);

					await testEditor.destroy();
				} );

				it( 'tableAlignment blockLeft with TableLayout plugin', async () => {
					const testEditor = await ClassicTestEditor.create( editorElement, {
						plugins: [ Paragraph, Table, TableCaption, TableLayout, TableProperties, ClipboardPipeline ]
					} );

					_setModelData(
						testEditor.model,
						'<table>' +
							'<tableRow>' +
								'<tableCell>' +
									'<paragraph>foo</paragraph>' +
								'</tableCell>' +
							'</tableRow>' +
						'</table>'
					);

					const table = testEditor.model.document.getRoot().getNodeByPath( [ 0 ] );

					testEditor.model.change( writer => writer.setAttribute( 'tableType', 'layout', table ) );
					testEditor.model.change( writer => writer.setAttribute( 'tableAlignment', 'blockLeft', table ) );

					expect( getClipboardData( testEditor ) ).to.equalMarkup(
						'<table class="table table-style-block-align-left layout-table" ' +
						'style="margin-left:0;margin-right:auto;" role="presentation">' +
							'<tbody><tr><td>foo</td></tr></tbody>' +
						'</table>'
					);

					await testEditor.destroy();
=======
					assertPlainTableStyle( editor, 'float:right;margin-left:var(--ck-content-table-style-spacing, 1.5em);' );
>>>>>>> d11e04f9
				} );

				it( 'tableWidth', () => {
					model.change( writer => writer.setAttribute( 'tableWidth', '500px', table ) );

					assertPlainTableStyle(
						editor,
						'float:none;margin-left:auto;margin-right:auto;width:500px;',
						'table table-style-align-center',
						'align="center"'
					);
				} );

				it( 'tableHeight', () => {
					model.change( writer => writer.setAttribute( 'tableHeight', '500px', table ) );

					assertPlainTableStyle(
						editor,
						'float:none;height:500px;margin-left:auto;margin-right:auto;',
						'table table-style-align-center',
						'align="center"'
					);
				} );

				it( 'tableBackgroundColor', () => {
					model.change( writer => writer.setAttribute( 'tableBackgroundColor', 'red', table ) );

					assertPlainTableStyle(
						editor,
						'background-color:red;float:none;margin-left:auto;margin-right:auto;',
						'table table-style-align-center',
						'align="center"'
					);
				} );

				it( 'and not strip figure element when PlainTableOutput is not loaded and not in clipboard pipeline', async () => {
					model.change( writer => {
						writer.setAttribute( 'tableBorderWidth', '2px', table );
						writer.setAttribute( 'tableBorderColor', 'red', table );
						writer.setAttribute( 'tableBorderStyle', 'solid', table );
						writer.setAttribute( 'tableBackgroundColor', 'blue', table );
					} );

					expect( editor.getData() ).to.equalMarkup(
						'<figure class="table">' +
							'<table style="background-color:blue;border:2px solid red;">' +
								'<tbody>' +
									'<tr><td>foo</td></tr>' +
								'</tbody>' +
							'</table>' +
						'</figure>'
					);
				} );
			} );

			describe( 'should remove attribute', () => {
				let table;

				beforeEach( () => {
					table = createEmptyTable();
				} );

				it( 'tableBorderStyle', () => {
					model.change( writer => writer.setAttribute( 'tableBorderStyle', 'dotted', table ) );
					model.change( writer => writer.setAttribute( 'tableBorderColor', 'red', table ) );

					assertPlainTableStyle(
						editor,
						'border-color:red;border-style:dotted;float:none;margin-left:auto;margin-right:auto;',
						'table table-style-align-center',
						'align="center"'
					);

					model.change( writer => writer.setAttribute( 'tableBorderStyle', '', table ) );

					assertPlainTableStyle(
						editor,
						'border-color:red;float:none;margin-left:auto;margin-right:auto;',
						'table table-style-align-center',
						'align="center"'
					);
				} );

				it( 'tableBorderColor', () => {
					model.change( writer => writer.setAttribute( 'tableBorderStyle', 'dotted', table ) );
					model.change( writer => writer.setAttribute( 'tableBorderColor', 'red', table ) );

					assertPlainTableStyle(
						editor,
						'border-color:red;border-style:dotted;float:none;margin-left:auto;margin-right:auto;',
						'table table-style-align-center',
						'align="center"'
					);

					model.change( writer => writer.setAttribute( 'tableBorderColor', '', table ) );

					assertPlainTableStyle(
						editor,
						'border-style:dotted;float:none;margin-left:auto;margin-right:auto;',
						'table table-style-align-center',
						'align="center"'
					);
				} );

				it( 'tableBorderWidth', () => {
					model.change( writer => writer.setAttribute( 'tableBorderStyle', 'dotted', table ) );
					model.change( writer => writer.setAttribute( 'tableBorderWidth', '1px', table ) );

					assertPlainTableStyle(
						editor,
						'border-style:dotted;border-width:1px;float:none;margin-left:auto;margin-right:auto;',
						'table table-style-align-center',
						'align="center"'
					);

					model.change( writer => writer.setAttribute( 'tableBorderWidth', '', table ) );

					assertPlainTableStyle(
						editor,
						'border-style:dotted;float:none;margin-left:auto;margin-right:auto;',
						'table table-style-align-center',
						'align="center"'
					);
				} );

				it( 'from border shorthand', () => {
					model.change( writer => writer.setAttribute( 'tableBorderStyle', 'dotted', table ) );
					model.change( writer => writer.setAttribute( 'tableBorderColor', 'red', table ) );
					model.change( writer => writer.setAttribute( 'tableBorderWidth', '1px', table ) );

					assertPlainTableStyle(
						editor,
						'border:1px dotted red;float:none;margin-left:auto;margin-right:auto;',
						'table table-style-align-center',
						'align="center"'
					);

					model.change( writer => writer.setAttribute( 'tableBorderWidth', '', table ) );

					assertPlainTableStyle(
						editor,
						'border-color:red;border-style:dotted;float:none;margin-left:auto;margin-right:auto;',
						'table table-style-align-center',
						'align="center"'
					);
				} );

				it( 'tableAlignment', () => {
					model.change( writer => writer.setAttribute( 'tableAlignment', 'right', table ) );

<<<<<<< HEAD
					assertPlainTableStyle(
						editor,
						'float:right;',
						'table table-style-align-right',
						'align="right"'
					);
=======
					assertPlainTableStyle( editor, 'float:right;margin-left:var(--ck-content-table-style-spacing, 1.5em);' );
>>>>>>> d11e04f9

					model.change( writer => writer.removeAttribute( 'tableAlignment', table ) );

					assertPlainTableStyle(
						editor,
						'float:none;margin-left:auto;margin-right:auto;',
						'table table-style-align-center',
						'align="center"'
					);
				} );

				it( 'tableWidth', () => {
					model.change( writer => writer.setAttribute( 'tableWidth', '500px', table ) );

					assertPlainTableStyle(
						editor,
						'float:none;margin-left:auto;margin-right:auto;width:500px;',
						'table table-style-align-center',
						'align="center"'
					);

					model.change( writer => writer.removeAttribute( 'tableWidth', table ) );

					assertPlainTableStyle(
						editor,
						'float:none;margin-left:auto;margin-right:auto;',
						'table table-style-align-center',
						'align="center"'
					);
				} );

				it( 'tableHeight', () => {
					model.change( writer => writer.setAttribute( 'tableHeight', '500px', table ) );

					assertPlainTableStyle(
						editor,
						'float:none;height:500px;margin-left:auto;margin-right:auto;',
						'table table-style-align-center',
						'align="center"'
					);

					model.change( writer => writer.removeAttribute( 'tableHeight', table ) );

					assertPlainTableStyle(
						editor,
						'float:none;margin-left:auto;margin-right:auto;',
						'table table-style-align-center',
						'align="center"'
					);
				} );

				it( 'tableBackgroundColor', () => {
					model.change( writer => writer.setAttribute( 'tableBackgroundColor', 'red', table ) );

					assertPlainTableStyle(
						editor,
						'background-color:red;float:none;margin-left:auto;margin-right:auto;',
						'table table-style-align-center',
						'align="center"'
					);

					model.change( writer => writer.removeAttribute( 'tableBackgroundColor', table ) );

					assertPlainTableStyle(
						editor,
						'float:none;margin-left:auto;margin-right:auto;',
						'table table-style-align-center',
						'align="center"'
					);
				} );
			} );

			describe( 'should not create attribute', () => {
				let table, testEditor;

				beforeEach( async () => {
					testEditor = await ClassicTestEditor.create( editorElement, {
						plugins: [ Paragraph, Table, ClipboardPipeline ]
					} );

					model = testEditor.model;
					table = createEmptyTable();
				} );

				afterEach( async () => {
					await testEditor.destroy();
				} );

				it( 'tableBorderStyle without TableProperties plugin', () => {
					model.change( writer =>
						writer.setAttribute( 'tableBorderStyle', 'dotted', table )
					);

					assertPlainTableStyle( testEditor );
				} );

				it( 'tableBorderColor without TableProperties plugin', () => {
					model.change( writer =>
						writer.setAttribute( 'tableBorderColor', 'red', table )
					);

					assertPlainTableStyle( testEditor );
				} );

				it( 'tableBorderWidth without TableProperties plugin', () => {
					model.change( writer =>
						writer.setAttribute( 'tableBorderWidth', '1px', table )
					);

					assertPlainTableStyle( testEditor );
				} );

				it( 'border shorthand without TableProperties plugin', () => {
					model.change( writer =>
						writer.setAttribute( 'tableBorderStyle', 'dotted', table )
					);
					model.change( writer =>
						writer.setAttribute( 'tableBorderColor', 'red', table )
					);
					model.change( writer =>
						writer.setAttribute( 'tableBorderWidth', '1px', table )
					);

					assertPlainTableStyle( testEditor );
				} );

				it( 'tableAlignment without TableProperties plugin', () => {
					model.change( writer =>
						writer.setAttribute( 'tableAlignment', 'right', table )
					);

					assertPlainTableStyle( testEditor );
				} );

				it( 'tableWidth without TableProperties plugin', () => {
					model.change( writer =>
						writer.setAttribute( 'tableWidth', '500px', table )
					);

					assertPlainTableStyle( testEditor );
				} );

				it( 'tableHeight without TableProperties plugin', () => {
					model.change( writer =>
						writer.setAttribute( 'tableHeight', '500px', table )
					);

					assertPlainTableStyle( testEditor );
				} );

				it( 'tableBackgroundColor without TableProperties plugin', () => {
					model.change( writer =>
						writer.setAttribute( 'tableBackgroundColor', 'red', table )
					);

					assertPlainTableStyle( testEditor );
				} );
			} );

			it( 'should not convert image captions', async () => {
				const testEditor = await ClassicTestEditor.create( editorElement, {
					plugins: [ ArticlePluginSet, Table, TableCaption, ClipboardPipeline ],
					image: { toolbar: [ '|' ] }
				} );

				testEditor.setData(
					'<figure class="image">' +
						'<img src="/assets/sample.png" />' +
						'<figcaption>Caption</figcaption>' +
					'</figure>'
				);

				expect( testEditor.getData() ).to.equal(
					'<figure class="image">' +
						'<img src="/assets/sample.png">' +
						'<figcaption>Caption</figcaption>' +
					'</figure>'
				);

				await testEditor.destroy();
			} );

			// See: https://github.com/ckeditor/ckeditor5/issues/11394
			it( 'should allow overriding image caption converters', async () => {
				const testEditor = await ClassicTestEditor.create( editorElement, {
					plugins: [ ArticlePluginSet, Table, TableCaption, ClipboardPipeline ],
					image: { toolbar: [ '|' ] }
				} );

				testEditor.conversion.for( 'dataDowncast' ).elementToElement( {
					model: 'caption',
					view: ( modelElement, { writer } ) => {
						return writer.createContainerElement( 'foobar' );
					},
					converterPriority: 'high'
				} );

				testEditor.setData(
					'<figure class="image">' +
						'<img src="/assets/sample.png" />' +
						'<figcaption>Caption</figcaption>' +
					'</figure>'
				);

				expect( testEditor.getData() ).to.equal(
					'<figure class="image">' +
						'<img src="/assets/sample.png">' +
						'<foobar>Caption</foobar>' +
					'</figure>'
				);

				await testEditor.destroy();
			} );

			function createEmptyTable() {
				_setModelData(
					model,
					'<table>' +
						'<tableRow>' +
							'<tableCell>' +
								'<paragraph>foo</paragraph>' +
							'</tableCell>' +
						'</tableRow>' +
					'</table>'
				);

				return model.document.getRoot().getNodeByPath( [ 0 ] );
			}

			function assertPlainTableStyle( editor, tableStyle, tableClasses, align ) {
				const tableStyleEntry = tableStyle ? ` style="${ tableStyle }"` : '';
				const classes = tableClasses ? tableClasses : 'table';
				const alignAttribute = align ? ` ${ align }` : '';

				expect( getClipboardData( editor ) ).to.equalMarkup(
					`<table class="${ classes }"${ tableStyleEntry }${ alignAttribute }>` +
						'<tbody><tr><td>foo</td></tr></tbody>' +
					'</table>'
				);
			}
		} );
	} );
} );

function getClipboardData( editor ) {
	const viewFragment = editor.data.toView( editor.model.document.getRoot(), { isClipboardPipeline: true } );

	return editor.data.htmlProcessor.toData( viewFragment );
}<|MERGE_RESOLUTION|>--- conflicted
+++ resolved
@@ -2427,8 +2427,12 @@
 				it( 'tableAlignment right', () => {
 					model.change( writer => writer.setAttribute( 'tableAlignment', 'right', table ) );
 
-<<<<<<< HEAD
-					assertPlainTableStyle( editor, 'float:right;', 'table table-style-align-right', 'align="right"' );
+					assertPlainTableStyle(
+						editor,
+						'float:right;margin-left:var(--ck-content-table-style-spacing, 1.5em);',
+						'table table-style-align-right',
+						'align="right"'
+					);
 				} );
 
 				it( 'tableAlignment blockRight', () => {
@@ -2440,7 +2444,12 @@
 				it( 'tableAlignment left', () => {
 					model.change( writer => writer.setAttribute( 'tableAlignment', 'left', table ) );
 
-					assertPlainTableStyle( editor, 'float:left;', 'table table-style-align-left', 'align="left"' );
+					assertPlainTableStyle(
+						editor,
+						'float:left;margin-right:var(--ck-content-table-style-spacing, 1.5em);',
+						'table table-style-align-left',
+						'align="left"'
+					);
 				} );
 
 				it( 'tableAlignment blockLeft', () => {
@@ -2471,7 +2480,8 @@
 					testEditor.model.change( writer => writer.setAttribute( 'tableAlignment', 'right', table ) );
 
 					expect( getClipboardData( testEditor ) ).to.equalMarkup(
-						'<table class="table table-style-align-right layout-table" style="float:right;" ' +
+						'<table class="table table-style-align-right layout-table" ' +
+						'style="float:right;margin-left:var(--ck-content-table-style-spacing, 1.5em);" ' +
 						'align="right" role="presentation">' +
 							'<tbody><tr><td>foo</td></tr></tbody>' +
 						'</table>'
@@ -2533,7 +2543,8 @@
 					testEditor.model.change( writer => writer.setAttribute( 'tableAlignment', 'left', table ) );
 
 					expect( getClipboardData( testEditor ) ).to.equalMarkup(
-						'<table class="table table-style-align-left layout-table" style="float:left;" align="left" role="presentation">' +
+						'<table class="table table-style-align-left layout-table" ' +
+						'style="float:left;margin-right:var(--ck-content-table-style-spacing, 1.5em);" align="left" role="presentation">' +
 							'<tbody><tr><td>foo</td></tr></tbody>' +
 						'</table>'
 					);
@@ -2570,9 +2581,6 @@
 					);
 
 					await testEditor.destroy();
-=======
-					assertPlainTableStyle( editor, 'float:right;margin-left:var(--ck-content-table-style-spacing, 1.5em);' );
->>>>>>> d11e04f9
 				} );
 
 				it( 'tableWidth', () => {
@@ -2723,16 +2731,12 @@
 				it( 'tableAlignment', () => {
 					model.change( writer => writer.setAttribute( 'tableAlignment', 'right', table ) );
 
-<<<<<<< HEAD
 					assertPlainTableStyle(
 						editor,
-						'float:right;',
+						'float:right;margin-left:var(--ck-content-table-style-spacing, 1.5em);',
 						'table table-style-align-right',
 						'align="right"'
 					);
-=======
-					assertPlainTableStyle( editor, 'float:right;margin-left:var(--ck-content-table-style-spacing, 1.5em);' );
->>>>>>> d11e04f9
 
 					model.change( writer => writer.removeAttribute( 'tableAlignment', table ) );
 
