/**
 * @license Copyright (c) 2003-2019, CKSource - Frederico Knabben. All rights reserved.
 * For licensing, see LICENSE.md or https://ckeditor.com/legal/ckeditor-oss-license
 */

/* globals document */

import { getData as getViewData } from '@ckeditor/ckeditor5-engine/src/dev-utils/view';

import { defaultConversion, defaultSchema, formatTable, formattedViewTable, viewTable } from '../_utils/utils';
import injectTableCellPostFixer from '../../src/converters/tablecell-post-fixer';

import env from '@ckeditor/ckeditor5-utils/src/env';
import testUtils from '@ckeditor/ckeditor5-core/tests/_utils/utils';
import ClassicTestEditor from '@ckeditor/ckeditor5-core/tests/_utils/classictesteditor';

import Delete from '@ckeditor/ckeditor5-typing/src/delete';

describe( 'TableCell post-fixer', () => {
	let editor, model, doc, root, view;

	testUtils.createSinonSandbox();

	beforeEach( () => {
		const element = document.createElement( 'div' );
		document.body.appendChild( element );

		// Most tests assume non-edge environment but we do not set `contenteditable=false` on Edge so stub `env.isEdge`.
		testUtils.sinon.stub( env, 'isEdge' ).get( () => false );

		return ClassicTestEditor.create( element, { extraPlugins: [ Delete ] } )
			.then( newEditor => {
				editor = newEditor;
				model = editor.model;
				doc = model.document;
				root = doc.getRoot( 'main' );
				view = editor.editing.view;

				defaultSchema( model.schema );
				defaultConversion( editor.conversion, true );

				editor.model.schema.register( 'block', {
					inheritAllFrom: '$block'
				} );
				editor.conversion.elementToElement( { model: 'block', view: 'div' } );

				model.schema.extend( '$block', { allowAttributes: 'foo' } );
				editor.conversion.attributeToAttribute( { model: 'foo', view: 'foo' } );

				injectTableCellPostFixer( model, editor.editing );
			} );
	} );

	it( 'should rename <span> to <p> when adding more <paragraph> elements to the same table cell', () => {
		editor.setData( viewTable( [ [ '<p>00</p>' ] ] ) );

		const table = root.getChild( 0 );

		model.change( writer => {
			const nodeByPath = table.getNodeByPath( [ 0, 0, 0 ] );

			const paragraph = writer.createElement( 'paragraph' );

			writer.insert( paragraph, nodeByPath, 'after' );

			writer.setSelection( nodeByPath.nextSibling, 0 );
		} );

		expect( formatTable( getViewData( view, { withoutSelection: true } ) ) ).to.equal( formattedViewTable( [
			[ '<p>00</p><p></p>' ]
		], { asWidget: true } ) );
	} );

	it( 'should rename <span> to <p> on adding other block element to the same table cell', () => {
		editor.setData( viewTable( [ [ '<p>00</p>' ] ] ) );

		const table = root.getChild( 0 );

		model.change( writer => {
			const nodeByPath = table.getNodeByPath( [ 0, 0, 0 ] );

			const paragraph = writer.createElement( 'block' );

			writer.insert( paragraph, nodeByPath, 'after' );

			writer.setSelection( nodeByPath.nextSibling, 0 );
		} );

		expect( formatTable( getViewData( view, { withoutSelection: true } ) ) ).to.equal( formattedViewTable( [
			[ '<p>00</p><div></div>' ]
		], { asWidget: true } ) );
	} );

	it( 'should properly rename the same element on consecutive changes', () => {
		editor.setData( viewTable( [ [ '<p>00</p>' ] ] ) );

		const table = root.getChild( 0 );

		model.change( writer => {
			const nodeByPath = table.getNodeByPath( [ 0, 0, 0 ] );

			writer.insertElement( 'paragraph', nodeByPath, 'after' );

			writer.setSelection( nodeByPath.nextSibling, 0 );
		} );

		expect( formatTable( getViewData( view, { withoutSelection: true } ) ) ).to.equal( formattedViewTable( [
			[ '<p>00</p><p></p>' ]
		], { asWidget: true } ) );

		model.change( writer => {
			writer.remove( table.getNodeByPath( [ 0, 0, 1 ] ) );
		} );

		expect( formatTable( getViewData( view, { withoutSelection: true } ) ) ).to.equal( formattedViewTable( [
			[ '00' ]
		], { asWidget: true } ) );
	} );

	it( 'should rename <span> to <p> when setting attribute on <paragraph>', () => {
		editor.setData( '<table><tr><td><p>00</p></td></tr></table>' );

		const table = root.getChild( 0 );

		model.change( writer => {
			writer.setAttribute( 'foo', 'bar', table.getNodeByPath( [ 0, 0, 0 ] ) );
		} );

		expect( formatTable( getViewData( view, { withoutSelection: true } ) ) ).to.equal( formattedViewTable( [
			[ '<p foo="bar">00</p>' ]
		], { asWidget: true } ) );
	} );

	it( 'should rename <p> to <span> when removing all but one paragraph inside table cell', () => {
		editor.setData( viewTable( [ [ '<p>00</p><p>foo</p>' ] ] ) );

		const table = root.getChild( 0 );

		model.change( writer => {
			writer.remove( table.getNodeByPath( [ 0, 0, 1 ] ) );
		} );

		expect( formatTable( getViewData( view, { withoutSelection: true } ) ) ).to.equal( formattedViewTable( [
			[ '00' ]
		], { asWidget: true } ) );
	} );

	it( 'should rename <p> to <span> when removing attribute from <paragraph>', () => {
		editor.setData( '<table><tr><td><p foo="bar">00</p></td></tr></table>' );

		const table = root.getChild( 0 );

		model.change( writer => {
			writer.removeAttribute( 'foo', table.getNodeByPath( [ 0, 0, 0 ] ) );
		} );

		expect( formatTable( getViewData( view, { withoutSelection: true } ) ) ).to.equal( formattedViewTable( [
			[ '<span>00</span>' ]
		], { asWidget: true } ) );
	} );

	it( 'should keep <p> in the view when <paragraph> attribute value is changed', () => {
		editor.setData( viewTable( [ [ '<p foo="bar">00</p>' ] ] ) );

		const table = root.getChild( 0 );

		model.change( writer => {
			writer.setAttribute( 'foo', 'baz', table.getNodeByPath( [ 0, 0, 0 ] ) );
		} );

		expect( formatTable( getViewData( view, { withoutSelection: true } ) ) ).to.equal( formattedViewTable( [
			[ '<p foo="baz">00</p>' ]
		], { asWidget: true } ) );
	} );

	it( 'should keep <p> in the view when <paragraph> attribute value is changed (table cell with multiple blocks)', () => {
		editor.setData( viewTable( [ [ '<p foo="bar">00</p><p>00</p>' ] ] ) );

		const table = root.getChild( 0 );

		model.change( writer => {
			writer.setAttribute( 'foo', 'baz', table.getNodeByPath( [ 0, 0, 0 ] ) );
		} );

		expect( formatTable( getViewData( view, { withoutSelection: true } ) ) ).to.equal( formattedViewTable( [
			[ '<p foo="baz">00</p><p>00</p>' ]
		], { asWidget: true } ) );
	} );

	it( 'should do nothing on rename <paragraph> to other block', () => {
		editor.setData( viewTable( [ [ '<p>00</p>' ] ] ) );

		const table = root.getChild( 0 );

		model.change( writer => {
			writer.rename( table.getNodeByPath( [ 0, 0, 0 ] ), 'block' );
		} );

		expect( formatTable( getViewData( view, { withoutSelection: true } ) ) ).to.equal( formattedViewTable( [
			[ '<div>00</div>' ]
		], { asWidget: true } ) );
	} );

	it( 'should do nothing when setting attribute on block item other then <paragraph>', () => {
		editor.setData( viewTable( [ [ '<div>foo</div>' ] ] ) );

		const table = root.getChild( 0 );

		model.change( writer => {
			writer.setAttribute( 'foo', 'bar', table.getNodeByPath( [ 0, 0, 0 ] ) );
		} );

		expect( formatTable( getViewData( view, { withoutSelection: true } ) ) ).to.equal( formattedViewTable( [
			[ '<div foo="bar">foo</div>' ]
		], { asWidget: true } ) );
	} );

	it( 'should not crash when view.change() block was called in model.change()', () => {
		editor.setData( viewTable( [ [ '<p>foobar</p>' ] ] ) );

		const table = root.getChild( 0 );

		expect( formatTable( getViewData( view, { withoutSelection: true } ) ) )
			.to.equal( formattedViewTable( [ [ 'foobar' ] ], { asWidget: true } ) );

		expect( () => {
			model.change( writer => {
				const tableCell = table.getNodeByPath( [ 0, 0 ] );

				writer.insertElement( 'paragraph', null, writer.createPositionAt( tableCell, 'end' ) );
				writer.setSelection( writer.createRangeIn( tableCell ) );

				// Do some change in the view while inside model change.
				editor.editing.view.change( writer => {
					writer.addClass( 'foo', editor.editing.mapper.toViewElement( tableCell ) );
				} );
			} );
		} ).to.not.throw();

		expect( formatTable( getViewData( view ) ) ).to.equal( formattedViewTable( [
			[ { class: 'foo', contents: '<p>{foobar</p><p>]</p>' } ]
		], { asWidget: true } ) );
	} );

	it( 'should keep <p> in the view when <paragraph> attribute value is changed (table cell with multiple blocks)', () => {
		editor.setData( viewTable( [ [ '<p>00</p><p>00</p>' ] ] ) );

		const table = root.getChild( 0 );

		model.change( writer => {
			writer.remove( writer.createRangeOn( table.getNodeByPath( [ 0, 0, 1 ] ) ) );
		} );

		expect( formatTable( getViewData( view, { withoutSelection: true } ) ) ).to.equal( formattedViewTable( [
			[ '<span>00</span>' ]
		], { asWidget: true } ) );
	} );

	it( 'should update view selection after deleting content', () => {
		editor.setData( viewTable( [ [ '<p>foo</p><p>bar</p>' ] ] ) );

		const tableCell = root.getNodeByPath( [ 0, 0, 0 ] );

		// Replace table cell contents with paragraph - as model.deleteContent() does.
		model.change( writer => {
			writer.remove( writer.createRangeIn( tableCell ) );

			const paragraph = writer.createElement( 'paragraph' );

			writer.insert( paragraph, writer.createPositionAt( tableCell, 0 ) );

			// Set selection to newly created paragraph.
			writer.setSelection( paragraph, 0 );
		} );

		const viewRange = view.document.selection.getFirstRange();

		// Trying to map view selection to DOM range shouldn't throw after post-fixer will fix inserted <p> to <span>.
		expect( () => view.domConverter.viewRangeToDom( viewRange ) ).to.not.throw();
	} );

<<<<<<< HEAD
	it( 'should not update view selection after other feature set selection', () => {
		editor.model.schema.register( 'widget', {
			isObject: true,
			isBlock: true,
			allowWhere: '$block'
		} );
		editor.conversion.elementToElement( {
			model: 'widget',
			view: 'widget'
		} );

		editor.setData( viewTable( [ [ '<p>foo[]</p>' ] ] ) );

		const spy = sinon.spy();

		view.document.selection.on( 'change', spy );

		// Insert a widget in table cell and select it.
		model.change( writer => {
			const widgetElement = writer.createElement( 'widget' );
			const tableCell = root.getNodeByPath( [ 0, 0, 0, 0 ] );

			writer.insert( widgetElement, writer.createPositionAfter( tableCell ) );

			// Update the selection so it will be set on the widget and not in renamed paragraph.
			writer.setSelection( widgetElement, 'on' );
		} );

		// View selection should be updated only twice - will be set to null and then to widget.
		// If called thrice the selection post fixer for table cell was also called.
		sinon.assert.calledTwice( spy );
=======
	// https://github.com/ckeditor/ckeditor5-table/issues/191.
	it( 'should not fire (and crash) for removed view elements', () => {
		editor.setData( viewTable( [ [ '<p>foo</p>' ] ] ) );

		const p = root.getNodeByPath( [ 0, 0, 0, 0 ] );

		// Replace table cell contents with paragraph - as model.deleteContent() does.
		model.change( writer => {
			writer.setSelection( writer.createRangeIn( root ) );
			editor.execute( 'delete' ); // For some reason it didn't crash with `writer.remove()`.

			writer.setAttribute( 'foo', 'bar', p );
		} );

		// Trying to map view selection to DOM range shouldn't throw after post-fixer will fix inserted <p> to <span>.
		expect( editor.getData() ).to.equal( '' );
>>>>>>> 968fee41
	} );
} );<|MERGE_RESOLUTION|>--- conflicted
+++ resolved
@@ -279,7 +279,6 @@
 		expect( () => view.domConverter.viewRangeToDom( viewRange ) ).to.not.throw();
 	} );
 
-<<<<<<< HEAD
 	it( 'should not update view selection after other feature set selection', () => {
 		editor.model.schema.register( 'widget', {
 			isObject: true,
@@ -311,7 +310,8 @@
 		// View selection should be updated only twice - will be set to null and then to widget.
 		// If called thrice the selection post fixer for table cell was also called.
 		sinon.assert.calledTwice( spy );
-=======
+	} );
+
 	// https://github.com/ckeditor/ckeditor5-table/issues/191.
 	it( 'should not fire (and crash) for removed view elements', () => {
 		editor.setData( viewTable( [ [ '<p>foo</p>' ] ] ) );
@@ -328,6 +328,5 @@
 
 		// Trying to map view selection to DOM range shouldn't throw after post-fixer will fix inserted <p> to <span>.
 		expect( editor.getData() ).to.equal( '' );
->>>>>>> 968fee41
 	} );
 } );