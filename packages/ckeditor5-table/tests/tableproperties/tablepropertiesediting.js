--- conflicted
+++ resolved
@@ -1651,35 +1651,6 @@
 					await editor.destroy();
 				} );
 
-<<<<<<< HEAD
-				it( 'should upcast "table-style-align-left" class to left value', () => {
-					editor.setData( '<table class="table-style-align-left"><tr><td>foo</td></tr></table>' );
-					const table = model.document.getRoot().getNodeByPath( [ 0 ] );
-
-					expect( table.getAttribute( 'tableAlignment' ) ).to.equal( 'left' );
-				} );
-
-				it( 'should upcast "table-style-align-right" class to right value', () => {
-					editor.setData( '<table class="table-style-align-right"><tr><td>foo</td></tr></table>' );
-					const table = model.document.getRoot().getNodeByPath( [ 0 ] );
-
-					expect( table.getAttribute( 'tableAlignment' ) ).to.equal( 'right' );
-				} );
-
-				it( 'should consume default align class (table-style-align-center)', () => {
-					// It should consume it as it is the default alignment, so GHS won't store it.
-					editor.conversion.for( 'upcast' ).add( dispatcher => dispatcher.on( 'element:table', ( evt, data, conversionApi ) => {
-						expect( conversionApi.consumable.test( data.viewItem, { classes: [ 'table-style-align-center' ] } ) ).to.be.false;
-					}, { priority: 'lowest' } ) );
-
-					editor.setData( '<table class="table-style-align-center"><tr><td>foo</td></tr></table>' );
-					const table = model.document.getRoot().getNodeByPath( [ 0 ] );
-
-					expect( table.getAttribute( 'tableAlignment' ) ).to.be.undefined;
-				} );
-
-				it( 'should upcast "table-style-align-center" class to center value (if default is not center)', async () => {
-=======
 				it( 'should upcast style="margin-left: 0; margin-right: auto;" attribute', () => {
 					editor.setData( '<table style="margin-left: 0; margin-right: auto;"><tr><td>foo</td></tr></table>' );
 					const table = model.document.getRoot().getNodeByPath( [ 0 ] );
@@ -1749,29 +1720,18 @@
 				} );
 
 				it( 'should consume margin styles even if it is default (blockRight)', async () => {
->>>>>>> f5778cb1
 					const editor = await VirtualTestEditor.create( {
 						plugins: [ TablePropertiesEditing, Paragraph, TableEditing ],
 						table: {
 							tableProperties: {
 								defaultProperties: {
-<<<<<<< HEAD
-									alignment: 'left'
-=======
 									alignment: 'blockRight'
->>>>>>> f5778cb1
 								}
 							}
 						}
 					} );
 					const model = editor.model;
 
-<<<<<<< HEAD
-					editor.setData( '<table class="table-style-align-center"><tr><td>foo</td></tr></table>' );
-					const table = model.document.getRoot().getNodeByPath( [ 0 ] );
-
-					expect( table.getAttribute( 'tableAlignment' ) ).to.equal( 'center' );
-=======
 					// But it should consume it, so GHS won't store it.
 					editor.conversion.for( 'upcast' ).add( dispatcher => dispatcher.on( 'element:table', ( evt, data, conversionApi ) => {
 						expect( conversionApi.consumable.test( data.viewItem, { styles: [ 'margin-left', 'margin-right' ] } ) ).to.be.false;
@@ -1781,26 +1741,17 @@
 					const table = model.document.getRoot().getNodeByPath( [ 0 ] );
 
 					expect( table.hasAttribute( 'tableAlignment' ) ).to.be.false;
->>>>>>> f5778cb1
 
 					await editor.destroy();
 				} );
 
-<<<<<<< HEAD
-				it( 'should consume left alignment class even if it is default', async () => {
-=======
 				it( 'should consume CSS class "table-style-block-align-left" even if it is default (blockLeft)', async () => {
->>>>>>> f5778cb1
 					const editor = await VirtualTestEditor.create( {
 						plugins: [ TablePropertiesEditing, Paragraph, TableEditing ],
 						table: {
 							tableProperties: {
 								defaultProperties: {
-<<<<<<< HEAD
-									alignment: 'left'
-=======
 									alignment: 'blockLeft'
->>>>>>> f5778cb1
 								}
 							}
 						}
@@ -1809,17 +1760,10 @@
 
 					// But it should consume it, so GHS won't store it.
 					editor.conversion.for( 'upcast' ).add( dispatcher => dispatcher.on( 'element:table', ( evt, data, conversionApi ) => {
-<<<<<<< HEAD
-						expect( conversionApi.consumable.test( data.viewItem, { classes: [ 'table-style-align-left' ] } ) ).to.be.false;
-					}, { priority: 'lowest' } ) );
-
-					editor.setData( '<table class="table-style-align-left"><tr><td>foo</td></tr></table>' );
-=======
 						expect( conversionApi.consumable.test( data.viewItem, { classes: 'table-style-block-align-left' } ) ).to.be.false;
 					}, { priority: 'lowest' } ) );
 
 					editor.setData( '<table class="table-style-block-align-left"><tr><td>foo</td></tr></table>' );
->>>>>>> f5778cb1
 					const table = model.document.getRoot().getNodeByPath( [ 0 ] );
 
 					expect( table.hasAttribute( 'tableAlignment' ) ).to.be.false;
@@ -1827,21 +1771,13 @@
 					await editor.destroy();
 				} );
 
-<<<<<<< HEAD
-				it( 'should consume right alignment class even if it is default', async () => {
-=======
 				it( 'should consume CSS class "table-style-block-align-right" even if it is default (blockRight)', async () => {
->>>>>>> f5778cb1
 					const editor = await VirtualTestEditor.create( {
 						plugins: [ TablePropertiesEditing, Paragraph, TableEditing ],
 						table: {
 							tableProperties: {
 								defaultProperties: {
-<<<<<<< HEAD
-									alignment: 'right'
-=======
 									alignment: 'blockRight'
->>>>>>> f5778cb1
 								}
 							}
 						}
@@ -1850,17 +1786,109 @@
 
 					// But it should consume it, so GHS won't store it.
 					editor.conversion.for( 'upcast' ).add( dispatcher => dispatcher.on( 'element:table', ( evt, data, conversionApi ) => {
-<<<<<<< HEAD
+						expect( conversionApi.consumable.test( data.viewItem, { classes: 'table-style-block-align-right' } ) ).to.be.false;
+					}, { priority: 'lowest' } ) );
+
+					editor.setData( '<table class="table-style-block-align-right"><tr><td>foo</td></tr></table>' );
+					const table = model.document.getRoot().getNodeByPath( [ 0 ] );
+
+					expect( table.hasAttribute( 'tableAlignment' ) ).to.be.false;
+
+					await editor.destroy();
+				} );
+
+				it( 'should upcast "table-style-align-left" class to left value', () => {
+					editor.setData( '<table class="table-style-align-left"><tr><td>foo</td></tr></table>' );
+					const table = model.document.getRoot().getNodeByPath( [ 0 ] );
+
+					expect( table.getAttribute( 'tableAlignment' ) ).to.equal( 'left' );
+				} );
+
+				it( 'should upcast "table-style-align-right" class to right value', () => {
+					editor.setData( '<table class="table-style-align-right"><tr><td>foo</td></tr></table>' );
+					const table = model.document.getRoot().getNodeByPath( [ 0 ] );
+
+					expect( table.getAttribute( 'tableAlignment' ) ).to.equal( 'right' );
+				} );
+
+				it( 'should consume default align class (table-style-align-center)', () => {
+					// It should consume it as it is the default alignment, so GHS won't store it.
+					editor.conversion.for( 'upcast' ).add( dispatcher => dispatcher.on( 'element:table', ( evt, data, conversionApi ) => {
+						expect( conversionApi.consumable.test( data.viewItem, { classes: [ 'table-style-align-center' ] } ) ).to.be.false;
+					}, { priority: 'lowest' } ) );
+
+					editor.setData( '<table class="table-style-align-center"><tr><td>foo</td></tr></table>' );
+					const table = model.document.getRoot().getNodeByPath( [ 0 ] );
+
+					expect( table.getAttribute( 'tableAlignment' ) ).to.be.undefined;
+				} );
+
+				it( 'should upcast "table-style-align-center" class to center value (if default is not center)', async () => {
+					const editor = await VirtualTestEditor.create( {
+						plugins: [ TablePropertiesEditing, Paragraph, TableEditing ],
+						table: {
+							tableProperties: {
+								defaultProperties: {
+									alignment: 'left'
+								}
+							}
+						}
+					} );
+					const model = editor.model;
+
+					editor.setData( '<table class="table-style-align-center"><tr><td>foo</td></tr></table>' );
+					const table = model.document.getRoot().getNodeByPath( [ 0 ] );
+
+					expect( table.getAttribute( 'tableAlignment' ) ).to.equal( 'center' );
+
+					await editor.destroy();
+				} );
+
+				it( 'should consume left alignment class even if it is default', async () => {
+					const editor = await VirtualTestEditor.create( {
+						plugins: [ TablePropertiesEditing, Paragraph, TableEditing ],
+						table: {
+							tableProperties: {
+								defaultProperties: {
+									alignment: 'left'
+								}
+							}
+						}
+					} );
+					const model = editor.model;
+
+					// But it should consume it, so GHS won't store it.
+					editor.conversion.for( 'upcast' ).add( dispatcher => dispatcher.on( 'element:table', ( evt, data, conversionApi ) => {
+						expect( conversionApi.consumable.test( data.viewItem, { classes: [ 'table-style-align-left' ] } ) ).to.be.false;
+					}, { priority: 'lowest' } ) );
+
+					editor.setData( '<table class="table-style-align-left"><tr><td>foo</td></tr></table>' );
+					const table = model.document.getRoot().getNodeByPath( [ 0 ] );
+
+					expect( table.hasAttribute( 'tableAlignment' ) ).to.be.false;
+
+					await editor.destroy();
+				} );
+
+				it( 'should consume right alignment class even if it is default', async () => {
+					const editor = await VirtualTestEditor.create( {
+						plugins: [ TablePropertiesEditing, Paragraph, TableEditing ],
+						table: {
+							tableProperties: {
+								defaultProperties: {
+									alignment: 'right'
+								}
+							}
+						}
+					} );
+					const model = editor.model;
+
+					// But it should consume it, so GHS won't store it.
+					editor.conversion.for( 'upcast' ).add( dispatcher => dispatcher.on( 'element:table', ( evt, data, conversionApi ) => {
 						expect( conversionApi.consumable.test( data.viewItem, { classes: [ 'table-style-align-right' ] } ) ).to.be.false;
 					}, { priority: 'lowest' } ) );
 
 					editor.setData( '<table class="table-style-align-right"><tr><td>foo</td></tr></table>' );
-=======
-						expect( conversionApi.consumable.test( data.viewItem, { classes: 'table-style-block-align-right' } ) ).to.be.false;
-					}, { priority: 'lowest' } ) );
-
-					editor.setData( '<table class="table-style-block-align-right"><tr><td>foo</td></tr></table>' );
->>>>>>> f5778cb1
 					const table = model.document.getRoot().getNodeByPath( [ 0 ] );
 
 					expect( table.hasAttribute( 'tableAlignment' ) ).to.be.false;
@@ -1914,7 +1942,18 @@
 					assertTableStyle( editor, null, 'float:none;' );
 				} );
 
-<<<<<<< HEAD
+				it( 'should downcast "blockRight" tableAlignment', () => {
+					model.change( writer => writer.setAttribute( 'tableAlignment', 'blockRight', table ) );
+
+					assertTableStyle( editor, null, 'margin-left:auto;margin-right:0;' );
+				} );
+
+				it( 'should downcast "blockLeft" tableAlignment', () => {
+					model.change( writer => writer.setAttribute( 'tableAlignment', 'blockLeft', table ) );
+
+					assertTableStyle( editor, null, 'margin-left:0;margin-right:auto;' );
+				} );
+
 				describe( 'with useInlineStyles=false', () => {
 					let editor, model;
 
@@ -1923,7 +1962,7 @@
 							plugins: [ TablePropertiesEditing, Paragraph, TableEditing ],
 							table: {
 								tableProperties: {
-									styles: {
+									alignment: {
 										useInlineStyles: false
 									}
 								}
@@ -1999,18 +2038,6 @@
 							'</figure>'
 						);
 					} );
-=======
-				it( 'should downcast "blockRight" tableAlignment', () => {
-					model.change( writer => writer.setAttribute( 'tableAlignment', 'blockRight', table ) );
-
-					assertTableStyle( editor, null, 'margin-left:auto;margin-right:0;' );
-				} );
-
-				it( 'should downcast "blockLeft" tableAlignment', () => {
-					model.change( writer => writer.setAttribute( 'tableAlignment', 'blockLeft', table ) );
-
-					assertTableStyle( editor, null, 'margin-left:0;margin-right:auto;' );
->>>>>>> f5778cb1
 				} );
 
 				describe( 'with TableLayoutEditing', () => {
@@ -2070,9 +2097,6 @@
 						);
 					} );
 
-<<<<<<< HEAD
-					describe( 'with useInlineStyles=false', () => {
-=======
 					it( 'should downcast `blockLeft` alignment for content table using margin styles', () => {
 						_setModelData( model,
 							'<table tableType="content" headingRows="0" headingColumns="0">' +
@@ -2115,8 +2139,7 @@
 						);
 					} );
 
-					describe( 'with config option `useCssClasses` set to `true`', () => {
->>>>>>> f5778cb1
+					describe( 'with config option `useInlineStyles` set to `false`', () => {
 						let editor, model;
 
 						beforeEach( async () => {
@@ -2124,13 +2147,9 @@
 								plugins: [ TablePropertiesEditing, Paragraph, TableEditing, TableLayoutEditing ],
 								table: {
 									tableProperties: {
-<<<<<<< HEAD
-										styles: {
+										alignment: {
 											useInlineStyles: false
 										}
-=======
-										useCssClasses: true
->>>>>>> f5778cb1
 									}
 								}
 							} );
@@ -2142,7 +2161,48 @@
 							await editor.destroy();
 						} );
 
-<<<<<<< HEAD
+						it( 'should downcast `blockLeft` alignment for layout table using margin styles', () => {
+							_setModelData( model,
+								'<table tableType="layout" headingRows="0" headingColumns="0">' +
+									'<tableRow><tableCell><paragraph>layout table</paragraph></tableCell></tableRow>' +
+								'</table>'
+							);
+
+							const layoutTable = model.document.getRoot().getNodeByPath( [ 0 ] );
+							model.change( writer => writer.setAttribute( 'tableAlignment', 'blockLeft', layoutTable ) );
+
+							expect( editor.getData() ).to.be.equal(
+								'<figure class="table layout-table table-style-block-align-left" role="presentation">' +
+									'<table>' +
+										'<tbody>' +
+											'<tr><td>layout table</td></tr>' +
+										'</tbody>' +
+									'</table>' +
+								'</figure>'
+							);
+						} );
+
+						it( 'should downcast `blockRight` alignment for layout table using margin styles', () => {
+							_setModelData( model,
+								'<table tableType="layout" headingRows="0" headingColumns="0">' +
+									'<tableRow><tableCell><paragraph>layout table</paragraph></tableCell></tableRow>' +
+								'</table>'
+							);
+
+							const layoutTable = model.document.getRoot().getNodeByPath( [ 0 ] );
+							model.change( writer => writer.setAttribute( 'tableAlignment', 'blockLeft', layoutTable ) );
+
+							expect( editor.getData() ).to.be.equal(
+								'<figure class="table layout-table table-style-block-align-left" role="presentation">' +
+									'<table>' +
+										'<tbody>' +
+											'<tr><td>layout table</td></tr>' +
+										'</tbody>' +
+									'</table>' +
+								'</figure>'
+							);
+						} );
+
 						it( 'should downcast "center" alignment for content table using "table-style-align-center" class', () => {
 							_setModelData( model,
 								'<table headingRows="0" headingColumns="0">' +
@@ -2158,8 +2218,13 @@
 									'<table>' +
 										'<tbody>' +
 											'<tr><td>content table</td></tr>' +
-=======
-						it( 'should downcast `blockLeft` alignment for layout table using margin styles', () => {
+										'</tbody>' +
+									'</table>' +
+								'</figure>'
+							);
+						} );
+
+						it( 'should downcast "center" alignment for layout table using "table-style-align-center" class', () => {
 							_setModelData( model,
 								'<table tableType="layout" headingRows="0" headingColumns="0">' +
 									'<tableRow><tableCell><paragraph>layout table</paragraph></tableCell></tableRow>' +
@@ -2167,43 +2232,10 @@
 							);
 
 							const layoutTable = model.document.getRoot().getNodeByPath( [ 0 ] );
-							model.change( writer => writer.setAttribute( 'tableAlignment', 'blockLeft', layoutTable ) );
-
-							expect( editor.getData() ).to.be.equal(
-								'<figure class="table layout-table table-style-block-align-left" role="presentation">' +
-									'<table>' +
-										'<tbody>' +
-											'<tr><td>layout table</td></tr>' +
->>>>>>> f5778cb1
-										'</tbody>' +
-									'</table>' +
-								'</figure>'
-							);
-						} );
-
-<<<<<<< HEAD
-						it( 'should downcast "center" alignment for layout table using "table-style-align-center" class', () => {
-=======
-						it( 'should downcast `blockRight` alignment for layout table using margin styles', () => {
->>>>>>> f5778cb1
-							_setModelData( model,
-								'<table tableType="layout" headingRows="0" headingColumns="0">' +
-									'<tableRow><tableCell><paragraph>layout table</paragraph></tableCell></tableRow>' +
-								'</table>'
-							);
-
-							const layoutTable = model.document.getRoot().getNodeByPath( [ 0 ] );
-<<<<<<< HEAD
 							model.change( writer => writer.setAttribute( 'tableAlignment', 'center', layoutTable ) );
 
 							expect( editor.getData() ).to.be.equal(
 								'<figure class="table layout-table table-style-align-center" role="presentation">' +
-=======
-							model.change( writer => writer.setAttribute( 'tableAlignment', 'blockLeft', layoutTable ) );
-
-							expect( editor.getData() ).to.be.equal(
-								'<figure class="table layout-table table-style-block-align-left" role="presentation">' +
->>>>>>> f5778cb1
 									'<table>' +
 										'<tbody>' +
 											'<tr><td>layout table</td></tr>' +
