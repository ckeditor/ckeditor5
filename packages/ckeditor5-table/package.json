--- conflicted
+++ resolved
@@ -15,27 +15,6 @@
     "lodash-es": "^4.17.15"
   },
   "devDependencies": {
-<<<<<<< HEAD
-    "@ckeditor/ckeditor5-alignment": "^27.1.0",
-    "@ckeditor/ckeditor5-block-quote": "^27.1.0",
-    "@ckeditor/ckeditor5-clipboard": "^27.1.0",
-    "@ckeditor/ckeditor5-core": "^27.1.0",
-    "@ckeditor/ckeditor5-dev-utils": "^25.0.0",
-    "@ckeditor/ckeditor5-editor-classic": "^27.1.0",
-    "@ckeditor/ckeditor5-engine": "^27.1.0",
-    "@ckeditor/ckeditor5-horizontal-line": "^27.1.0",
-    "@ckeditor/ckeditor5-image": "^27.1.0",
-    "@ckeditor/ckeditor5-indent": "^27.1.0",
-    "@ckeditor/ckeditor5-list": "^27.1.0",
-    "@ckeditor/ckeditor5-media-embed": "^27.1.0",
-    "@ckeditor/ckeditor5-paragraph": "^27.1.0",
-    "@ckeditor/ckeditor5-theme-lark": "^27.1.0",
-    "@ckeditor/ckeditor5-typing": "^27.1.0",
-    "@ckeditor/ckeditor5-ui": "^27.1.0",
-    "@ckeditor/ckeditor5-undo": "^27.1.0",
-    "@ckeditor/ckeditor5-utils": "^27.1.0",
-    "@ckeditor/ckeditor5-widget": "^27.1.0",
-=======
     "@ckeditor/ckeditor5-alignment": "^28.0.0",
     "@ckeditor/ckeditor5-block-quote": "^28.0.0",
     "@ckeditor/ckeditor5-clipboard": "^28.0.0",
@@ -55,7 +34,6 @@
     "@ckeditor/ckeditor5-undo": "^28.0.0",
     "@ckeditor/ckeditor5-utils": "^28.0.0",
     "@ckeditor/ckeditor5-widget": "^28.0.0",
->>>>>>> 54728bea
     "json-diff": "^0.5.4",
     "webpack": "^4.43.0",
     "webpack-cli": "^3.3.11"
