--- conflicted
+++ resolved
@@ -20,19 +20,6 @@
     "ckeditor5": "45.2.1"
   },
   "devDependencies": {
-<<<<<<< HEAD
-    "@ckeditor/ckeditor5-block-quote": "45.2.0",
-    "@ckeditor/ckeditor5-dev-utils": "^50.0.0",
-    "@ckeditor/ckeditor5-editor-classic": "45.2.0",
-    "@ckeditor/ckeditor5-engine": "45.2.0",
-    "@ckeditor/ckeditor5-enter": "45.2.0",
-    "@ckeditor/ckeditor5-heading": "45.2.0",
-    "@ckeditor/ckeditor5-image": "45.2.0",
-    "@ckeditor/ckeditor5-list": "45.2.0",
-    "@ckeditor/ckeditor5-paragraph": "45.2.0",
-    "@ckeditor/ckeditor5-theme-lark": "45.2.0",
-    "@ckeditor/ckeditor5-typing": "45.2.0",
-=======
     "@ckeditor/ckeditor5-block-quote": "45.2.1",
     "@ckeditor/ckeditor5-dev-utils": "^50.0.0",
     "@ckeditor/ckeditor5-editor-classic": "45.2.1",
@@ -44,7 +31,6 @@
     "@ckeditor/ckeditor5-paragraph": "45.2.1",
     "@ckeditor/ckeditor5-theme-lark": "45.2.1",
     "@ckeditor/ckeditor5-typing": "45.2.1",
->>>>>>> eb368c23
     "typescript": "5.0.4",
     "webpack": "^5.94.0",
     "webpack-cli": "^6.0.1"
