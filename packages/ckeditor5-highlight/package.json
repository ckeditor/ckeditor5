{
  "name": "@ckeditor/ckeditor5-highlight",
<<<<<<< HEAD
  "version": "35.4.0",
=======
  "version": "36.0.1",
>>>>>>> bb0f347c
  "description": "Highlight feature for CKEditor 5.",
  "keywords": [
    "ckeditor",
    "ckeditor5",
    "ckeditor 5",
    "ckeditor5-feature",
    "ckeditor5-plugin",
    "ckeditor5-dll"
  ],
  "main": "src/index.ts",
  "dependencies": {
<<<<<<< HEAD
    "ckeditor5": "^35.4.0"
  },
  "devDependencies": {
    "@ckeditor/ckeditor5-block-quote": "^35.4.0",
    "@ckeditor/ckeditor5-core": "^35.4.0",
    "@ckeditor/ckeditor5-dev-utils": "^32.0.0",
    "@ckeditor/ckeditor5-editor-classic": "^35.4.0",
    "@ckeditor/ckeditor5-engine": "^35.4.0",
    "@ckeditor/ckeditor5-enter": "^35.4.0",
    "@ckeditor/ckeditor5-heading": "^35.4.0",
    "@ckeditor/ckeditor5-image": "^35.4.0",
    "@ckeditor/ckeditor5-list": "^35.4.0",
    "@ckeditor/ckeditor5-paragraph": "^35.4.0",
    "@ckeditor/ckeditor5-theme-lark": "^35.4.0",
    "@ckeditor/ckeditor5-typing": "^35.4.0",
    "@ckeditor/ckeditor5-utils": "^35.4.0",
=======
    "ckeditor5": "^36.0.1"
  },
  "devDependencies": {
    "@ckeditor/ckeditor5-block-quote": "^36.0.1",
    "@ckeditor/ckeditor5-core": "^36.0.1",
    "@ckeditor/ckeditor5-dev-utils": "^33.0.0",
    "@ckeditor/ckeditor5-editor-classic": "^36.0.1",
    "@ckeditor/ckeditor5-engine": "^36.0.1",
    "@ckeditor/ckeditor5-enter": "^36.0.1",
    "@ckeditor/ckeditor5-heading": "^36.0.1",
    "@ckeditor/ckeditor5-image": "^36.0.1",
    "@ckeditor/ckeditor5-list": "^36.0.1",
    "@ckeditor/ckeditor5-paragraph": "^36.0.1",
    "@ckeditor/ckeditor5-theme-lark": "^36.0.1",
    "@ckeditor/ckeditor5-typing": "^36.0.1",
    "@ckeditor/ckeditor5-utils": "^36.0.1",
    "typescript": "^4.8.4",
>>>>>>> bb0f347c
    "webpack": "^5.58.1",
    "webpack-cli": "^4.9.0"
  },
  "engines": {
    "node": ">=14.0.0",
    "npm": ">=5.7.1"
  },
  "author": "CKSource (http://cksource.com/)",
  "license": "GPL-2.0-or-later",
  "homepage": "https://ckeditor.com/ckeditor-5",
  "bugs": "https://github.com/ckeditor/ckeditor5/issues",
  "repository": {
    "type": "git",
    "url": "https://github.com/ckeditor/ckeditor5.git",
    "directory": "packages/ckeditor5-highlight"
  },
  "files": [
    "lang",
    "src/**/*.js",
    "src/**/*.d.ts",
    "theme",
    "build",
    "ckeditor5-metadata.json",
    "CHANGELOG.md"
  ],
  "scripts": {
    "dll:build": "webpack",
    "build": "tsc -p ./tsconfig.release.json",
    "postversion": "npm run build"
  }
}<|MERGE_RESOLUTION|>--- conflicted
+++ resolved
@@ -1,10 +1,6 @@
 {
   "name": "@ckeditor/ckeditor5-highlight",
-<<<<<<< HEAD
-  "version": "35.4.0",
-=======
   "version": "36.0.1",
->>>>>>> bb0f347c
   "description": "Highlight feature for CKEditor 5.",
   "keywords": [
     "ckeditor",
@@ -16,24 +12,6 @@
   ],
   "main": "src/index.ts",
   "dependencies": {
-<<<<<<< HEAD
-    "ckeditor5": "^35.4.0"
-  },
-  "devDependencies": {
-    "@ckeditor/ckeditor5-block-quote": "^35.4.0",
-    "@ckeditor/ckeditor5-core": "^35.4.0",
-    "@ckeditor/ckeditor5-dev-utils": "^32.0.0",
-    "@ckeditor/ckeditor5-editor-classic": "^35.4.0",
-    "@ckeditor/ckeditor5-engine": "^35.4.0",
-    "@ckeditor/ckeditor5-enter": "^35.4.0",
-    "@ckeditor/ckeditor5-heading": "^35.4.0",
-    "@ckeditor/ckeditor5-image": "^35.4.0",
-    "@ckeditor/ckeditor5-list": "^35.4.0",
-    "@ckeditor/ckeditor5-paragraph": "^35.4.0",
-    "@ckeditor/ckeditor5-theme-lark": "^35.4.0",
-    "@ckeditor/ckeditor5-typing": "^35.4.0",
-    "@ckeditor/ckeditor5-utils": "^35.4.0",
-=======
     "ckeditor5": "^36.0.1"
   },
   "devDependencies": {
@@ -51,7 +29,6 @@
     "@ckeditor/ckeditor5-typing": "^36.0.1",
     "@ckeditor/ckeditor5-utils": "^36.0.1",
     "typescript": "^4.8.4",
->>>>>>> bb0f347c
     "webpack": "^5.58.1",
     "webpack-cli": "^4.9.0"
   },
