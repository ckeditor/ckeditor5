--- conflicted
+++ resolved
@@ -1,10 +1,6 @@
 {
   "name": "@ckeditor/ckeditor5-find-and-replace",
-<<<<<<< HEAD
-  "version": "35.4.0",
-=======
   "version": "36.0.1",
->>>>>>> bb0f347c
   "description": "Find and replace feature for CKEditor 5.",
   "keywords": [
     "ckeditor",
@@ -16,30 +12,6 @@
   ],
   "main": "src/index.ts",
   "dependencies": {
-<<<<<<< HEAD
-    "@ckeditor/ckeditor5-ui": "^35.4.0",
-    "@ckeditor/ckeditor5-utils": "^35.4.0",
-    "ckeditor5": "^35.4.0",
-    "lodash-es": "^4.17.15"
-  },
-  "devDependencies": {
-    "@ckeditor/ckeditor5-dev-utils": "^32.0.0",
-    "@ckeditor/ckeditor5-basic-styles": "^35.4.0",
-    "@ckeditor/ckeditor5-core": "^35.4.0",
-    "@ckeditor/ckeditor5-editor-classic": "^35.4.0",
-    "@ckeditor/ckeditor5-editor-decoupled": "^35.4.0",
-    "@ckeditor/ckeditor5-engine": "^35.4.0",
-    "@ckeditor/ckeditor5-essentials": "^35.4.0",
-    "@ckeditor/ckeditor5-heading": "^35.4.0",
-    "@ckeditor/ckeditor5-font": "^35.4.0",
-    "@ckeditor/ckeditor5-highlight": "^35.4.0",
-    "@ckeditor/ckeditor5-link": "^35.4.0",
-    "@ckeditor/ckeditor5-list": "^35.4.0",
-    "@ckeditor/ckeditor5-paragraph": "^35.4.0",
-    "@ckeditor/ckeditor5-source-editing": "^35.4.0",
-    "@ckeditor/ckeditor5-theme-lark": "^35.4.0",
-    "@ckeditor/ckeditor5-undo": "^35.4.0",
-=======
     "@ckeditor/ckeditor5-ui": "^36.0.1",
     "@ckeditor/ckeditor5-utils": "^36.0.1",
     "ckeditor5": "^36.0.1",
@@ -63,7 +35,6 @@
     "@ckeditor/ckeditor5-theme-lark": "^36.0.1",
     "@ckeditor/ckeditor5-undo": "^36.0.1",
     "typescript": "^4.8.4",
->>>>>>> bb0f347c
     "webpack": "^5.58.1",
     "webpack-cli": "^4.9.0"
   },
