--- conflicted
+++ resolved
@@ -54,15 +54,9 @@
 	public updateFindResultFromRange(
 		range: ModelRange,
 		model: Model,
-<<<<<<< HEAD
-		findCallback: ( { item, text }: { item: ModelItem; text: string } ) => Array<ResultType> | { results: Array<ResultType> },
-		startResults: Collection<ResultType> | null
-	): Collection<ResultType> {
-=======
-		findCallback: ( { item, text }: { item: Item; text: string } ) => Array<FindResultType> | { results: Array<FindResultType> },
+		findCallback: ( { item, text }: { item: ModelItem; text: string } ) => Array<FindResultType> | { results: Array<FindResultType> },
 		startResults: Collection<FindResultType> | null
 	): Collection<FindResultType> {
->>>>>>> 89e96cf0
 		const results = startResults || new Collection();
 
 		const checkIfResultAlreadyOnList = ( marker: Marker ) => results.find(
@@ -156,11 +150,7 @@
 	public findByTextCallback(
 		searchTerm: string,
 		options: { matchCase?: boolean; wholeWords?: boolean }
-<<<<<<< HEAD
-	): ( { item, text }: { item: ModelItem; text: string } ) => Array<ResultType> {
-=======
-	): ( { item, text }: { item: Item; text: string } ) => Array<FindResultType> {
->>>>>>> 89e96cf0
+	): ( { item, text }: { item: ModelItem; text: string } ) => Array<FindResultType> {
 		let flags = 'gu';
 
 		if ( !options.matchCase ) {
