/**
 * @license Copyright (c) 2003-2024, CKSource Holding sp. z o.o. All rights reserved.
 * For licensing, see LICENSE.md or https://ckeditor.com/legal/ckeditor-oss-license
 */

/**
 * @module find-and-replace/findandreplaceui
 */

import { type Editor, Plugin } from 'ckeditor5/src/core.js';
import {
	ButtonView,
	MenuBarMenuListItemButtonView,
	Dialog,
	DialogViewPosition,
	createDropdown,
	DropdownView,
	FormHeaderView,
	CssTransitionDisablerMixin,
	type ViewWithCssTransitionDisabler
} from 'ckeditor5/src/ui.js';
import FindAndReplaceFormView from './ui/findandreplaceformview.js';
import loupeIcon from '../theme/icons/find-replace.svg';
import type FindAndReplaceEditing from './findandreplaceediting.js';
import type FindNextCommand from './findnextcommand.js';
import type FindPreviousCommand from './findpreviouscommand.js';
import type ReplaceCommand from './replacecommand.js';
import type ReplaceAllCommand from './replaceallcommand.js';

/**
 * The default find and replace UI.
 *
 * It registers the `'findAndReplace'` UI button in the editor's {@link module:ui/componentfactory~ComponentFactory component factory}.
 * that uses the {@link module:find-and-replace/findandreplace~FindAndReplace FindAndReplace} plugin API.
 */
export default class FindAndReplaceUI extends Plugin {
	/**
	 * @inheritDoc
	 */
	public static get requires() {
		return [ Dialog ] as const;
	}

	/**
	 * @inheritDoc
	 */
	public static get pluginName() {
		return 'FindAndReplaceUI' as const;
	}

	/**
	 * A reference to the find and replace form view.
	 */
	public formView: FindAndReplaceFormView & ViewWithCssTransitionDisabler | null;

	/**
	 * @inheritDoc
	 */
	constructor( editor: Editor ) {
		super( editor );

		editor.config.define( 'findAndReplace.uiType', 'dialog' );

		this.formView = null;
	}

	/**
	 * @inheritDoc
	 */
	public init(): void {
		const editor = this.editor;
		const isUiUsingDropdown = editor.config.get( 'findAndReplace.uiType' ) === 'dropdown';
		const findCommand = editor.commands.get( 'find' )!;
		const t = this.editor.t;

		// Register the toolbar component: dropdown or button (that opens a dialog).
		editor.ui.componentFactory.add( 'findAndReplace', () => {
			let view: DropdownView | ButtonView;

			if ( isUiUsingDropdown ) {
				view = this._createDropdown();

				// Button should be disabled when in source editing mode. See #10001.
				view.bind( 'isEnabled' ).to( findCommand );
			} else {
				view = this._createDialogButtonForToolbar();

				// Button should be disabled when in source editing mode. See #10001.
				view.bind( 'isEnabled' ).to( findCommand );
			}

			editor.keystrokes.set( 'Ctrl+F', ( data, cancelEvent ) => {
				if ( !findCommand.isEnabled ) {
					return;
				}

				if ( view instanceof DropdownView ) {
					const dropdownButtonView = view.buttonView;

					if ( !dropdownButtonView.isOn ) {
						dropdownButtonView.fire( 'execute' );
					}
				} else {
					if ( view.isOn ) {
						// If the dialog is open, do not close it. Instead focus it.
						// Unfortunately we can't simply use:
						// 	this.formView!.focus();
						// because it would always move focus to the first input field, which we don't want.
						editor.plugins.get( 'Dialog' ).view!.focus();
					} else {
						view.fire( 'execute' );
					}
				}

				cancelEvent();
			} );

			return view;
		} );

<<<<<<< HEAD
		if ( !isUiUsingDropdown ) {
			editor.ui.componentFactory.add( 'menuBar:findAndReplace', () => {
				return this._createDialogButtonForMenuBar();
			} );
		}
=======
		// Add the information about the keystroke to the accessibility database.
		editor.accessibility.addKeystrokeInfos( {
			keystrokes: [
				{
					label: t( 'Find in the document' ),
					keystroke: 'CTRL+F'
				}
			]
		} );
>>>>>>> 38ff3f11
	}

	/**
	 * Creates a dropdown containing the find and replace form.
	 */
	private _createDropdown(): DropdownView {
		const editor = this.editor;
		const t = editor.locale.t;
		const dropdownView = createDropdown( editor.locale );

		dropdownView.once( 'change:isOpen', () => {
			this.formView = this._createFormView();
			this.formView.children.add(
				new FormHeaderView( editor.locale, {
					label: t( 'Find and replace' )
				} ),
				0
			);

			dropdownView.panelView.children.add( this.formView );
		} );

		// Every time a dropdown is opened, the search text field should get focused and selected for better UX.
		// Note: Using the low priority here to make sure the following listener starts working after
		// the default action of the drop-down is executed (i.e. the panel showed up). Otherwise,
		// the invisible form/input cannot be focused/selected.
		//
		// Each time a dropdown is closed, move the focus back to the find and replace toolbar button
		// and let the find and replace editing feature know that all search results can be invalidated
		// and no longer should be marked in the content.
		dropdownView.on( 'change:isOpen', ( event, name, isOpen ) => {
			if ( isOpen ) {
				this._setupFormView();
			} else {
				this.fire( 'searchReseted' );
			}
		}, { priority: 'low' } );

		dropdownView.buttonView.set( {
			icon: loupeIcon,
			label: t( 'Find and replace' ),
			keystroke: 'CTRL+F',
			tooltip: true
		} );

		return dropdownView;
	}

	/**
	 * Creates a button that opens a dialog with the find and replace form.
	 */
	private _createDialogButtonForToolbar(): ButtonView {
		const editor = this.editor;
		const buttonView = this._createButton( ButtonView );
		const dialog = editor.plugins.get( 'Dialog' );

		buttonView.set( {
			tooltip: true
		} );

		// Button should be on when the find and replace dialog is opened.
		buttonView.bind( 'isOn' ).to( dialog, 'id', id => id === 'findAndReplace' );

		// Every time a dialog is opened, the search text field should get focused and selected for better UX.
		// Each time a dialog is closed, move the focus back to the find and replace toolbar button
		// and let the find and replace editing feature know that all search results can be invalidated
		// and no longer should be marked in the content.
		buttonView.on( 'execute', () => {
			if ( buttonView.isOn ) {
				dialog.hide();
			} else {
				this._showDialog();
			}
		} );

		return buttonView;
	}

	/**
	 * TODO
	 */
	private _createDialogButtonForMenuBar(): MenuBarMenuListItemButtonView {
		const buttonView = this._createButton( MenuBarMenuListItemButtonView );

		buttonView.on( 'execute', () => {
			this._showDialog();
		} );

		return buttonView;
	}

	/**
	 * TODO
	 */
	private _createButton<T extends typeof ButtonView | typeof MenuBarMenuListItemButtonView>( ButtonClass: T ): InstanceType<T> {
		const editor = this.editor;
		const buttonView = new ButtonClass( editor.locale ) as InstanceType<T>;
		const t = editor.locale.t;

		buttonView.set( {
			icon: loupeIcon,
			label: t( 'Find and replace' ),
			keystroke: 'CTRL+F'
		} );

		return buttonView;
	}

	/**
	 * TODO
	 */
	private _showDialog(): void {
		const editor = this.editor;
		const dialog = editor.plugins.get( 'Dialog' );
		const t = editor.locale.t;

		if ( !this.formView ) {
			this.formView = this._createFormView();
		}

		dialog.show( {
			id: 'findAndReplace',
			title: t( 'Find and replace' ),
			content: this.formView,
			position: DialogViewPosition.EDITOR_TOP_SIDE,
			onShow: () => {
				this._setupFormView();
			},

			onHide: () => {
				this.fire( 'searchReseted' );
			}
		} );
	}

	/**
	 * Sets up the form view for the find and replace.
	 *
	 * @param formView A related form view.
	 */
	private _createFormView(): FindAndReplaceFormView & ViewWithCssTransitionDisabler {
		const editor = this.editor;
		const formView = new ( CssTransitionDisablerMixin( FindAndReplaceFormView ) )( editor.locale );
		const commands = editor.commands;
		const findAndReplaceEditing: FindAndReplaceEditing = this.editor.plugins.get( 'FindAndReplaceEditing' );
		const editingState = findAndReplaceEditing.state!;

		formView.bind( 'highlightOffset' ).to( editingState, 'highlightedOffset' );

		// Let the form know how many results were found in total.
		formView.listenTo( editingState.results, 'change', () => {
			formView.matchCount = editingState.results.length;
		} );

		// Command states are used to enable/disable individual form controls.
		// To keep things simple, instead of binding 4 individual observables, there's only one that combines every
		// commands' isEnabled state. Yes, it will change more often but this simplifies the structure of the form.
		const findNextCommand: FindNextCommand = commands.get( 'findNext' )!;
		const findPreviousCommand: FindPreviousCommand = commands.get( 'findPrevious' )!;
		const replaceCommand: ReplaceCommand = commands.get( 'replace' )!;
		const replaceAllCommand: ReplaceAllCommand = commands.get( 'replaceAll' )!;
		formView.bind( '_areCommandsEnabled' ).to(
			findNextCommand, 'isEnabled',
			findPreviousCommand, 'isEnabled',
			replaceCommand, 'isEnabled',
			replaceAllCommand, 'isEnabled',
			( findNext, findPrevious, replace, replaceAll ) => ( { findNext, findPrevious, replace, replaceAll } )
		);

		// The UI plugin works as an interface between the form and the editing part of the feature.
		formView.delegate( 'findNext', 'findPrevious', 'replace', 'replaceAll' ).to( this );

		// Let the feature know that search results are no longer relevant because the user changed the searched phrase
		// (or options) but didn't hit the "Find" button yet (e.g. still typing).
		formView.on( 'change:isDirty', ( evt, data, isDirty ) => {
			if ( isDirty ) {
				this.fire( 'searchReseted' );
			}
		} );

		return formView;
	}

	/**
	 * Clears the find and replace form and focuses the search text field.
	 */
	private _setupFormView(): void {
		this.formView!.disableCssTransitions();
		this.formView!.reset();
		this.formView!._findInputView.fieldView.select();
		this.formView!.enableCssTransitions();
	}
}

/**
 * Fired when the UI was reset and the search results marked in the editing root should be invalidated,
 * for instance, because the user changed the searched phrase (or options) but didn't hit
 * the "Find" button yet.
 *
 * @eventName ~FindAndReplaceUI#searchReseted
 */
export type SearchResetedEvent = {
	name: 'searchReseted';
	args: [];
};<|MERGE_RESOLUTION|>--- conflicted
+++ resolved
@@ -118,13 +118,12 @@
 			return view;
 		} );
 
-<<<<<<< HEAD
 		if ( !isUiUsingDropdown ) {
 			editor.ui.componentFactory.add( 'menuBar:findAndReplace', () => {
 				return this._createDialogButtonForMenuBar();
 			} );
 		}
-=======
+
 		// Add the information about the keystroke to the accessibility database.
 		editor.accessibility.addKeystrokeInfos( {
 			keystrokes: [
@@ -134,7 +133,6 @@
 				}
 			]
 		} );
->>>>>>> 38ff3f11
 	}
 
 	/**
