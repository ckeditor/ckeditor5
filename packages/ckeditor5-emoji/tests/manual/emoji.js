--- conflicted
+++ resolved
@@ -47,6 +47,15 @@
 
 	// Create new editors.
 	const promises = [
+		ClassicEditor
+			.create(
+				elements.emojiTyping,
+				getEditorConfig( { extraPlugins: [ EmojiTyping ] } )
+			)
+			.catch( err => {
+				console.error( err.stack );
+			} ),
+
 		ClassicEditor.create( elements.emojiBoth, getEditorConfig( { extraPlugins: [ Emoji, Mention ] } ) )
 			.catch( err => {
 				console.error( err.stack );
@@ -118,42 +127,3 @@
 		initialData
 	};
 }
-<<<<<<< HEAD
-
-ClassicEditor
-	.create(
-		elements.emojiTyping,
-		getEditorConfig( { extraPlugins: [ EmojiTyping ] } )
-	)
-	.catch( err => {
-		console.error( err.stack );
-	} );
-
-ClassicEditor
-	.create(
-		elements.emojiBoth,
-		getEditorConfig( { extraPlugins: [ Emoji, Mention ] } )
-	)
-	.catch( err => {
-		console.error( err.stack );
-	} );
-
-ClassicEditor
-	.create(
-		elements.emojiMention,
-		getEditorConfig( { extraPlugins: [ EmojiMention, Mention ], emojiButtonInToolbar: false } )
-	)
-	.catch( err => {
-		console.error( err.stack );
-	} );
-
-ClassicEditor
-	.create(
-		elements.emojiPicker,
-		getEditorConfig( { extraPlugins: [ EmojiPicker ] } )
-	)
-	.catch( err => {
-		console.error( err.stack );
-	} );
-=======
->>>>>>> 6637233a
