/**
 * @license Copyright (c) 2003-2025, CKSource Holding sp. z o.o. All rights reserved.
 * For licensing, see LICENSE.md or https://ckeditor.com/legal/ckeditor-licensing-options
 */

/**
 * @module emoji/ui/emojitoneview
 */

import {
	createDropdown,
	addListToDropdown,
	View,
	ViewModel,
	type ButtonExecuteEvent,
	type DropdownView,
	type ListDropdownItemDefinition,
	type ListItemView,
	type ListItemButtonView
} from 'ckeditor5/src/ui.js';
import { Collection, type Locale } from 'ckeditor5/src/utils.js';
import type { SkinToneId } from '../emojiconfig.js';
import type { SkinTone } from '../emojirepository.js';

import '../../theme/emojitone.css';

/**
 * A view responsible for selecting a skin tone for an emoji.
 */
export default class EmojiToneView extends View {
	/**
	 * Active skin tone.
	 *
	 * @observable
	 */
	declare public skinTone: SkinToneId;

	/**
	 * A dropdown element for selecting an active skin tone.
	 */
	public readonly dropdownView: DropdownView;

	/**
	 * An array of available skin tones.
	 */
	private readonly _skinTones: Array<SkinTone>;

	/**
	 * @inheritDoc
	 */
	constructor( locale: Locale, { skinTone, skinTones }: { skinTone: SkinToneId; skinTones: Array<SkinTone> } ) {
		super( locale );

		this.set( 'skinTone', skinTone );
		this._skinTones = skinTones;

		const t = locale.t;
		const accessibleLabel = t( 'Select skin tone' );

		const dropdownView = createDropdown( locale );
		const itemDefinitions: Collection<ListDropdownItemDefinition> = new Collection();

		for ( const { id, icon, tooltip } of this._skinTones ) {
			const def: ListDropdownItemDefinition = {
				type: 'button',
				model: new ViewModel( {
					value: id,
					label: icon,
					ariaLabel: tooltip,
					tooltip,
					tooltipPosition: 'e',
					role: 'menuitemradio',
					withText: true,
					// To improve accessibility, disconnect a button and its label connection so that screen
					// readers can read the `[aria-label]` attribute directly from the more descriptive button.
					ariaLabelledBy: undefined
				} )
			};

			def.model.bind( 'isOn' ).to( this, 'skinTone', value => value === id );

			itemDefinitions.add( def );
		}

		addListToDropdown(
			dropdownView,
			itemDefinitions,
			{
				ariaLabel: accessibleLabel,
				role: 'menu'
			}
		);

		dropdownView.buttonView.set( {
			label: this._getSkinTone().icon,
			ariaLabel: accessibleLabel,
			ariaLabelledBy: undefined,
			isOn: false,
			withText: true,
			tooltip: accessibleLabel
		} );

		this.dropdownView = dropdownView;

		this.dropdownView.once( 'change:isOpen', () => {
			for ( const listItem of this.dropdownView.listView!.items ) {
				const listItemButtonView = ( listItem as ListItemView ).children.first! as ListItemButtonView;

				listItemButtonView.set( {
					ariaLabelledBy: undefined
				} );
			}
		} );

		// Execute command when an item from the dropdown is selected.
		this.listenTo<ButtonExecuteEvent>( dropdownView, 'execute', evt => {
			this.skinTone = ( evt.source as any ).value;
		} );

		dropdownView.buttonView.bind( 'label' ).to( this, 'skinTone', () => {
			return this._getSkinTone().icon;
		} );

		dropdownView.buttonView.bind( 'ariaLabel' ).to( this, 'skinTone', () => {
<<<<<<< HEAD
=======
			// Render a current state, but also what the dropdown does.
>>>>>>> edab9565
			return `${ this._getSkinTone().tooltip }, ${ accessibleLabel }`;
		} );

		this.setTemplate( {
			tag: 'div',
			attributes: {
				class: [ 'ck', 'ck-emoji__skin-tone' ]
			},
			children: [ dropdownView ]
		} );
	}

	/**
	 * @inheritDoc
	 */
	public focus(): void {
		this.dropdownView.buttonView.focus();
	}

	/**
	 * Helper method for receiving an object describing the active skin tone.
	 */
	private _getSkinTone(): SkinTone {
		return this._skinTones.find( tone => tone.id === this.skinTone )!;
	}
}<|MERGE_RESOLUTION|>--- conflicted
+++ resolved
@@ -122,10 +122,7 @@
 		} );
 
 		dropdownView.buttonView.bind( 'ariaLabel' ).to( this, 'skinTone', () => {
-<<<<<<< HEAD
-=======
 			// Render a current state, but also what the dropdown does.
->>>>>>> edab9565
 			return `${ this._getSkinTone().tooltip }, ${ accessibleLabel }`;
 		} );
 
