--- conflicted
+++ resolved
@@ -77,22 +77,14 @@
 		this.on<ObservableChangeEvent<string>>( 'change:categoryName', ( event, name, newValue, oldValue ) => {
 			const oldCategoryButton = this.buttonViews.find( button => button.tooltip === oldValue );
 
-<<<<<<< HEAD
-			if ( previousButton ) {
-				previousButton.class = '';
-				previousButton.isOn = false;
-			}
-
-			newButton.class = ACTIVE_CATEGORY_CLASS;
-			newButton.isOn = true;
-=======
 			if ( oldCategoryButton ) {
 				oldCategoryButton.isOn = false;
+				previousButton.isOn = false;
 			}
 
 			const newCategoryButton = this.buttonViews.find( button => button.tooltip === newValue )!;
 			newCategoryButton.isOn = true;
->>>>>>> edab9565
+			newButton.isOn = true;
 		} );
 
 		this.set( 'categoryName', categoryName );
@@ -142,18 +134,13 @@
 	 * Marks all categories buttons as disabled (non-clickable).
 	 */
 	public disableCategories(): void {
-<<<<<<< HEAD
-		this._buttonViews.forEach( buttonView => {
-			buttonView.isEnabled = false;
-			buttonView.isOn = false;
-=======
 		this.buttonViews.forEach( buttonView => {
 			buttonView.set( {
 				class: '',
 				isEnabled: false,
 				isOn: false
 			} );
->>>>>>> edab9565
+			buttonView.isOn = false;
 		} );
 	}
 
@@ -164,35 +151,6 @@
 		const buttonView = new ButtonView();
 		const bind = buttonView.bindTemplate;
 
-<<<<<<< HEAD
-			buttonView.extendTemplate( {
-				attributes: {
-					'aria-selected': buttonView.bindTemplate.to( 'isOn', value => value.toString() )
-				}
-			} );
-
-			buttonView.set( {
-				ariaLabel: emojiGroup.title,
-				label: emojiGroup.icon,
-				role: 'tab',
-				ariaLabelledBy: undefined,
-				tooltip: emojiGroup.title,
-				withText: true
-			} );
-
-			buttonView.on( 'execute', () => {
-				this.categoryName = emojiGroup.title;
-			} );
-
-			buttonView.on( 'change:isEnabled', ( event, name, oldValue, newValue ) => {
-				if ( newValue ) {
-					buttonView.class = '';
-				} else if ( buttonView.tooltip === this.categoryName ) {
-					buttonView.class = ACTIVE_CATEGORY_CLASS;
-					buttonView.isOn = true;
-				}
-			} );
-=======
 		// A `[role="tab"]` element requires also the `[aria-selected]` attribute with its state.
 		buttonView.extendTemplate( {
 			attributes: {
@@ -217,10 +175,10 @@
 		buttonView.on( 'execute', () => {
 			this.categoryName = emojiCategory.title;
 		} );
->>>>>>> edab9565
 
 		buttonView.on<ObservableChangeEvent<boolean>>( 'change:isEnabled', () => {
 			if ( buttonView.isEnabled && buttonView.tooltip === this.categoryName ) {
+				buttonView.isOn = true;
 				buttonView.isOn = true;
 			}
 		} );
