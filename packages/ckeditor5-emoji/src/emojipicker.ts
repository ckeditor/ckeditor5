--- conflicted
+++ resolved
@@ -160,14 +160,9 @@
 			this.emojiPickerFormView!.backButtonView.isVisible = !!this.balloonPlugin.visibleView;
 
 			this.balloonPlugin.add( {
-<<<<<<< HEAD
-				view: this.emojiPickerView,
+				view: this.emojiPickerFormView,
 				position: this._getBalloonPositionData(),
 				balloonClassName: 'ck-emoji-picker-balloon'
-=======
-				view: this.emojiPickerFormView,
-				position: this._getBalloonPositionData()
->>>>>>> 9a9b8879
 			} );
 		}
 
