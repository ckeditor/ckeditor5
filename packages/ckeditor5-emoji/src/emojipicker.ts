--- conflicted
+++ resolved
@@ -9,13 +9,9 @@
 
 import { ButtonView, clickOutsideHandler, ContextualBalloon, Dialog, MenuBarMenuListItemButtonView } from 'ckeditor5/src/ui.js';
 import type { PositionOptions } from 'ckeditor5/src/utils.js';
-<<<<<<< HEAD
 import { Plugin } from 'ckeditor5/src/core.js';
+import { Typing } from 'ckeditor5/src/typing.js';
 import { IconEmoji } from 'ckeditor5/src/icons.js';
-=======
-import { icons, Plugin } from 'ckeditor5/src/core.js';
-import { Typing } from 'ckeditor5/src/typing.js';
->>>>>>> f744ae6d
 
 import EmojiCommand from './emojicommand.js';
 import EmojiRepository from './emojirepository.js';
