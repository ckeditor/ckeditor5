--- conflicted
+++ resolved
@@ -7,16 +7,10 @@
  * @module emoji/emojimention
  */
 
-<<<<<<< HEAD
 import { type LocaleTranslate, logWarning } from 'ckeditor5/src/utils.js';
 import { type Editor, Plugin } from 'ckeditor5/src/core.js';
+import { Typing } from 'ckeditor5/src/typing.js';
 import type { ItemRenderer, MentionFeed, MentionFeedObjectItem } from '@ckeditor/ckeditor5-mention';
-=======
-import { logWarning, type LocaleTranslate } from 'ckeditor5/src/utils.js';
-import { Plugin, type Editor } from 'ckeditor5/src/core.js';
-import { Typing } from 'ckeditor5/src/typing.js';
-import type { MentionFeed, MentionFeedObjectItem, ItemRenderer } from '@ckeditor/ckeditor5-mention';
->>>>>>> edab9565
 
 import EmojiRepository from './emojirepository.js';
 import type EmojiPicker from './emojipicker.js';
@@ -234,19 +228,14 @@
 			}
 			// Or insert the emoji to editor.
 			else {
-<<<<<<< HEAD
-				this.editor.model.change( writer => {
-					this.editor.model.insertContent( writer.createText( eventData.mention.text ), eventData.range );
-
-					this.fire<EmojiMentionInsertEvent>( 'insert', {
-						emoji: eventData.mention.text,
-						name: eventData.mention.id.replaceAll( /^:|:$/g, '' )
-					} );
-=======
 				editor.execute( 'insertText', {
 					text: eventData.mention.text,
 					range: eventData.range
->>>>>>> edab9565
+				} );
+
+				this.fire<EmojiMentionInsertEvent>( 'insert', {
+					emoji: eventData.mention.text,
+					name: eventData.mention.id.slice( 1, -1 )
 				} );
 			}
 		}, { priority: 'high' } );
@@ -297,7 +286,6 @@
 	}
 }
 
-<<<<<<< HEAD
 export type EmojiMentionInsertEvent = {
 	name: 'insert';
 	args: [
@@ -314,12 +302,12 @@
 			emoji: string;
 		}
 	];
-=======
+};
+
 type EmojiMentionFeed = MentionFeed & {
 
 	/**
 	 * It's used prevent displaying an emoji mention feed warning when editor plugins are initialized more than once.
 	 */
 	_isEmojiMarker?: boolean;
->>>>>>> edab9565
 };