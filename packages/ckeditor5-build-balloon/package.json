--- conflicted
+++ resolved
@@ -50,17 +50,10 @@
     "@ckeditor/ckeditor5-typing": "43.1.1"
   },
   "devDependencies": {
-<<<<<<< HEAD
-    "@ckeditor/ckeditor5-core": "43.1.0",
+    "@ckeditor/ckeditor5-core": "43.1.1",
     "@ckeditor/ckeditor5-dev-translations": "^43.0.0",
     "@ckeditor/ckeditor5-dev-utils": "^43.0.0",
-    "@ckeditor/ckeditor5-theme-lark": "43.1.0",
-=======
-    "@ckeditor/ckeditor5-core": "43.1.1",
-    "@ckeditor/ckeditor5-dev-translations": "^42.0.0",
-    "@ckeditor/ckeditor5-dev-utils": "^42.0.0",
     "@ckeditor/ckeditor5-theme-lark": "43.1.1",
->>>>>>> d33e30f3
     "terser-webpack-plugin": "^4.2.3",
     "typescript": "5.0.4",
     "webpack": "^5.94.0",
