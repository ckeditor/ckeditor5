--- conflicted
+++ resolved
@@ -11,11 +11,7 @@
 
 const markdownTextArea = document.getElementById( 'markdown' );
 const viewTextArea = document.getElementById( 'view' );
-<<<<<<< HEAD
-const dataProcessor = new GFMDataProcessor( new ViewDocument( new StylesProcessor() ) );
-=======
-const dataProcessor = new MarkdownGfmDataProcessor( new Document( new StylesProcessor() ) );
->>>>>>> 006b25b8
+const dataProcessor = new MarkdownGfmDataProcessor( new ViewDocument( new StylesProcessor() ) );
 
 document.getElementById( 'button_to_view' ).addEventListener( 'click', convertToView );
 document.getElementById( 'button_to_md' ).addEventListener( 'click', convertToMarkdown );
