{
  "name": "@ckeditor/ckeditor5-markdown-gfm",
  "version": "44.1.0",
  "description": "GitHub Flavored Markdown data processor for CKEditor 5.",
  "keywords": [
    "ckeditor",
    "ckeditor5",
    "ckeditor 5",
    "ckeditor5-feature",
    "ckeditor5-plugin",
    "ckeditor5-dll"
  ],
  "sideEffects": [
    "*.css",
<<<<<<< HEAD
    "build/**/*.js"
=======
    "build/**/*.js",
    "dist/translations/*.umd.js"
>>>>>>> 5305d622
  ],
  "type": "module",
  "main": "src/index.ts",
  "dependencies": {
    "@ckeditor/ckeditor5-clipboard": "44.1.0",
    "@ckeditor/ckeditor5-core": "44.1.0",
    "@ckeditor/ckeditor5-engine": "44.1.0",
    "@types/marked": "4.3.2",
    "@types/turndown": "5.0.5",
    "ckeditor5": "44.1.0",
    "marked": "4.0.12",
    "turndown": "7.2.0",
    "turndown-plugin-gfm": "1.0.2"
  },
  "devDependencies": {
    "@ckeditor/ckeditor5-autoformat": "44.1.0",
    "@ckeditor/ckeditor5-basic-styles": "44.1.0",
    "@ckeditor/ckeditor5-block-quote": "44.1.0",
    "@ckeditor/ckeditor5-code-block": "44.1.0",
    "@ckeditor/ckeditor5-dev-utils": "^46.0.0",
    "@ckeditor/ckeditor5-editor-classic": "44.1.0",
    "@ckeditor/ckeditor5-essentials": "44.1.0",
    "@ckeditor/ckeditor5-font": "44.1.0",
    "@ckeditor/ckeditor5-heading": "44.1.0",
    "@ckeditor/ckeditor5-horizontal-line": "44.1.0",
    "@ckeditor/ckeditor5-image": "44.1.0",
    "@ckeditor/ckeditor5-indent": "44.1.0",
    "@ckeditor/ckeditor5-link": "44.1.0",
    "@ckeditor/ckeditor5-list": "44.1.0",
    "@ckeditor/ckeditor5-media-embed": "44.1.0",
    "@ckeditor/ckeditor5-paragraph": "44.1.0",
    "@ckeditor/ckeditor5-table": "44.1.0",
    "@ckeditor/ckeditor5-theme-lark": "44.1.0",
    "@ckeditor/ckeditor5-undo": "44.1.0",
    "@ckeditor/ckeditor5-utils": "44.1.0",
    "typescript": "5.0.4",
    "webpack": "^5.94.0",
    "webpack-cli": "^5.1.4"
  },
  "author": "CKSource (http://cksource.com/)",
  "license": "SEE LICENSE IN LICENSE.md",
  "homepage": "https://ckeditor.com/ckeditor-5",
  "bugs": "https://github.com/ckeditor/ckeditor5/issues",
  "repository": {
    "type": "git",
    "url": "https://github.com/ckeditor/ckeditor5.git",
    "directory": "packages/ckeditor5-markdown-gfm"
  },
  "files": [
    "dist",
    "lang",
    "src/**/*.js",
    "src/**/*.d.ts",
    "theme",
    "build",
    "ckeditor5-metadata.json",
    "CHANGELOG.md"
  ],
  "depcheckIgnore": [
    "collapse-whitespace",
    "jsdom",
    "void-elements",
    "block-elements"
  ],
  "scripts": {
    "dll:build": "webpack",
    "build": "tsc -p ./tsconfig.json",
    "build:dist": "node ../../scripts/nim/build-package.mjs"
  }
}<|MERGE_RESOLUTION|>--- conflicted
+++ resolved
@@ -12,12 +12,8 @@
   ],
   "sideEffects": [
     "*.css",
-<<<<<<< HEAD
-    "build/**/*.js"
-=======
     "build/**/*.js",
     "dist/translations/*.umd.js"
->>>>>>> 5305d622
   ],
   "type": "module",
   "main": "src/index.ts",
