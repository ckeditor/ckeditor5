--- conflicted
+++ resolved
@@ -22,19 +22,11 @@
     "@ckeditor/ckeditor5-code-block": "^36.0.0",
     "@ckeditor/ckeditor5-core": "^36.0.0",
     "@ckeditor/ckeditor5-dev-utils": "^32.0.0",
-<<<<<<< HEAD
-    "@ckeditor/ckeditor5-editor-classic": "^35.4.0",
-    "@ckeditor/ckeditor5-engine": "^35.4.0",
-    "@ckeditor/ckeditor5-list": "^35.4.0",
-    "@ckeditor/ckeditor5-table": "^35.4.0",
-    "@ckeditor/ckeditor5-theme-lark": "^35.4.0",
-=======
     "@ckeditor/ckeditor5-editor-classic": "^36.0.0",
     "@ckeditor/ckeditor5-engine": "^36.0.0",
     "@ckeditor/ckeditor5-list": "^36.0.0",
     "@ckeditor/ckeditor5-table": "^36.0.0",
     "@ckeditor/ckeditor5-theme-lark": "^36.0.0",
->>>>>>> a5c9e384
     "@types/marked": "^4.0.8",
     "typescript": "^4.8.4",
     "webpack": "^5.58.1",
