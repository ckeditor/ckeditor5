--- conflicted
+++ resolved
@@ -20,8 +20,6 @@
 msgid "Special characters"
 msgstr "Các ký tự đặc biệt"
 
-<<<<<<< HEAD
-=======
 msgctxt "A category name is displayed in a special characters dropdown representing all available symbols."
 msgid "All"
 msgstr "Tất cả"
@@ -46,7 +44,6 @@
 msgid "Text"
 msgstr "Văn bản"
 
->>>>>>> bb0f347c
 msgctxt "A label for the \"leftwards simple arrow\" symbol."
 msgid "leftwards simple arrow"
 msgstr "mũi tên đơn giản chỉ sang trái"
