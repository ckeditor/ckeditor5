--- conflicted
+++ resolved
@@ -20,8 +20,6 @@
 msgid "Special characters"
 msgstr "특수 문자"
 
-<<<<<<< HEAD
-=======
 msgctxt "A category name is displayed in a special characters dropdown representing all available symbols."
 msgid "All"
 msgstr "전체"
@@ -46,7 +44,6 @@
 msgid "Text"
 msgstr "텍스트"
 
->>>>>>> bb0f347c
 msgctxt "A label for the \"leftwards simple arrow\" symbol."
 msgid "leftwards simple arrow"
 msgstr "왼쪽 단순 화살표"
