--- conflicted
+++ resolved
@@ -20,8 +20,6 @@
 msgid "Special characters"
 msgstr "Erikoismerkit"
 
-<<<<<<< HEAD
-=======
 msgctxt "A category name is displayed in a special characters dropdown representing all available symbols."
 msgid "All"
 msgstr "Kaikki"
@@ -46,7 +44,6 @@
 msgid "Text"
 msgstr "Teksti"
 
->>>>>>> bb0f347c
 msgctxt "A label for the \"leftwards simple arrow\" symbol."
 msgid "leftwards simple arrow"
 msgstr "yksinkertainen nuoli vasempaan"
