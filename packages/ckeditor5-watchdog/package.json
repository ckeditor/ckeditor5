--- conflicted
+++ resolved
@@ -19,19 +19,11 @@
     "es-toolkit": "1.39.5"
   },
   "devDependencies": {
-<<<<<<< HEAD
-    "@ckeditor/ckeditor5-basic-styles": "46.0.3",
-    "@ckeditor/ckeditor5-clipboard": "46.0.3",
-    "@ckeditor/ckeditor5-editor-classic": "46.0.3",
-    "@ckeditor/ckeditor5-heading": "46.0.3",
-    "@ckeditor/ckeditor5-paragraph": "46.0.3",
-=======
     "@ckeditor/ckeditor5-basic-styles": "46.1.0",
     "@ckeditor/ckeditor5-clipboard": "46.1.0",
     "@ckeditor/ckeditor5-editor-classic": "46.1.0",
     "@ckeditor/ckeditor5-heading": "46.1.0",
     "@ckeditor/ckeditor5-paragraph": "46.1.0",
->>>>>>> f60159a3
     "typescript": "5.0.4"
   },
   "author": "CKSource (http://cksource.com/)",
