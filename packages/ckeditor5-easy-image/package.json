--- conflicted
+++ resolved
@@ -21,11 +21,7 @@
   },
   "devDependencies": {
     "@ckeditor/ckeditor5-clipboard": "workspace:*",
-<<<<<<< HEAD
     "@ckeditor/ckeditor5-dev-utils": "^54.2.1",
-=======
-    "@ckeditor/ckeditor5-dev-utils": "^54.0.0",
->>>>>>> 5ed4c3d1
     "@ckeditor/ckeditor5-editor-classic": "workspace:*",
     "@ckeditor/ckeditor5-image": "workspace:*",
     "@ckeditor/ckeditor5-paragraph": "workspace:*",
