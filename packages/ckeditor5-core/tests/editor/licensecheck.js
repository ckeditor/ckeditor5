/**
 * @license Copyright (c) 2003-2025, CKSource Holding sp. z o.o. All rights reserved.
 * For licensing, see LICENSE.md or https://ckeditor.com/legal/ckeditor-licensing-options
 */

/* globals window, console, Response, globalThis, URL */

import CKEditorError from '@ckeditor/ckeditor5-utils/src/ckeditorerror.js';
import { expectToThrowCKEditorError } from '@ckeditor/ckeditor5-utils/tests/_utils/utils.js';
import { global } from '@ckeditor/ckeditor5-utils';
import Editor from '../../src/editor/editor.js';
import testUtils from '../../tests/_utils/utils.js';
import generateKey from '../_utils/generatelicensekey.js';
import { getEditorUsageData } from '../../src/editor/utils/editorusagedata.js';

class TestEditor extends Editor {
	static create( config ) {
		return new Promise( resolve => {
			const editor = new this( config );

			resolve(
				editor.initPlugins()
					.then( () => {
						editor.fire( 'ready' );
					} )
					.then( () => editor )
			);
		} );
	}
}

describe( 'Editor - license check', () => {
	afterEach( () => {
		delete TestEditor.builtinPlugins;
		delete TestEditor.defaultConfig;

		sinon.restore();
	} );

	describe( 'license key verification', () => {
		let showErrorStub, consoleInfoStub, consoleWarnStub;

		beforeEach( () => {
			showErrorStub = testUtils.sinon.stub( TestEditor.prototype, '_showLicenseError' );
			consoleInfoStub = sinon.stub( console, 'info' );
			consoleWarnStub = sinon.stub( console, 'warn' );
		} );

		describe( 'required fields in the license key', () => {
			it( 'should not block the editor when required fields are provided and are valid', () => {
				const { licenseKey } = generateKey();

				const editor = new TestEditor( { licenseKey } );

				sinon.assert.notCalled( showErrorStub );
				expect( editor.isReadOnly ).to.be.false;
			} );

			it( 'should block the editor when the `exp` field is missing', () => {
				const { licenseKey } = generateKey( { expExist: false } );

				const editor = new TestEditor( { licenseKey } );

				sinon.assert.calledWithMatch( showErrorStub, 'invalid' );
				expect( editor.isReadOnly ).to.be.true;
			} );

			it( 'should block the editor when the `jti` field is missing', () => {
				const { licenseKey } = generateKey( { jtiExist: false } );

				const editor = new TestEditor( { licenseKey } );

				sinon.assert.calledWithMatch( showErrorStub, 'invalid' );
				expect( editor.isReadOnly ).to.be.true;
			} );

			it( 'should block the editor when the `vc` field is missing', () => {
				const { licenseKey } = generateKey( { vcExist: false } );

				const editor = new TestEditor( { licenseKey } );

				sinon.assert.calledWithMatch( showErrorStub, 'invalid' );
				expect( editor.isReadOnly ).to.be.true;
			} );
		} );

		describe( '"licensedHosts" check', () => {
			const sets = {
				success: [
					{
						name: 'direct domain match',
						hostname: 'example.com',
						licensedHost: 'example.com'
					},
					{
						name: 'direct IP match',
						hostname: '127.0.0.1',
						licensedHost: '127.0.0.1'
					},
					{
						name: 'wildcard IP match',
						hostname: '127.0.0.1',
						licensedHost: '127.*.*.*'
					},
					{
						name: 'wildcard subdomain match',
						hostname: 'subdomain.example.com',
						licensedHost: '*.example.com'
					},
					{
						name: 'wildcard nested subdomain match',
						hostname: 'nested.subdomain.example.com',
						licensedHost: '*.example.com'
					}
				],
				fail: [
					{
						name: 'domain mismatch',
						hostname: 'example.com',
						licensedHost: 'example.net'
					},
					{
						name: 'IP mismatch',
						hostname: '127.0.0.1',
						licensedHost: '127.0.0.2'
					},
					{
						name: 'domain mismatch (wildcard subdomain)',
						hostname: 'sub.example.com',
						licensedHost: '*.example.net'
					},
					{
						name: 'IP mismatch (wildcard)',
						hostname: '127.0.0.1',
						licensedHost: '192.168.*.*'
					},
					{
						name: 'subdomain mismatch',
						hostname: 'subdomain.example.com',
						licensedHost: 'sub.example.com'
					},
					{
						name: 'missing root domain',
						hostname: 'example.com',
						licensedHost: 'subdomain.example.com'
					},
					{
						name: 'missing subdomain',
						hostname: 'subdomain.example.com',
						licensedHost: 'example.com'
					},
					{
						name: 'missing nested subdomain without wildcard',
						hostname: 'nested.subdomain.example.com',
						licensedHost: 'subdomain.example.com'
					},
					{
						name: 'licensed host allowing only more nested subdomains',
						hostname: 'subdomain.example.com',
						licensedHost: '*.*.example.com'
					},
					{
						name: 'subdomain wildcards matching entire hostname in length',
						hostname: 'example.com',
						licensedHost: '*.*.example.com'
					}
				]
			};

			sets.success.forEach( set => {
				it( `works on ${ set.name }`, () => {
					sinon.stub( URL.prototype, 'hostname' ).value( set.hostname );

					const { licenseKey } = generateKey( { licensedHosts: [ set.licensedHost ] } );
					const editor = new TestEditor( { licenseKey } );

					sinon.assert.notCalled( showErrorStub );

					expect( editor.isReadOnly ).to.be.false;
				} );
			} );

			sets.fail.forEach( set => {
				it( `fails on ${ set.name }`, () => {
					sinon.stub( URL.prototype, 'hostname' ).value( set.hostname );

					const { licenseKey } = generateKey( { licensedHosts: [ set.licensedHost ] } );
					const editor = new TestEditor( { licenseKey } );

					sinon.assert.calledWithMatch( showErrorStub, 'domainLimit' );

					expect( editor.isReadOnly ).to.be.true;
				} );
			} );
		} );

		describe( 'distribution channel check', () => {
			afterEach( () => {
				delete window[ Symbol.for( 'cke distribution' ) ];
			} );

			it( 'should not block if distribution channel match', () => {
				setChannel( 'xyz' );

				const { licenseKey } = generateKey( { distributionChannel: 'xyz' } );

				const editor = new TestEditor( { licenseKey } );

				sinon.assert.notCalled( showErrorStub );
				expect( editor.isReadOnly ).to.be.false;
			} );

			it( 'should not block if one of distribution channel match', () => {
				setChannel( 'xyz' );

				const { licenseKey } = generateKey( { distributionChannel: [ 'abc', 'xyz' ] } );

				const editor = new TestEditor( { licenseKey } );

				sinon.assert.notCalled( showErrorStub );
				expect( editor.isReadOnly ).to.be.false;
			} );

			it( 'should not block if implicit distribution channel match', () => {
				const { licenseKey } = generateKey( { distributionChannel: 'sh' } );

				const editor = new TestEditor( { licenseKey } );

				sinon.assert.notCalled( showErrorStub );
				expect( editor.isReadOnly ).to.be.false;
			} );

			it( 'should not block if distribution channel is not restricted', () => {
				setChannel( 'xyz' );

				const { licenseKey } = generateKey();

				const editor = new TestEditor( { licenseKey } );

				sinon.assert.notCalled( showErrorStub );
				expect( editor.isReadOnly ).to.be.false;
			} );

			it( 'should block if distribution channel doesn\'t match', () => {
				setChannel( 'abc' );

				const { licenseKey } = generateKey( { distributionChannel: 'xyz' } );

				const editor = new TestEditor( { licenseKey } );

				sinon.assert.calledWithMatch( showErrorStub, 'distributionChannel' );
				expect( editor.isReadOnly ).to.be.true;
			} );

			it( 'should block if none of distribution channel doesn\'t match', () => {
				setChannel( 'abc' );

				const { licenseKey } = generateKey( { distributionChannel: [ 'xyz', 'def' ] } );

				const editor = new TestEditor( { licenseKey } );

				sinon.assert.calledWithMatch( showErrorStub, 'distributionChannel' );
				expect( editor.isReadOnly ).to.be.true;
			} );

			it( 'should block if implicit distribution channel doesn\'t match', () => {
				const { licenseKey } = generateKey( { distributionChannel: 'xyz' } );

				const editor = new TestEditor( { licenseKey } );

				sinon.assert.calledWithMatch( showErrorStub, 'distributionChannel' );
				expect( editor.isReadOnly ).to.be.true;
			} );

			describe( 'GPL license', () => {
				it( 'should block if distribution channel is cloud', () => {
					setChannel( 'cloud' );

					const licenseKey = 'GPL';
					const editor = new TestEditor( { licenseKey } );

					sinon.assert.calledWithMatch( showErrorStub, 'distributionChannel' );
					expect( editor.isReadOnly ).to.be.true;
				} );

				it( 'should not block if distribution channel is not cloud', () => {
					setChannel( 'xyz' );

					const licenseKey = 'GPL';
					const editor = new TestEditor( { licenseKey } );

					sinon.assert.notCalled( showErrorStub );
					expect( editor.isReadOnly ).to.be.false;
				} );
			} );

			function setChannel( channel ) {
				window[ Symbol.for( 'cke distribution' ) ] = channel;
			}
		} );

		describe( 'GPL check', () => {
			it( 'should not throw if license key is GPL', () => {
				const licenseKey = 'GPL';

				expect( () => {
					// eslint-disable-next-line no-new
					new TestEditor( { licenseKey } );
				} ).to.not.throw();
			} );

			it( 'should not throw if license key is missing (CKEditor testing environment)', () => {
				expect( () => {
					// eslint-disable-next-line no-new
					new TestEditor( {} );
				} ).to.not.throw();
			} );

			it( 'should throw if license key is missing (outside of CKEditor testing environment)', () => {
				window.CKEDITOR_GLOBAL_LICENSE_KEY = undefined;

				expect( () => {
					// eslint-disable-next-line no-new
					new TestEditor( {} );
				} ).to.throw( CKEditorError, 'license-key-missing' );

				window.CKEDITOR_GLOBAL_LICENSE_KEY = 'GPL';
			} );
		} );

		describe( 'evaluation/trial check', () => {
			const licenseTypes = [ 'evaluation', 'trial' ];

			beforeEach( () => {
				sinon.useFakeTimers( { now: Date.now() } );
			} );

			afterEach( () => {
				sinon.restore();
			} );

			licenseTypes.forEach( licenseType => {
				const licenseTypeCapitalized = licenseType[ 0 ].toUpperCase() + licenseType.slice( 1 );

				it( `should not block if ${ licenseType } license did not expired`, () => {
					const { licenseKey, todayTimestamp } = generateKey( {
						licenseType,
						isExpired: false,
						daysAfterExpiration: -1
					} );

					const today = todayTimestamp;
					const dateNow = sinon.stub( Date, 'now' ).returns( today );

					const editor = new TestEditor( { licenseKey } );

					sinon.assert.notCalled( showErrorStub );
					expect( editor.isReadOnly ).to.be.false;

					dateNow.restore();
				} );

				it( `should block if ${ licenseType } license is expired`, () => {
					const { licenseKey, todayTimestamp } = generateKey( {
						licenseType,
						daysAfterExpiration: 1
					} );

					const dateNow = sinon.stub( Date, 'now' ).returns( todayTimestamp );

					const editor = new TestEditor( { licenseKey } );

					sinon.assert.calledWithMatch( showErrorStub, 'expired' );
					expect( editor.isReadOnly ).to.be.true;

					dateNow.restore();
				} );

				it( `should block editor after 10 minutes on ${ licenseType } license`, () => {
					const { licenseKey, todayTimestamp } = generateKey( {
						licenseType,
						isExpired: false,
						daysAfterExpiration: -1
					} );

					const dateNow = sinon.stub( Date, 'now' ).returns( todayTimestamp );

					const editor = new TestEditor( { licenseKey } );

					sinon.assert.notCalled( showErrorStub );
					expect( editor.isReadOnly ).to.be.false;

					sinon.clock.tick( 600100 );

					sinon.assert.calledWithMatch( showErrorStub, licenseType + 'Limit' );
					expect( editor.isReadOnly ).to.be.true;

					dateNow.restore();
				} );

				it( `should clear timer on editor destroy on ${ licenseType } license`, done => {
					const { licenseKey, todayTimestamp } = generateKey( {
						licenseType,
						isExpired: false,
						daysAfterExpiration: -1
					} );

					const dateNow = sinon.stub( Date, 'now' ).returns( todayTimestamp );
					const editor = new TestEditor( { licenseKey } );
					const clearTimeoutSpy = sinon.spy( globalThis, 'clearTimeout' );

					editor.fire( 'ready' );
					editor.on( 'destroy', () => {
						sinon.assert.calledOnce( clearTimeoutSpy );
						done();
					} );

					editor.destroy();
					dateNow.restore();
				} );

<<<<<<< HEAD
				it( `should show the warning about ${ licenseType } license only once per browser session`, () => {
=======
				it( `should log information to the console about using the ${ licenseType } license`, () => {
>>>>>>> b5220471
					const { licenseKey, todayTimestamp } = generateKey( {
						licenseType
					} );

					const dateNow = sinon.stub( Date, 'now' ).returns( todayTimestamp );
<<<<<<< HEAD
					const editor1 = new TestEditor( { licenseKey } );

					expect( editor1.isReadOnly ).to.be.false;

					// Session was already started in the previous test.
					sinon.assert.notCalled( consoleInfoStub );
					sinon.assert.notCalled( consoleWarnStub );

					// Clear sessionStorage to simulate a new session.
					global.window.sessionStorage.clear();

					const editor2 = new TestEditor( { licenseKey } );
					expect( editor2.isReadOnly ).to.be.false;

					sinon.assert.calledOnce( consoleInfoStub );
					sinon.assert.calledWith(
						consoleInfoStub,
						`%cCKEditor 5 ${ licenseTypeCapitalized } License`,
						'color: #ffffff; background: #743CCD; font-size: 14px; padding: 4px 8px; border-radius: 4px;'
					);

					const article = licenseType === 'evaluation' ? 'an' : 'a';

					sinon.assert.calledOnce( consoleWarnStub );
					sinon.assert.calledWith(
						consoleWarnStub,
						`⚠️ You are using ${ article } ${ licenseType } license of CKEditor 5` +
						`${ licenseType === 'trial' ? ' which is for evaluation purposes only' : '' }. ` +
						'For production usage, please obtain a production license at https://portal.ckeditor.com/'
					);

					dateNow.restore();
				} );
=======

					// Simulate hard reload.
					global.window.CKEDITOR_WARNING_SUPPRESSIONS = undefined;

					const editor = new TestEditor( { licenseKey } );
					expect( editor.isReadOnly ).to.be.false;

					sinon.assert.calledOnce( consoleInfoStub );
					sinon.assert.calledOnce( consoleWarnStub );

					assertConsoleMessages( consoleInfoStub, consoleWarnStub, licenseType );

					dateNow.restore();
				} );

				it( `should log information to the console about using the ${ licenseType } license only once`, () => {
					const { licenseKey, todayTimestamp } = generateKey( {
						licenseType
					} );

					const dateNow = sinon.stub( Date, 'now' ).returns( todayTimestamp );

					// Simulate hard reload.
					global.window.CKEDITOR_WARNING_SUPPRESSIONS = undefined;

					// eslint-disable-next-line no-new
					new TestEditor( { licenseKey } );

					sinon.assert.calledOnce( consoleInfoStub );
					sinon.assert.calledOnce( consoleWarnStub );

					assertConsoleMessages( consoleInfoStub, consoleWarnStub, licenseType );

					// Use the same license type for the second editor to check if the message is shown only once.

					// eslint-disable-next-line no-new
					new TestEditor( { licenseKey } );

					sinon.assert.calledOnce( consoleInfoStub );
					sinon.assert.calledOnce( consoleWarnStub );

					dateNow.restore();
				} );
			} );

			it( 'should log information to the console twice when using two different license types', () => {
				const trialLicense = generateKey( {
					licenseType: 'trial'
				} );

				const evaluationLicense = generateKey( {
					licenseType: 'evaluation'
				} );

				const dateNow = sinon.stub( Date, 'now' ).returns( trialLicense.licenseKeyTimestamp );

				// Simulate hard reload.
				global.window.CKEDITOR_WARNING_SUPPRESSIONS = undefined;

				// eslint-disable-next-line no-new
				new TestEditor( { licenseKey: trialLicense.licenseKey } );

				sinon.assert.calledOnce( consoleInfoStub );
				sinon.assert.calledOnce( consoleWarnStub );

				assertConsoleMessages( consoleInfoStub, consoleWarnStub, 'trial' );

				// Use a different license type for the second editor to check if the message is shown twice.

				// eslint-disable-next-line no-new
				new TestEditor( { licenseKey: evaluationLicense.licenseKey } );

				sinon.assert.calledTwice( consoleInfoStub );
				sinon.assert.calledTwice( consoleWarnStub );

				assertConsoleMessages( consoleInfoStub, consoleWarnStub, 'evaluation' );

				dateNow.restore();
>>>>>>> b5220471
			} );
		} );

		describe( 'development license', () => {
			beforeEach( () => {
				sinon.useFakeTimers( { now: Date.now() } );
			} );

			afterEach( () => {
				sinon.restore();
			} );

			it( 'should log information to the console about using the development license', () => {
				const { licenseKey } = generateKey( {
					licenseType: 'development'
				} );

<<<<<<< HEAD
				// Clear sessionStorage to simulate a new session and show the warning.
				global.window.sessionStorage.clear();
=======
				// Simulate hard reload.
				global.window.CKEDITOR_WARNING_SUPPRESSIONS = undefined;
>>>>>>> b5220471

				const editor = new TestEditor( { licenseKey } );

				expect( editor.isReadOnly ).to.be.false;

				sinon.assert.calledOnce( consoleInfoStub );
				sinon.assert.calledOnce( consoleWarnStub );

				assertConsoleMessages( consoleInfoStub, consoleWarnStub, 'development' );
			} );

			it( 'should show the warning only once for development license', () => {
				const { licenseKey } = generateKey( {
					licenseType: 'development'
				} );

				// Simulate hard reload.
				global.window.CKEDITOR_WARNING_SUPPRESSIONS = undefined;

				// eslint-disable-next-line no-new
				new TestEditor( { licenseKey } );

				sinon.assert.calledOnce( consoleInfoStub );
				sinon.assert.calledOnce( consoleWarnStub );

				assertConsoleMessages( consoleInfoStub, consoleWarnStub, 'development' );

				// Use the same license type for the second editor to check if the message is shown only once.

				// eslint-disable-next-line no-new
				new TestEditor( { licenseKey } );

				sinon.assert.calledOnce( consoleInfoStub );
				sinon.assert.calledOnce( consoleWarnStub );
			} );

			it( 'should show the warning only once per browser session', () => {
				const { licenseKey } = generateKey( {
					licenseType: 'development'
				} );

				const editor1 = new TestEditor( { licenseKey } );
				expect( editor1.isReadOnly ).to.be.false;

				// Session was already started in the previous test.
				sinon.assert.notCalled( consoleInfoStub );
				sinon.assert.notCalled( consoleWarnStub );

				// Clear sessionStorage to simulate a new session.
				global.window.sessionStorage.clear();

				const editor2 = new TestEditor( { licenseKey } );
				expect( editor2.isReadOnly ).to.be.false;

				sinon.assert.calledOnce( consoleInfoStub );
				sinon.assert.calledWith(
					consoleInfoStub,
					'%cCKEditor 5 Development License',
					'color: #ffffff; background: #743CCD; font-size: 14px; padding: 4px 8px; border-radius: 4px;'
				);

				sinon.assert.calledOnce( consoleWarnStub );
				sinon.assert.calledWith(
					consoleWarnStub,
					'⚠️ You are using a development license of CKEditor 5. ' +
					'For production usage, please obtain a production license at https://portal.ckeditor.com/'
				);
			} );

			it( 'should not block the editor if 10 minutes have not passed (development license)', () => {
				const { licenseKey } = generateKey( {
					licenseType: 'development'
				} );

				const today = 1715166436000; // 08.05.2024
				const dateNow = sinon.stub( Date, 'now' ).returns( today );

				const editor = new TestEditor( { licenseKey } );

				sinon.assert.notCalled( showErrorStub );
				expect( editor.isReadOnly ).to.be.false;

				sinon.clock.tick( 1 );

				sinon.assert.notCalled( showErrorStub );
				expect( editor.isReadOnly ).to.be.false;

				dateNow.restore();
			} );

			it( 'should not block editor after 10 minutes (development license)', () => {
				const { licenseKey, todayTimestamp } = generateKey( {
					licenseType: 'development'
				} );

				const dateNow = sinon.stub( Date, 'now' ).returns( todayTimestamp );

				const editor = new TestEditor( { licenseKey } );

				sinon.assert.notCalled( showErrorStub );
				expect( editor.isReadOnly ).to.be.false;

				sinon.clock.tick( 600100 );

				sinon.assert.notCalled( showErrorStub );
				expect( editor.isReadOnly ).to.be.false;

				dateNow.restore();
			} );

			it( 'should not interact with timers', done => {
				const { licenseKey, todayTimestamp } = generateKey( {
					licenseType: 'development'
				} );

				const dateNow = sinon.stub( Date, 'now' ).returns( todayTimestamp );
				const editor = new TestEditor( { licenseKey } );
				const clearTimeoutSpy = sinon.spy( globalThis, 'clearTimeout' );

				editor.fire( 'ready' );
				editor.on( 'destroy', () => {
					sinon.assert.notCalled( clearTimeoutSpy );
					done();
				} );

				editor.destroy();
				dateNow.restore();
			} );
		} );

		it( 'should block the editor when the license key is not valid (expiration date in the past)', () => {
			const { licenseKey } = generateKey( {
				isExpired: true
			} );

			const editor = new TestEditor( { licenseKey } );

			sinon.assert.calledWithMatch( showErrorStub, 'expired' );
			expect( editor.isReadOnly ).to.be.true;
		} );

		it( 'should block the editor when the license key has wrong format (wrong verificationCode)', () => {
			const { licenseKey } = generateKey( {
				customVc: 'wrong vc'
			} );

			const editor = new TestEditor( { licenseKey } );

			sinon.assert.calledWithMatch( showErrorStub, 'invalid' );
			expect( editor.isReadOnly ).to.be.true;
		} );

		it( 'should block the editor when the license key has wrong format (missing header part)', () => {
			const { licenseKey } = generateKey( {
				isExpired: true,
				skipHeader: true
			} );

			const editor = new TestEditor( { licenseKey } );

			sinon.assert.calledWithMatch( showErrorStub, 'invalid' );
			expect( editor.isReadOnly ).to.be.true;
		} );

		it( 'should block the editor when the license key has wrong format (missing tail part)', () => {
			const { licenseKey } = generateKey( {
				isExpired: true,
				skipTail: true
			} );

			const editor = new TestEditor( { licenseKey } );

			sinon.assert.calledWithMatch( showErrorStub, 'invalid' );
			expect( editor.isReadOnly ).to.be.true;
		} );

		it( 'should block the editor when the license key has wrong format (payload does not start with `ey`)', () => {
			const licenseKey = 'foo.JleHAiOjIyMDg5ODg4MDAsImp0aSI6ImZvbyIsInZlcmlmaWNhdGlvbkNvZGUiOiJjNTU2YWQ3NCJ9.bar';

			const editor = new TestEditor( { licenseKey } );

			sinon.assert.calledWithMatch( showErrorStub, 'invalid' );
			expect( editor.isReadOnly ).to.be.true;
		} );

		it( 'should block the editor when the license key has wrong format (payload not parsable as a JSON object)', () => {
			const licenseKey = 'foo.eyZm9v.bar';

			const editor = new TestEditor( { licenseKey } );

			sinon.assert.calledWithMatch( showErrorStub, 'invalid' );
			expect( editor.isReadOnly ).to.be.true;
		} );
	} );

	describe( 'usage endpoint', () => {
		it( 'should send request with telemetry data if license key contains a usage endpoint', () => {
			const fetchStub = sinon.stub( window, 'fetch' );

			const { licenseKey } = generateKey( {
				usageEndpoint: 'https://ckeditor.com'
			} );
			const editor = new TestEditor( { licenseKey } );

			editor.fire( 'ready' );

			sinon.assert.calledOnce( fetchStub );

			const sentData = JSON.parse( fetchStub.firstCall.lastArg.body );

			expect( sentData.license ).to.equal( licenseKey );
			expect( sentData.editor ).to.deep.equal(
				// JSON.stringify() helps with getting rid of the `undefined` values.
				// It's done by the fetch anyways.
				JSON.parse( JSON.stringify( getEditorUsageData( editor ) ) )
			);
		} );

		it( 'should not send any request if license key does not contain a usage endpoint', () => {
			const fetchStub = sinon.stub( window, 'fetch' );

			const { licenseKey } = generateKey();
			const editor = new TestEditor( { licenseKey } );

			editor.fire( 'ready' );

			sinon.assert.notCalled( fetchStub );
		} );

		it( 'should display error on the console and not block the editor if response status is not ok (HTTP 500)', async () => {
			const { licenseKey } = generateKey( {
				usageEndpoint: 'https://ckeditor.com'
			} );
			const fetchStub = sinon.stub( window, 'fetch' ).resolves( new Response( null, { status: 500 } ) );
			const errorStub = sinon.stub( console, 'error' );

			const editor = new TestEditor( { licenseKey } );

			editor.fire( 'ready' );
			await wait( 1 );

			sinon.assert.calledOnce( fetchStub );
			sinon.assert.calledWithMatch(
				errorStub, 'license-key-validation-endpoint-not-reachable', { 'url': 'https://ckeditor.com' } );
			expect( editor.isReadOnly ).to.be.false;
		} );

		it( 'should display warning and block the editor when usage status is not ok', async () => {
			const fetchStub = sinon.stub( window, 'fetch' ).resolves( {
				ok: true,
				json: () => Promise.resolve( {
					status: 'foo'
				} )
			} );
			const showErrorStub = testUtils.sinon.stub( TestEditor.prototype, '_showLicenseError' );

			const { licenseKey } = generateKey( {
				usageEndpoint: 'https://ckeditor.com'
			} );
			const editor = new TestEditor( { licenseKey } );

			editor.fire( 'ready' );
			await wait( 1 );

			sinon.assert.calledOnce( fetchStub );
			sinon.assert.calledOnce( showErrorStub );
			sinon.assert.calledWithMatch( showErrorStub, 'usageLimit' );
			expect( editor.isReadOnly ).to.be.true;
		} );

		it( 'should display additional warning when usage status is not ok and message is provided', async () => {
			const fetchStub = sinon.stub( window, 'fetch' ).resolves( {
				ok: true,
				json: () => Promise.resolve( {
					status: 'foo',
					message: 'bar'
				} )
			} );
			const warnStub = testUtils.sinon.stub( console, 'warn' );
			const showErrorStub = testUtils.sinon.stub( TestEditor.prototype, '_showLicenseError' );

			const { licenseKey } = generateKey( {
				usageEndpoint: 'https://ckeditor.com'
			} );
			const editor = new TestEditor( { licenseKey } );

			editor.fire( 'ready' );
			await wait( 1 );

			sinon.assert.calledOnce( fetchStub );
			sinon.assert.calledOnce( warnStub );
			sinon.assert.calledOnce( showErrorStub );
			sinon.assert.calledWithMatch( warnStub, 'bar' );
			sinon.assert.calledWithMatch( showErrorStub, 'usageLimit' );
			expect( editor.isReadOnly ).to.be.true;
		} );
	} );

	describe( 'license errors', () => {
		let clock;

		beforeEach( () => {
			clock = sinon.useFakeTimers( { toFake: [ 'setTimeout' ] } );
		} );

		const testCases = [
			{ reason: 'invalid', error: 'invalid-license-key' },
			{ reason: 'expired', error: 'license-key-expired' },
			{ reason: 'domainLimit', error: 'license-key-domain-limit' },
			{ reason: 'featureNotAllowed', error: 'license-key-plugin-not-allowed', pluginName: 'PluginABC' },
			{ reason: 'evaluationLimit', error: 'license-key-evaluation-limit' },
			{ reason: 'trialLimit', error: 'license-key-trial-limit' },
			{ reason: 'developmentLimit', error: 'license-key-development-limit' },
			{ reason: 'usageLimit', error: 'license-key-usage-limit' },
			{ reason: 'distributionChannel', error: 'license-key-invalid-distribution-channel' }
		];

		for ( const testCase of testCases ) {
			const { reason, error, pluginName } = testCase;
			const expectedData = pluginName ? { pluginName } : undefined;

			it( `should throw \`${ error }\` error`, () => {
				const editor = new TestEditor( { licenseKey: 'GPL' } );

				editor._showLicenseError( reason, pluginName );

				expectToThrowCKEditorError( () => clock.tick( 1 ), error, undefined, expectedData );
			} );
		}

		it( 'should throw error only once', () => {
			const editor = new TestEditor( { licenseKey: 'GPL' } );

			editor._showLicenseError( 'invalid' );

			try {
				clock.tick( 1 );
			} catch ( e ) {
				// Do nothing.
			}

			editor._showLicenseError( 'invalid' );

			expect( () => clock.tick( 1 ) ).to.not.throw();
		} );
	} );

	describe( 'collect usage data', () => {
		let editor, sendUsageRequestStub;

		beforeEach( () => {
			const { licenseKey } = generateKey( {
				usageEndpoint: 'https://ckeditor.com'
			} );

			editor = new TestEditor( { licenseKey } );
			sendUsageRequestStub = sinon.stub( editor, '_sendUsageRequest' ).returns( Promise.resolve() );
		} );

		it( 'should fire `collectUsageData` event with proper payload', () => {
			const spy = sinon.spy();

			editor.on( 'collectUsageData', spy );
			editor.fire( 'ready' );

			expect( spy ).to.be.calledOnce.calledWithMatch(
				sinon.match.object,
				{
					setUsageData: sinon.match.func
				}
			);
		} );

		it( 'should be possible to set flat usage data using helper passed in the event', () => {
			editor.on( 'collectUsageData', ( _, { setUsageData } ) => {
				setUsageData( 'foo', 123 );
			} );

			editor.fire( 'ready' );

			expect( sendUsageRequestStub ).to.be.calledOnce.calledWithMatch(
				sinon.match.string,
				sinon.match( {
					editor: {
						foo: 123
					}
				} )
			);
		} );

		it( 'should be possible to set nested usage data using helper passed in the event', () => {
			editor.on( 'collectUsageData', ( _, { setUsageData } ) => {
				setUsageData( 'foo.bar', 123 );
			} );

			editor.fire( 'ready' );

			expect( sendUsageRequestStub ).to.be.calledOnce.calledWithMatch(
				sinon.match.string,
				sinon.match( {
					editor: {
						foo: {
							bar: 123
						}
					}
				} )
			);
		} );

		it( 'should be possible to set multiple usage data using helper passed in the event', () => {
			editor.on( 'collectUsageData', ( _, { setUsageData } ) => {
				setUsageData( 'foo', 123 );
				setUsageData( 'bar', 456 );
			} );

			editor.fire( 'ready' );

			expect( sendUsageRequestStub ).to.be.calledOnce.calledWithMatch(
				sinon.match.string,
				sinon.match( {
					editor: {
						foo: 123,
						bar: 456
					}
				} )
			);
		} );

		it( 'should be possible to set integrations usage data using helper passed in the event without raising error', () => {
			editor.on( 'collectUsageData', ( _, { setUsageData } ) => {
				setUsageData( 'integration.foo', 123 );
			} );

			editor.fire( 'ready' );

			expect( sendUsageRequestStub ).to.be.calledOnce.calledWithMatch(
				sinon.match.string,
				sinon.match( {
					editor: {
						integration: {
							foo: 123
						}
					}
				} )
			);
		} );

		it( 'should be impossible to override already collected usage data', () => {
			editor.on( 'collectUsageData', ( _, { setUsageData } ) => {
				expect( () => {
					setUsageData( 'plugins', 456 );
				} ).to.throw( CKEditorError, 'editor-usage-data-path-already-set' );
			} );

			editor.fire( 'ready' );

			expect( sendUsageRequestStub ).to.be.calledOnce;
		} );

		it( 'should raise error when trying to set the same data two times in row', () => {
			const spy = sinon.spy( ( _, { setUsageData } ) => {
				expect( () => {
					setUsageData( 'foo', 123 );
					setUsageData( 'foo', 456 );
				} ).to.throw( CKEditorError, 'editor-usage-data-path-already-set' );
			} );

			editor.on( 'collectUsageData', spy );
			editor.fire( 'ready' );

			expect( spy ).to.be.calledOnce;
		} );
	} );
} );

function assertConsoleMessages( consoleInfoStub, consoleWarnStub, licenseType ) {
	if ( licenseType === 'development' ) {
		sinon.assert.calledWith(
			consoleInfoStub,
			'%cCKEditor 5 Development License',
			'color: #ffffff; background: #743CCD; font-size: 14px; padding: 4px 8px; border-radius: 4px;'
		);

		sinon.assert.calledWith(
			consoleWarnStub,
			'⚠️ You are using a development license of CKEditor 5. ' +
			'For production usage, please obtain a production license at https://portal.ckeditor.com/'
		);
	} else if ( [ 'trial', 'evaluation' ].includes( licenseType ) ) {
		const licenseTypeCapitalized = licenseType[ 0 ].toUpperCase() + licenseType.slice( 1 );

		sinon.assert.calledWith(
			consoleInfoStub,
			`%cCKEditor 5 ${ licenseTypeCapitalized } License`,
			'color: #ffffff; background: #743CCD; font-size: 14px; padding: 4px 8px; border-radius: 4px;'
		);

		const article = licenseType === 'evaluation' ? 'an' : 'a';

		sinon.assert.calledWith(
			consoleWarnStub,
			`⚠️ You are using ${ article } ${ licenseType } license of CKEditor 5` +
			`${ licenseType === 'trial' ? ' which is for evaluation purposes only' : '' }. ` +
			'For production usage, please obtain a production license at https://portal.ckeditor.com/'
		);
	}
}

function wait( time ) {
	return new Promise( res => {
		window.setTimeout( res, time );
	} );
}<|MERGE_RESOLUTION|>--- conflicted
+++ resolved
@@ -340,8 +340,6 @@
 			} );
 
 			licenseTypes.forEach( licenseType => {
-				const licenseTypeCapitalized = licenseType[ 0 ].toUpperCase() + licenseType.slice( 1 );
-
 				it( `should not block if ${ licenseType } license did not expired`, () => {
 					const { licenseKey, todayTimestamp } = generateKey( {
 						licenseType,
@@ -419,51 +417,12 @@
 					dateNow.restore();
 				} );
 
-<<<<<<< HEAD
-				it( `should show the warning about ${ licenseType } license only once per browser session`, () => {
-=======
 				it( `should log information to the console about using the ${ licenseType } license`, () => {
->>>>>>> b5220471
 					const { licenseKey, todayTimestamp } = generateKey( {
 						licenseType
 					} );
 
 					const dateNow = sinon.stub( Date, 'now' ).returns( todayTimestamp );
-<<<<<<< HEAD
-					const editor1 = new TestEditor( { licenseKey } );
-
-					expect( editor1.isReadOnly ).to.be.false;
-
-					// Session was already started in the previous test.
-					sinon.assert.notCalled( consoleInfoStub );
-					sinon.assert.notCalled( consoleWarnStub );
-
-					// Clear sessionStorage to simulate a new session.
-					global.window.sessionStorage.clear();
-
-					const editor2 = new TestEditor( { licenseKey } );
-					expect( editor2.isReadOnly ).to.be.false;
-
-					sinon.assert.calledOnce( consoleInfoStub );
-					sinon.assert.calledWith(
-						consoleInfoStub,
-						`%cCKEditor 5 ${ licenseTypeCapitalized } License`,
-						'color: #ffffff; background: #743CCD; font-size: 14px; padding: 4px 8px; border-radius: 4px;'
-					);
-
-					const article = licenseType === 'evaluation' ? 'an' : 'a';
-
-					sinon.assert.calledOnce( consoleWarnStub );
-					sinon.assert.calledWith(
-						consoleWarnStub,
-						`⚠️ You are using ${ article } ${ licenseType } license of CKEditor 5` +
-						`${ licenseType === 'trial' ? ' which is for evaluation purposes only' : '' }. ` +
-						'For production usage, please obtain a production license at https://portal.ckeditor.com/'
-					);
-
-					dateNow.restore();
-				} );
-=======
 
 					// Simulate hard reload.
 					global.window.CKEDITOR_WARNING_SUPPRESSIONS = undefined;
@@ -542,7 +501,6 @@
 				assertConsoleMessages( consoleInfoStub, consoleWarnStub, 'evaluation' );
 
 				dateNow.restore();
->>>>>>> b5220471
 			} );
 		} );
 
@@ -560,13 +518,8 @@
 					licenseType: 'development'
 				} );
 
-<<<<<<< HEAD
-				// Clear sessionStorage to simulate a new session and show the warning.
-				global.window.sessionStorage.clear();
-=======
 				// Simulate hard reload.
 				global.window.CKEDITOR_WARNING_SUPPRESSIONS = undefined;
->>>>>>> b5220471
 
 				const editor = new TestEditor( { licenseKey } );
 
@@ -601,39 +554,6 @@
 
 				sinon.assert.calledOnce( consoleInfoStub );
 				sinon.assert.calledOnce( consoleWarnStub );
-			} );
-
-			it( 'should show the warning only once per browser session', () => {
-				const { licenseKey } = generateKey( {
-					licenseType: 'development'
-				} );
-
-				const editor1 = new TestEditor( { licenseKey } );
-				expect( editor1.isReadOnly ).to.be.false;
-
-				// Session was already started in the previous test.
-				sinon.assert.notCalled( consoleInfoStub );
-				sinon.assert.notCalled( consoleWarnStub );
-
-				// Clear sessionStorage to simulate a new session.
-				global.window.sessionStorage.clear();
-
-				const editor2 = new TestEditor( { licenseKey } );
-				expect( editor2.isReadOnly ).to.be.false;
-
-				sinon.assert.calledOnce( consoleInfoStub );
-				sinon.assert.calledWith(
-					consoleInfoStub,
-					'%cCKEditor 5 Development License',
-					'color: #ffffff; background: #743CCD; font-size: 14px; padding: 4px 8px; border-radius: 4px;'
-				);
-
-				sinon.assert.calledOnce( consoleWarnStub );
-				sinon.assert.calledWith(
-					consoleWarnStub,
-					'⚠️ You are using a development license of CKEditor 5. ' +
-					'For production usage, please obtain a production license at https://portal.ckeditor.com/'
-				);
 			} );
 
 			it( 'should not block the editor if 10 minutes have not passed (development license)', () => {
