--- conflicted
+++ resolved
@@ -12,11 +12,6 @@
 import VirtualTestEditor from './_utils/virtualtesteditor.js';
 import CKEditorError from '@ckeditor/ckeditor5-utils/src/ckeditorerror.js';
 
-<<<<<<< HEAD
-/* globals document, window */
-
-=======
->>>>>>> c378aefd
 describe( 'Context', () => {
 	describe( 'config', () => {
 		it( 'should be created', () => {
