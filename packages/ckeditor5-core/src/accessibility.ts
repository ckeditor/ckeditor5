--- conflicted
+++ resolved
@@ -85,7 +85,8 @@
 				keystroke: [ [ 'arrowup' ], [ 'arrowright' ], [ 'arrowdown' ], [ 'arrowleft' ] ]
 			},
 			{
-				label: t( 'Execute the currently focused button' ),
+				// eslint-disable-next-line max-len
+				label: t( 'Execute the currently focused button. Executing buttons that interact with the editor content moves the focus back to the content.' ),
 				keystroke: [ [ 'Enter' ], [ 'Space' ] ]
 			}
 		];
@@ -107,38 +108,7 @@
 			groups: [
 				{
 					id: 'common',
-<<<<<<< HEAD
 					keystrokes: navigationKeystrokes
-=======
-					keystrokes: [
-						{
-							label: t( 'Close contextual balloons, dropdowns, and dialogs' ),
-							keystroke: 'Esc'
-						},
-						{
-							label: t( 'Open the accessibility help dialog' ),
-							keystroke: 'Alt+0'
-						},
-						{
-							label: t( 'Move focus between form fields (inputs, buttons, etc.)' ),
-							keystroke: [ [ 'Tab' ], [ 'Shift+Tab' ] ]
-						},
-						{
-							label: t( 'Move focus to the toolbar, navigate between toolbars' ),
-							keystroke: 'Alt+F10',
-							mayRequireFn: true
-						},
-						{
-							label: t( 'Navigate through the toolbar' ),
-							keystroke: [ [ 'arrowup' ], [ 'arrowright' ], [ 'arrowdown' ], [ 'arrowleft' ] ]
-						},
-						{
-							// eslint-disable-next-line max-len
-							label: t( 'Execute the currently focused button. Executing buttons that interact with the editor content moves the focus back to the content.' ),
-							keystroke: [ [ 'Enter' ], [ 'Space' ] ]
-						}
-					]
->>>>>>> 69ec642f
 				}
 			]
 		} );
