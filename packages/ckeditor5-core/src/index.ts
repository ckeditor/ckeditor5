--- conflicted
+++ resolved
@@ -120,14 +120,11 @@
 
 import table from './../theme/icons/table.svg';
 
-<<<<<<< HEAD
 import source from './../theme/icons/source.svg';
-=======
 import remove from './../theme/icons/remove.svg';
 
 import bookmark from './../theme/icons/bookmark.svg';
 import bookmarkInline from './../theme/icons/bookmark_inline.svg';
->>>>>>> 5f91b4e0
 
 export const icons = {
 	bold,
@@ -207,14 +204,11 @@
 
 	table,
 
-<<<<<<< HEAD
-	source
-=======
+	source,
 	remove,
 
 	bookmark,
 	bookmarkInline
->>>>>>> 5f91b4e0
 };
 
 import './augmentation.js';