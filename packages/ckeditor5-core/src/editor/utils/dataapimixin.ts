--- conflicted
+++ resolved
@@ -17,21 +17,7 @@
  * @mixin DataApiMixin
  * @implements module:core/editor/utils/dataapimixin~DataApi
  */
-<<<<<<< HEAD
-export default function DataApiMixin<
-	Base extends abstract new ( ...args: any ) => Editor,
-	ReturnType = InstanceType<Base> & DataApi
->( base: Base ): {
-	new( ...args: any ): ReturnType;
-	prototype: ReturnType;
-} & typeof Editor;
-
-export default function DataApiMixin<
-	Base extends abstract new( ...args: any ) => Editor
->( base: Base ): unknown {
-=======
 export default function DataApiMixin<Base extends Constructor<Editor>>( base: Base ): Mixed<Base, DataApi> {
->>>>>>> c975e3cc
 	abstract class Mixin extends base implements DataApi {
 		public setData( data: string ): void {
 			this.data.set( data );
