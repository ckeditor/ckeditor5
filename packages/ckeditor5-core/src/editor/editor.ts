/**
 * @license Copyright (c) 2003-2024, CKSource Holding sp. z o.o. All rights reserved.
 * For licensing, see LICENSE.md or https://ckeditor.com/legal/ckeditor-oss-license
 */

/**
 * @module core/editor/editor
 */

import { set, get } from 'lodash-es';

import {
	Config,
	CKEditorError,
	ObservableMixin,
	logError,
	parseBase64EncodedObject,
	releaseDate,
	toArray,
	uid,
	crc32,
	type Locale,
	type LocaleTranslate,
	type ObservableChangeEvent,
	type CRCData
} from '@ckeditor/ckeditor5-utils';

import {
	Conversion,
	DataController,
	EditingController,
	Model,
	StylesProcessor
} from '@ckeditor/ckeditor5-engine';

import type { EditorUI } from '@ckeditor/ckeditor5-ui';
import { ContextWatchdog, EditorWatchdog } from '@ckeditor/ckeditor5-watchdog';

import Context from '../context.js';
import PluginCollection from '../plugincollection.js';
import CommandCollection, { type CommandsMap } from '../commandcollection.js';
import EditingKeystrokeHandler from '../editingkeystrokehandler.js';
import Accessibility from '../accessibility.js';
import { getEditorUsageData, type EditorUsageData } from './utils/editorusagedata.js';

import type { LoadedPlugins, PluginConstructor } from '../plugin.js';
import type { EditorConfig } from './editorconfig.js';

declare global {
	// eslint-disable-next-line no-var
	var CKEDITOR_GLOBAL_LICENSE_KEY: string | undefined;
}

/**
 * The class representing a basic, generic editor.
 *
 * Check out the list of its subclasses to learn about specific editor implementations.
 *
 * All editor implementations (like {@link module:editor-classic/classiceditor~ClassicEditor} or
 * {@link module:editor-inline/inlineeditor~InlineEditor}) should extend this class. They can add their
 * own methods and properties.
 *
 * When you are implementing a plugin, this editor represents the API
 * which your plugin can expect to get when using its {@link module:core/plugin~Plugin#editor} property.
 *
 * This API should be sufficient in order to implement the "editing" part of your feature
 * (schema definition, conversion, commands, keystrokes, etc.).
 * It does not define the editor UI, which is available only if
 * the specific editor implements also the {@link ~Editor#ui} property
 * (as most editor implementations do).
 */
export default abstract class Editor extends /* #__PURE__ */ ObservableMixin() {
	/**
	 * A required name of the editor class. The name should reflect the constructor name.
	 */
	public static get editorName(): `${ string }Editor` {
		return 'Editor';
	}

	/**
	 * A namespace for the accessibility features of the editor.
	 */
	public readonly accessibility: Accessibility;

	/**
	 * Commands registered to the editor.
	 *
	 * Use the shorthand {@link #execute `editor.execute()`} method to execute commands:
	 *
	 * ```ts
	 * // Execute the bold command:
	 * editor.execute( 'bold' );
	 *
	 * // Check the state of the bold command:
	 * editor.commands.get( 'bold' ).value;
	 * ```
	 */
	public readonly commands: CommandCollection;

	/**
	 * Stores all configurations specific to this editor instance.
	 *
	 * ```ts
	 * editor.config.get( 'image.toolbar' );
	 * // -> [ 'imageStyle:block', 'imageStyle:side', '|', 'toggleImageCaption', 'imageTextAlternative' ]
	 * ```
	 */
	public readonly config: Config<EditorConfig>;

	/**
	 * Conversion manager through which you can register model-to-view and view-to-model converters.
	 *
	 * See the {@link module:engine/conversion/conversion~Conversion} documentation to learn how to add converters.
	 */
	public readonly conversion: Conversion;

	/**
	 * The {@link module:engine/controller/datacontroller~DataController data controller}.
	 * Used e.g. for setting and retrieving the editor data.
	 */
	public readonly data: DataController;

	/**
	 * The {@link module:engine/controller/editingcontroller~EditingController editing controller}.
	 * Controls user input and rendering the content for editing.
	 */
	public readonly editing: EditingController;

	/**
	 * The locale instance.
	 */
	public readonly locale: Locale;

	/**
	 * The editor's model.
	 *
	 * The central point of the editor's abstract data model.
	 */
	public readonly model: Model;

	/**
	 * The plugins loaded and in use by this editor instance.
	 *
	 * ```ts
	 * editor.plugins.get( 'ClipboardPipeline' ); // -> An instance of the clipboard pipeline plugin.
	 * ```
	 */
	public readonly plugins: PluginCollection<Editor>;

	/**
	 * An instance of the {@link module:core/editingkeystrokehandler~EditingKeystrokeHandler}.
	 *
	 * It allows setting simple keystrokes:
	 *
	 * ```ts
	 * // Execute the bold command on Ctrl+E:
	 * editor.keystrokes.set( 'Ctrl+E', 'bold' );
	 *
	 * // Execute your own callback:
	 * editor.keystrokes.set( 'Ctrl+E', ( data, cancel ) => {
	 * 	console.log( data.keyCode );
	 *
	 * 	// Prevent the default (native) action and stop the underlying keydown event
	 * 	// so no other editor feature will interfere.
	 * 	cancel();
	 * } );
	 * ```
	 *
	 * Note: Certain typing-oriented keystrokes (like <kbd>Backspace</kbd> or <kbd>Enter</kbd>) are handled
	 * by a low-level mechanism and trying to listen to them via the keystroke handler will not work reliably.
	 * To handle these specific keystrokes, see the events fired by the
	 * {@link module:engine/view/document~Document editing view document} (`editor.editing.view.document`).
	 */
	public readonly keystrokes: EditingKeystrokeHandler;

	/**
	 * Shorthand for {@link module:utils/locale~Locale#t}.
	 *
	 * @see module:utils/locale~Locale#t
	 */
	public readonly t: LocaleTranslate;

	public declare readonly id: string;

	/**
	 * Indicates the editor life-cycle state.
	 *
	 * The editor is in one of the following states:
	 *
	 * * `initializing` &ndash; During the editor initialization (before
	 * {@link module:core/editor/editor~Editor.create `Editor.create()`}) finished its job.
	 * * `ready` &ndash; After the promise returned by the {@link module:core/editor/editor~Editor.create `Editor.create()`}
	 * method is resolved.
	 * * `destroyed` &ndash; Once the {@link #destroy `editor.destroy()`} method was called.
	 *
	 * @observable
	 */
	public declare state: 'initializing' | 'ready' | 'destroyed';

	/**
	 * The default configuration which is built into the editor class.
	 *
	 * It is used in CKEditor 5 builds to provide the default configuration options which are later used during the editor initialization.
	 *
	 * ```ts
	 * ClassicEditor.defaultConfig = {
	 * 	foo: 1,
	 * 	bar: 2
	 * };
	 *
	 * ClassicEditor
	 * 	.create( sourceElement )
	 * 	.then( editor => {
	 * 		editor.config.get( 'foo' ); // -> 1
	 * 		editor.config.get( 'bar' ); // -> 2
	 * 	} );
	 *
	 * // The default options can be overridden by the configuration passed to create().
	 * ClassicEditor
	 * 	.create( sourceElement, { bar: 3 } )
	 * 	.then( editor => {
	 * 		editor.config.get( 'foo' ); // -> 1
	 * 		editor.config.get( 'bar' ); // -> 3
	 * 	} );
	 * ```
	 *
	 * See also {@link module:core/editor/editor~Editor.builtinPlugins}.
	 */
	public static defaultConfig?: EditorConfig;

	/**
	 * An array of plugins built into this editor class.
	 *
	 * It is used in CKEditor 5 builds to provide a list of plugins which are later automatically initialized
	 * during the editor initialization.
	 *
	 * They will be automatically initialized by the editor, unless listed in `config.removePlugins` and
	 * unless `config.plugins` is passed.
	 *
	 * ```ts
	 * // Build some plugins into the editor class first.
	 * ClassicEditor.builtinPlugins = [ FooPlugin, BarPlugin ];
	 *
	 * // Normally, you need to define config.plugins, but since ClassicEditor.builtinPlugins was
	 * // defined, now you can call create() without any configuration.
	 * ClassicEditor
	 * 	.create( sourceElement )
	 * 	.then( editor => {
	 * 		editor.plugins.get( FooPlugin ); // -> An instance of the Foo plugin.
	 * 		editor.plugins.get( BarPlugin ); // -> An instance of the Bar plugin.
	 * 	} );
	 *
	 * ClassicEditor
	 * 	.create( sourceElement, {
	 * 		// Do not initialize these plugins (note: it is defined by a string):
	 * 		removePlugins: [ 'Foo' ]
	 * 	} )
	 * 	.then( editor => {
	 * 		editor.plugins.get( FooPlugin ); // -> Undefined.
	 * 		editor.config.get( BarPlugin ); // -> An instance of the Bar plugin.
	 * 	} );
	 *
	 * ClassicEditor
	 * 	.create( sourceElement, {
	 * 		// Load only this plugin. It can also be defined by a string if
	 * 		// this plugin was built into the editor class.
	 * 		plugins: [ FooPlugin ]
	 * 	} )
	 * 	.then( editor => {
	 * 		editor.plugins.get( FooPlugin ); // -> An instance of the Foo plugin.
	 * 		editor.config.get( BarPlugin ); // -> Undefined.
	 * 	} );
	 * ```
	 *
	 * See also {@link module:core/editor/editor~Editor.defaultConfig}.
	 */
	public static builtinPlugins?: Array<PluginConstructor<Editor>>;

	/**
	 * The editor UI instance.
	 */
	public abstract get ui(): EditorUI;

	/**
	 * The editor context.
	 * When it is not provided through the configuration, the editor creates it.
	 */
	protected readonly _context: Context;

	/**
	 * A set of lock IDs for the {@link #isReadOnly} getter.
	 */
	protected readonly _readOnlyLocks: Set<symbol | string>;

	/**
	 * Creates a new instance of the editor class.
	 *
	 * Usually, not to be used directly. See the static {@link module:core/editor/editor~Editor.create `create()`} method.
	 *
	 * @param config The editor configuration.
	 */
	constructor( config: EditorConfig = {} ) {
		super();

		if ( 'sanitizeHtml' in config ) {
			/**
			 * Configuration property `config.sanitizeHtml` was removed in CKEditor version 43.1.0 and is no longer supported.
			 *
			 * Please use `config.htmlEmbed.sanitizeHtml` and/or `config.mergeFields.sanitizeHtml` instead.
			 *
			 * @error editor-config-sanitizehtml-not-supported
			 */
			throw new CKEditorError( 'editor-config-sanitizehtml-not-supported' );
		}

		const constructor = this.constructor as typeof Editor;

		// We don't pass translations to the config, because its behavior of splitting keys
		// with dots (e.g. `resize.width` => `resize: { width }`) breaks the translations.
		const { translations: defaultTranslations, ...defaultConfig } = constructor.defaultConfig || {};
		const { translations = defaultTranslations, ...rest } = config;

		// Prefer the language passed as the argument to the constructor instead of the constructor's `defaultConfig`, if both are set.
		const language = config.language || defaultConfig.language;

		this._context = config.context || new Context( { language, translations } );
		this._context._addEditor( this, !config.context );

		// Clone the plugins to make sure that the plugin array will not be shared
		// between editors and make the watchdog feature work correctly.
		const availablePlugins = Array.from( constructor.builtinPlugins || [] );

		this.config = new Config<EditorConfig>( rest, defaultConfig );
		this.config.define( 'plugins', availablePlugins );
		this.config.define( this._context._getEditorConfig() );

		checkLicenseKeyIsDefined( this.config );

		this.plugins = new PluginCollection<Editor>( this, availablePlugins, this._context.plugins );

		this.locale = this._context.locale;
		this.t = this.locale.t;

		this._readOnlyLocks = new Set();

		this.commands = new CommandCollection();

		this.set( 'state', 'initializing' );
		this.once<EditorReadyEvent>( 'ready', () => ( this.state = 'ready' ), { priority: 'high' } );
		this.once<EditorDestroyEvent>( 'destroy', () => ( this.state = 'destroyed' ), { priority: 'high' } );

		this.model = new Model();

		this.on( 'change:isReadOnly', () => {
			this.model.document.isReadOnly = this.isReadOnly;
		} );

		const stylesProcessor = new StylesProcessor();

		this.data = new DataController( this.model, stylesProcessor );

		this.editing = new EditingController( this.model, stylesProcessor );
		this.editing.view.document.bind( 'isReadOnly' ).to( this );

		this.conversion = new Conversion( [ this.editing.downcastDispatcher, this.data.downcastDispatcher ], this.data.upcastDispatcher );
		this.conversion.addAlias( 'dataDowncast', this.data.downcastDispatcher );
		this.conversion.addAlias( 'editingDowncast', this.editing.downcastDispatcher );

		this.keystrokes = new EditingKeystrokeHandler( this );
		this.keystrokes.listenTo( this.editing.view.document );

		this.accessibility = new Accessibility( this );

		verifyLicenseKey( this );

		// Checks if the license key is defined and throws an error if it is not.
		function checkLicenseKeyIsDefined( config: Config<EditorConfig> ) {
			let licenseKey = config.get( 'licenseKey' );

			if ( !licenseKey && window.CKEDITOR_GLOBAL_LICENSE_KEY ) {
				licenseKey = window.CKEDITOR_GLOBAL_LICENSE_KEY;
				config.set( 'licenseKey', licenseKey );
			}

			if ( !licenseKey ) {
				/**
				 * The `licenseKey` is missing in the editor configuration. If you use premium features,
				 * please provide your license key. If you do not have a key yet, please contact us at
				 * [https://ckeditor.com/contact/](https://ckeditor.com/contact/) or order a trial at
				 * [https://orders.ckeditor.com/trial/premium-features](https://orders.ckeditor.com/trial/premium-features).
				 *
				 * If you do not use premium features, add the `'GPL'` license key instead.
				 *
				 * ```js
				 * Editor.create( document.querySelector( '#editor' ), {
				 *   licenseKey: '<YOUR_LICENSE_KEY>', // Or 'GPL'.
				 * } );
				 * ```
				 *
				 * @error editor-license-key-missing
				 */
				throw new CKEditorError( 'editor-license-key-missing' );
			}
		}

		function verifyLicenseKey( editor: Editor ) {
			const licenseKey = editor.config.get( 'licenseKey' )!;
			const distributionChannel = ( window as any )[ Symbol.for( 'cke distribution' ) ] || 'sh';

			if ( licenseKey == 'GPL' ) {
				if ( distributionChannel == 'cloud' ) {
					blockEditor( 'distributionChannel' );
				}

				return;
			}

			const encodedPayload = getPayload( licenseKey );

			if ( !encodedPayload ) {
				blockEditor( 'invalid' );

				return;
			}

			const licensePayload = parseBase64EncodedObject( encodedPayload );

			if ( !licensePayload ) {
				blockEditor( 'invalid' );

				return;
			}

			if ( !hasAllRequiredFields( licensePayload ) ) {
				blockEditor( 'invalid' );

				return;
			}

			if ( licensePayload.distributionChannel && !toArray( licensePayload.distributionChannel ).includes( distributionChannel ) ) {
				blockEditor( 'distributionChannel' );

				return;
			}

			if ( crc32( getCrcInputData( licensePayload ) ) != licensePayload.vc.toLowerCase() ) {
				blockEditor( 'invalid' );

				return;
			}

			const expirationDate = new Date( licensePayload.exp * 1000 );

			if ( expirationDate < releaseDate ) {
				blockEditor( 'expired' );

				return;
			}

			const licensedHosts: Array<string> | undefined = licensePayload.licensedHosts;

			if ( licensedHosts && licensedHosts.length > 0 && !checkLicensedHosts( licensedHosts ) ) {
				blockEditor( 'domainLimit' );

				return;
			}

			if ( [ 'evaluation', 'trial' ].includes( licensePayload.licenseType ) && licensePayload.exp * 1000 < Date.now() ) {
				blockEditor( 'expired' );

				return;
			}

			if ( [ 'evaluation', 'trial', 'development' ].includes( licensePayload.licenseType ) ) {
				const licenseType: 'evaluation' | 'trial' | 'development' = licensePayload.licenseType;

				console.info(
					`You are using the ${ licenseType } version of CKEditor 5 with limited usage. ` +
					'Make sure you will not use it in the production environment.'
				);

				const timerId = setTimeout( () => {
					blockEditor( `${ licenseType }Limit` );
				}, 600000 );

				editor.on( 'destroy', () => {
					clearTimeout( timerId );
				} );
			}

			if ( licensePayload.usageEndpoint ) {
				editor.once<EditorReadyEvent>( 'ready', () => {
					const request = {
						requestId: uid(),
						requestTime: Math.round( Date.now() / 1000 ),
						license: licenseKey,
						editor: collectUsageData( editor )
					};

<<<<<<< HEAD
=======
					/**
					 * This part of the code is not executed in open-source implementations using a GPL key.
					 * It only runs when a specific license key is provided. If you are uncertain whether
					 * this applies to your installation, please contact our support team.
					 */
>>>>>>> bf148979
					editor._sendUsageRequest( licensePayload.usageEndpoint, request ).then( response => {
						const { status, message } = response;

						if ( message ) {
							console.warn( message );
						}

						if ( status != 'ok' ) {
							blockEditor( 'usageLimit' );
						}
					}, () => {
						/**
						 * Your license key cannot be validated because of a network issue.
						 * Please make sure that your setup does not block the request.
						 *
						 * @error license-key-validation-endpoint-not-reachable
						 * @param {String} url The URL that was attempted to reach.
						 */
						logError( 'license-key-validation-endpoint-not-reachable', { url: licensePayload.usageEndpoint } );
					} );
				}, { priority: 'high' } );
			}

			function getPayload( licenseKey: string ): string | null {
				const parts = licenseKey.split( '.' );

				if ( parts.length != 3 ) {
					return null;
				}

				return parts[ 1 ];
			}

			function blockEditor( reason: LicenseErrorReason ) {
				editor.enableReadOnlyMode( Symbol( 'invalidLicense' ) );
				editor._showLicenseError( reason );
			}

			function hasAllRequiredFields( licensePayload: Record<string, unknown> ) {
				const requiredFields = [ 'exp', 'jti', 'vc' ];

				return requiredFields.every( field => field in licensePayload );
			}

			function getCrcInputData( licensePayload: Record<string, unknown> ): CRCData {
				const keysToCheck = Object.getOwnPropertyNames( licensePayload ).sort();

				const filteredValues = keysToCheck
					.filter( key => key != 'vc' && licensePayload[ key ] != null )
					.map( key => licensePayload[ key ] );

				return filteredValues as CRCData;
			}

			function checkLicensedHosts( licensedHosts: Array<string> ): boolean {
				const { hostname } = new URL( window.location.href );

				if ( licensedHosts.includes( hostname ) ) {
					return true;
				}

				const segments = hostname.split( '.' );

				return licensedHosts
<<<<<<< HEAD
					.filter( host => host.includes( '*' ) )
					.map( host => host.split( '.' ) )
=======
					// Filter out hosts without wildcards.
					.filter( host => host.includes( '*' ) )
					// Split the hosts into segments.
					.map( host => host.split( '.' ) )
					// Filter out hosts that have more segments than the current hostname.
					.filter( host => host.length <= segments.length )
					// Pad the beginning of the licensed host if it's shorter than the current hostname.
					.map( host => Array( segments.length - host.length ).fill( host[ 0 ] === '*' ? '*' : '' ).concat( host ) )
					// Check if some license host matches the hostname.
>>>>>>> bf148979
					.some( octets => segments.every( ( segment, index ) => octets[ index ] === segment || octets[ index ] === '*' ) );
			}
		}
	}

	/**
	 * Defines whether the editor is in the read-only mode.
	 *
	 * In read-only mode the editor {@link #commands commands} are disabled so it is not possible
	 * to modify the document by using them. Also, the editable element(s) become non-editable.
	 *
	 * In order to make the editor read-only, you need to call the {@link #enableReadOnlyMode} method:
	 *
	 * ```ts
	 * editor.enableReadOnlyMode( 'feature-id' );
	 * ```
	 *
     * Later, to turn off the read-only mode, call {@link #disableReadOnlyMode}:
	 *
	 * ```ts
	 * editor.disableReadOnlyMode( 'feature-id' );
	 * ```
	 *
	 * @readonly
	 * @observable
	 */
	public get isReadOnly(): boolean {
		return this._readOnlyLocks.size > 0;
	}

	public set isReadOnly( value: boolean ) {
		/**
		 * The {@link module:core/editor/editor~Editor#isReadOnly Editor#isReadOnly} property is read-only since version `34.0.0`
		 * and can be set only using {@link module:core/editor/editor~Editor#enableReadOnlyMode `Editor#enableReadOnlyMode( lockId )`} and
		 * {@link module:core/editor/editor~Editor#disableReadOnlyMode `Editor#disableReadOnlyMode( lockId )`}.
		 *
		 * Usage before version `34.0.0`:
		 *
		 * ```ts
		 * editor.isReadOnly = true;
		 * editor.isReadOnly = false;
		 * ```
		 *
		 * Usage since version `34.0.0`:
		 *
		 * ```ts
		 * editor.enableReadOnlyMode( 'my-feature-id' );
		 * editor.disableReadOnlyMode( 'my-feature-id' );
		 * ```
		 *
		 * @error editor-isreadonly-has-no-setter
		 */
		throw new CKEditorError( 'editor-isreadonly-has-no-setter' );
	}

	/**
	 * Turns on the read-only mode in the editor.
	 *
	 * Editor can be switched to or out of the read-only mode by many features, under various circumstances. The editor supports locking
	 * mechanism for the read-only mode. It enables easy control over the read-only mode when many features wants to turn it on or off at
	 * the same time, without conflicting with each other. It guarantees that you will not make the editor editable accidentally (which
	 * could lead to errors).
	 *
	 * Each read-only mode request is identified by a unique id (also called "lock"). If multiple plugins requested to turn on the
	 * read-only mode, then, the editor will become editable only after all these plugins turn the read-only mode off (using the same ids).
	 *
	 * Note, that you cannot force the editor to disable the read-only mode if other plugins set it.
	 *
	 * After the first `enableReadOnlyMode()` call, the {@link #isReadOnly `isReadOnly` property} will be set to `true`:
	 *
	 * ```ts
	 * editor.isReadOnly; // `false`.
	 * editor.enableReadOnlyMode( 'my-feature-id' );
	 * editor.isReadOnly; // `true`.
	 * ```
	 *
	 * You can turn off the read-only mode ("clear the lock") using the {@link #disableReadOnlyMode `disableReadOnlyMode()`} method:
	 *
	 * ```ts
	 * editor.enableReadOnlyMode( 'my-feature-id' );
	 * // ...
	 * editor.disableReadOnlyMode( 'my-feature-id' );
	 * editor.isReadOnly; // `false`.
	 * ```
	 *
	 * All "locks" need to be removed to enable editing:
	 *
	 * ```ts
	 * editor.enableReadOnlyMode( 'my-feature-id' );
	 * editor.enableReadOnlyMode( 'my-other-feature-id' );
	 * // ...
	 * editor.disableReadOnlyMode( 'my-feature-id' );
	 * editor.isReadOnly; // `true`.
	 * editor.disableReadOnlyMode( 'my-other-feature-id' );
	 * editor.isReadOnly; // `false`.
	 * ```
	 *
	 * @param lockId A unique ID for setting the editor to the read-only state.
	 */
	public enableReadOnlyMode( lockId: string | symbol ): void {
		if ( typeof lockId !== 'string' && typeof lockId !== 'symbol' ) {
			/**
			 * The lock ID is missing or it is not a string or symbol.
			 *
			 * @error editor-read-only-lock-id-invalid
			 */
			throw new CKEditorError( 'editor-read-only-lock-id-invalid', null, { lockId } );
		}

		if ( this._readOnlyLocks.has( lockId ) ) {
			return;
		}

		this._readOnlyLocks.add( lockId );

		if ( this._readOnlyLocks.size === 1 ) {
			// Manually fire the `change:isReadOnly` event as only getter is provided.
			this.fire<ObservableChangeEvent<boolean>>( 'change:isReadOnly', 'isReadOnly', true, false );
		}
	}

	/**
	 * Removes the read-only lock from the editor with given lock ID.
	 *
	 * When no lock is present on the editor anymore, then the {@link #isReadOnly `isReadOnly` property} will be set to `false`.
	 *
	 * @param lockId The lock ID for setting the editor to the read-only state.
	 */
	public disableReadOnlyMode( lockId: string | symbol ): void {
		if ( typeof lockId !== 'string' && typeof lockId !== 'symbol' ) {
			throw new CKEditorError( 'editor-read-only-lock-id-invalid', null, { lockId } );
		}

		if ( !this._readOnlyLocks.has( lockId ) ) {
			return;
		}

		this._readOnlyLocks.delete( lockId );

		if ( this._readOnlyLocks.size === 0 ) {
			// Manually fire the `change:isReadOnly` event as only getter is provided.
			this.fire<ObservableChangeEvent<boolean>>( 'change:isReadOnly', 'isReadOnly', false, true );
		}
	}

	/**
	 * Sets the data in the editor.
	 *
	 * ```ts
	 * editor.setData( '<p>This is editor!</p>' );
	 * ```
	 *
	 * If your editor implementation uses multiple roots, you should pass an object with keys corresponding
	 * to the editor root names and values equal to the data that should be set in each root:
	 *
	 * ```ts
	 * editor.setData( {
	 *     header: '<p>Content for header part.</p>',
	 *     content: '<p>Content for main part.</p>',
	 *     footer: '<p>Content for footer part.</p>'
	 * } );
	 * ```
	 *
	 * By default the editor accepts HTML. This can be controlled by injecting a different data processor.
	 * See the {@glink features/markdown Markdown output} guide for more details.
	 *
	 * @param data Input data.
	 */
	public setData( data: string | Record<string, string> ): void {
		this.data.set( data );
	}

	/**
	 * Gets the data from the editor.
	 *
	 * ```ts
	 * editor.getData(); // -> '<p>This is editor!</p>'
	 * ```
	 *
	 * If your editor implementation uses multiple roots, you should pass root name as one of the options:
	 *
	 * ```ts
	 * editor.getData( { rootName: 'header' } ); // -> '<p>Content for header part.</p>'
	 * ```
	 *
	 * By default, the editor outputs HTML. This can be controlled by injecting a different data processor.
	 * See the {@glink features/markdown Markdown output} guide for more details.
	 *
	 * A warning is logged when you try to retrieve data for a detached root, as most probably this is a mistake. A detached root should
	 * be treated like it is removed, and you should not save its data. Note, that the detached root data is always an empty string.
	 *
	 * @param options Additional configuration for the retrieved data.
	 * Editor features may introduce more configuration options that can be set through this parameter.
	 * @param options.rootName Root name. Defaults to `'main'`.
	 * @param options.trim Whether returned data should be trimmed. This option is set to `'empty'` by default,
	 * which means that whenever editor content is considered empty, an empty string is returned. To turn off trimming
	 * use `'none'`. In such cases exact content will be returned (for example `'<p>&nbsp;</p>'` for an empty editor).
	 * @returns Output data.
	 */
	public getData( options?: {
		rootName?: string;
		trim?: 'empty' | 'none';
		[ key: string ]: unknown;
	} ): string {
		return this.data.get( options );
	}

	/**
	 * Loads and initializes plugins specified in the configuration.
	 *
	 * @returns A promise which resolves once the initialization is completed, providing an array of loaded plugins.
	 */
	public initPlugins(): Promise<LoadedPlugins> {
		const config = this.config;
		const plugins = config.get( 'plugins' )!;
		const removePlugins = config.get( 'removePlugins' ) || [];
		const extraPlugins = config.get( 'extraPlugins' ) || [];
		const substitutePlugins = config.get( 'substitutePlugins' ) || [];

		return this.plugins.init( plugins.concat( extraPlugins ), removePlugins, substitutePlugins );
	}

	/**
	 * Destroys the editor instance, releasing all resources used by it.
	 *
	 * **Note** The editor cannot be destroyed during the initialization phase so if it is called
	 * while the editor {@link #state is being initialized}, it will wait for the editor initialization before destroying it.
	 *
	 * @fires destroy
	 * @returns A promise that resolves once the editor instance is fully destroyed.
	 */
	public destroy(): Promise<unknown> {
		let readyPromise: Promise<unknown> = Promise.resolve();

		if ( this.state == 'initializing' ) {
			readyPromise = new Promise( resolve => this.once<EditorReadyEvent>( 'ready', resolve ) );
		}

		return readyPromise
			.then( () => {
				this.fire<EditorDestroyEvent>( 'destroy' );
				this.stopListening();
				this.commands.destroy();
			} )
			.then( () => this.plugins.destroy() )
			.then( () => {
				this.model.destroy();
				this.data.destroy();
				this.editing.destroy();
				this.keystrokes.destroy();
			} )
			// Remove the editor from the context.
			// When the context was created by this editor, the context will be destroyed.
			.then( () => this._context._removeEditor( this ) );
	}

	/**
	 * Executes the specified command with given parameters.
	 *
	 * Shorthand for:
	 *
	 * ```ts
	 * editor.commands.get( commandName ).execute( ... );
	 * ```
	 *
	 * @param commandName The name of the command to execute.
	 * @param commandParams Command parameters.
	 * @returns The value returned by the {@link module:core/commandcollection~CommandCollection#execute `commands.execute()`}.
	 */
	public execute<TName extends string>(
		commandName: TName,
		...commandParams: Parameters<CommandsMap[ TName ][ 'execute' ]>
	): ReturnType<CommandsMap[ TName ][ 'execute' ]> {
		try {
			return this.commands.execute( commandName, ...commandParams );
		} catch ( err: any ) {
			// @if CK_DEBUG // throw err;
			/* istanbul ignore next -- @preserve */
			CKEditorError.rethrowUnexpectedError( err, this );
		}
	}

	/**
	 * Focuses the editor.
	 *
	 * **Note** To explicitly focus the editing area of the editor, use the
	 * {@link module:engine/view/view~View#focus `editor.editing.view.focus()`} method of the editing view.
	 *
	 * Check out the {@glink framework/deep-dive/ui/focus-tracking#focus-in-the-editor-ui Focus in the editor UI} section
	 * of the {@glink framework/deep-dive/ui/focus-tracking Deep dive into focus tracking} guide to learn more.
	 */
	public focus(): void {
		this.editing.view.focus();
	}

	/* istanbul ignore next -- @preserve */
	/**
	 * Creates and initializes a new editor instance.
	 *
	 * This is an abstract method. Every editor type needs to implement its own initialization logic.
	 *
	 * See the `create()` methods of the existing editor types to learn how to use them:
	 *
	 * * {@link module:editor-classic/classiceditor~ClassicEditor.create `ClassicEditor.create()`}
	 * * {@link module:editor-balloon/ballooneditor~BalloonEditor.create `BalloonEditor.create()`}
	 * * {@link module:editor-decoupled/decouplededitor~DecoupledEditor.create `DecoupledEditor.create()`}
	 * * {@link module:editor-inline/inlineeditor~InlineEditor.create `InlineEditor.create()`}
	 */
	public static create( ...args: Array<unknown> ): void { // eslint-disable-line @typescript-eslint/no-unused-vars
		throw new Error( 'This is an abstract method.' );
	}

	/**
	 * The {@link module:core/context~Context} class.
	 *
	 * Exposed as static editor field for easier access in editor builds.
	 */
	public static Context = Context;

	/**
	 * The {@link module:watchdog/editorwatchdog~EditorWatchdog} class.
	 *
	 * Exposed as static editor field for easier access in editor builds.
	 */
	public static EditorWatchdog = EditorWatchdog;

	/**
	 * The {@link module:watchdog/contextwatchdog~ContextWatchdog} class.
	 *
	 * Exposed as static editor field for easier access in editor builds.
	 */
	public static ContextWatchdog = ContextWatchdog;

	private _showLicenseError( reason: LicenseErrorReason, pluginName?: string ) {
		setTimeout( () => {
			if ( reason == 'invalid' ) {
				/**
				 * Invalid license key. Please contact our customer support at
				 * [https://ckeditor.com/contact/](https://ckeditor.com/contact/).
				 *
				 * @error invalid-license-key
				 */
				throw new CKEditorError( 'invalid-license-key', this );
			}

			if ( reason == 'expired' ) {
				/**
				 * Your license key has expired. Please renew your license at
				 * [https://portal.ckeditor.com/](https://portal.ckeditor.com/).
				 *
				 * @error license-key-expired
				 */
				throw new CKEditorError( 'license-key-expired', this );
			}

			if ( reason == 'domainLimit' ) {
				/**
				 * The hostname is not allowed by your license. Please update your license configuration at
				 * [https://portal.ckeditor.com/](https://portal.ckeditor.com/).
				 *
				 * @error license-key-domain-limit
				 */
				throw new CKEditorError( 'license-key-domain-limit', this );
			}

			if ( reason == 'featureNotAllowed' ) {
				/**
				 * The plugin is not allowed by your license.
				 *
				 * Please check your license or contact support at
				 * [https://ckeditor.com/contact/](https://ckeditor.com/contact/)
				 * for more information.
				 *
				 * @error license-key-feature-not-allowed
				 * @param {String} pluginName
				 */
				throw new CKEditorError( 'license-key-feature-not-allowed', this, { pluginName } );
			}

			if ( reason == 'evaluationLimit' ) {
				/**
				 * You have reached the usage limit of your evaluation license key. Restart the editor.
				 *
				 * Please contact our customer support to get full access at
				 * [https://ckeditor.com/contact/](https://ckeditor.com/contact/).
				 *
				 * @error license-key-evaluation-limit
				 */
				throw new CKEditorError( 'license-key-evaluation-limit', this );
			}

			if ( reason == 'trialLimit' ) {
				/**
				 * You have reached the usage limit of your trial license key. Restart the editor.
				 *
				 * Please contact our customer support to get full access at
				 * [https://ckeditor.com/contact/](https://ckeditor.com/contact/).
				 *
				 * @error license-key-trial-limit
				 */
				throw new CKEditorError( 'license-key-trial-limit', this );
			}

			if ( reason == 'developmentLimit' ) {
				/**
				 * You have reached the usage limit of your development license key. Restart the editor.
				 *
				 * Please contact our customer support to get full access at
				 * [https://ckeditor.com/contact/](https://ckeditor.com/contact/).
				 *
				 * @error license-key-development-limit
				 */
				throw new CKEditorError( 'license-key-development-limit', this );
			}

			if ( reason == 'usageLimit' ) {
				/**
				 * You have reached the usage limit of your license key.
				 *
				 * Please contact our customer support to extend the limit at
				 * [https://ckeditor.com/contact/](https://ckeditor.com/contact/).
				 *
				 * @error license-key-usage-limit
				 */
				throw new CKEditorError( 'license-key-usage-limit', this );
			}

			if ( reason == 'distributionChannel' ) {
				/**
				 * Your license doesn't allow using the editor in this distribution channel.
				 *
				 * Having the `'GPL'` license key, you can use the editor installed from npm (self-hosted). If you have
				 * a commercial license, you can use the editor from CDN or — if your plan allows — from npm.
				 *
				 * Please check your installation or contact support at [https://ckeditor.com/contact/](https://ckeditor.com/contact/)
				 * for more information.
				 *
				 * @error license-key-distribution-channel
				 */
				throw new CKEditorError( 'license-key-distribution-channel', this );
			}

			/* istanbul ignore next -- @preserve */
			// eslint-disable-next-line @typescript-eslint/no-unused-vars
			const unreachable: never = reason;
		}, 0 );

		this._showLicenseError = () => {};
	}

<<<<<<< HEAD
=======
	/**
	 * This part of the code is not executed in open-source implementations using a GPL key.
	 * It only runs when a specific license key is provided. If you are uncertain whether
	 * this applies to your installation, please contact our support team.
	 */
>>>>>>> bf148979
	private async _sendUsageRequest( endpoint: string, request: unknown ) {
		const headers = new Headers( { 'Content-Type': 'application/json' } );
		const response = await fetch( new URL( endpoint ), {
			method: 'POST',
			headers,
			body: JSON.stringify( request )
		} );

		if ( !response.ok ) {
			// TODO: refine message.
			throw new Error( `HTTP Response: ${ response.status }` );
		}

		return response.json();
	}
<<<<<<< HEAD
}

function collectUsageData( editor: Editor ): EditorUsageData {
	const collectedData = getEditorUsageData( editor );

	function setUsageData( path: string, value: unknown ) {
		if ( get( collectedData, path ) !== undefined ) {
			/**
			 * The error thrown when trying to set the usage data path that was already set.
			 * Make sure that you are not setting the same path multiple times.
			 *
			 * @error editor-usage-data-path-already-set
			 */
			throw new CKEditorError( 'editor-usage-data-path-already-set', { path } );
		}

		set( collectedData, path, value );
	}

	editor.fire<EditorCollectUsageDataEvent>( 'collectUsageData', {
		setUsageData
	} );

	return collectedData;
}

=======
}

function collectUsageData( editor: Editor ): EditorUsageData {
	const collectedData = getEditorUsageData( editor );

	function setUsageData( path: string, value: unknown ) {
		if ( get( collectedData, path ) !== undefined ) {
			/**
			 * The error thrown when trying to set the usage data path that was already set.
			 * Make sure that you are not setting the same path multiple times.
			 *
			 * @error editor-usage-data-path-already-set
			 */
			throw new CKEditorError( 'editor-usage-data-path-already-set', { path } );
		}

		set( collectedData, path, value );
	}

	editor.fire<EditorCollectUsageDataEvent>( 'collectUsageData', {
		setUsageData
	} );

	return collectedData;
}

>>>>>>> bf148979
type LicenseErrorReason =
	'invalid' |
	'expired' |
	'domainLimit' |
	'featureNotAllowed' |
	'evaluationLimit' |
	'trialLimit' |
	'developmentLimit' |
	'usageLimit' |
	'distributionChannel';

/**
 * Fired when the {@link module:engine/controller/datacontroller~DataController#event:ready data} and all additional
 * editor components are ready.
 *
 * Note: This event is most useful for plugin developers. When integrating the editor with your website or
 * application, you do not have to listen to `editor#ready` because when the promise returned by the static
 * {@link module:core/editor/editor~Editor.create `Editor.create()`} event is resolved, the editor is already ready.
 * In fact, since the first moment when the editor instance is available to you is inside `then()`'s callback,
 * you cannot even add a listener to the `editor#ready` event.
 *
 * See also the {@link module:core/editor/editor~Editor#state `editor.state`} property.
 *
 * @eventName ~Editor#ready
 */
export type EditorReadyEvent = {
	name: 'ready';
	args: [];
};

/**
 * Fired when the editor is about to collect usage data.
 *
 * This event is fired when the editor is about to collect usage data. It allows plugins to provide additional data for
 * the usage statistics. The usage data is collected by the editor and sent to the usage tracking server. All plugins are
 * expected to be ready at this point.
 *
 * @eventName ~Editor#collectUsageData
 */
export type EditorCollectUsageDataEvent = {
	name: 'collectUsageData';
	args: [
		{
			setUsageData( path: string, value: unknown ): void;
		}
	];
};

/**
 * Fired when this editor instance is destroyed. The editor at this point is not usable and this event should be used to
 * perform the clean-up in any plugin.
 *
 * See also the {@link module:core/editor/editor~Editor#state `editor.state`} property.
 *
 * @eventName ~Editor#destroy
 */
export type EditorDestroyEvent = {
	name: 'destroy';
	args: [];
};

/**
 * This error is thrown when trying to pass a `<textarea>` element to a `create()` function of an editor class.
 *
 * The only editor type which can be initialized on `<textarea>` elements is
 * the {@glink getting-started/setup/editor-types#classic-editor classic editor}.
 * This editor hides the passed element and inserts its own UI next to it. Other types of editors reuse the passed element as their root
 * editable element and therefore `<textarea>` is not appropriate for them. Use a `<div>` or another text container instead:
 *
 * ```html
 * <div id="editor">
 * 	<p>Initial content.</p>
 * </div>
 * ```
 *
 * @error editor-wrong-element
 */<|MERGE_RESOLUTION|>--- conflicted
+++ resolved
@@ -497,14 +497,11 @@
 						editor: collectUsageData( editor )
 					};
 
-<<<<<<< HEAD
-=======
 					/**
 					 * This part of the code is not executed in open-source implementations using a GPL key.
 					 * It only runs when a specific license key is provided. If you are uncertain whether
 					 * this applies to your installation, please contact our support team.
 					 */
->>>>>>> bf148979
 					editor._sendUsageRequest( licensePayload.usageEndpoint, request ).then( response => {
 						const { status, message } = response;
 
@@ -569,10 +566,6 @@
 				const segments = hostname.split( '.' );
 
 				return licensedHosts
-<<<<<<< HEAD
-					.filter( host => host.includes( '*' ) )
-					.map( host => host.split( '.' ) )
-=======
 					// Filter out hosts without wildcards.
 					.filter( host => host.includes( '*' ) )
 					// Split the hosts into segments.
@@ -582,7 +575,6 @@
 					// Pad the beginning of the licensed host if it's shorter than the current hostname.
 					.map( host => Array( segments.length - host.length ).fill( host[ 0 ] === '*' ? '*' : '' ).concat( host ) )
 					// Check if some license host matches the hostname.
->>>>>>> bf148979
 					.some( octets => segments.every( ( segment, index ) => octets[ index ] === segment || octets[ index ] === '*' ) );
 			}
 		}
@@ -1033,14 +1025,11 @@
 		this._showLicenseError = () => {};
 	}
 
-<<<<<<< HEAD
-=======
 	/**
 	 * This part of the code is not executed in open-source implementations using a GPL key.
 	 * It only runs when a specific license key is provided. If you are uncertain whether
 	 * this applies to your installation, please contact our support team.
 	 */
->>>>>>> bf148979
 	private async _sendUsageRequest( endpoint: string, request: unknown ) {
 		const headers = new Headers( { 'Content-Type': 'application/json' } );
 		const response = await fetch( new URL( endpoint ), {
@@ -1056,7 +1045,6 @@
 
 		return response.json();
 	}
-<<<<<<< HEAD
 }
 
 function collectUsageData( editor: Editor ): EditorUsageData {
@@ -1083,34 +1071,6 @@
 	return collectedData;
 }
 
-=======
-}
-
-function collectUsageData( editor: Editor ): EditorUsageData {
-	const collectedData = getEditorUsageData( editor );
-
-	function setUsageData( path: string, value: unknown ) {
-		if ( get( collectedData, path ) !== undefined ) {
-			/**
-			 * The error thrown when trying to set the usage data path that was already set.
-			 * Make sure that you are not setting the same path multiple times.
-			 *
-			 * @error editor-usage-data-path-already-set
-			 */
-			throw new CKEditorError( 'editor-usage-data-path-already-set', { path } );
-		}
-
-		set( collectedData, path, value );
-	}
-
-	editor.fire<EditorCollectUsageDataEvent>( 'collectUsageData', {
-		setUsageData
-	} );
-
-	return collectedData;
-}
-
->>>>>>> bf148979
 type LicenseErrorReason =
 	'invalid' |
 	'expired' |
