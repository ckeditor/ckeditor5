--- conflicted
+++ resolved
@@ -707,7 +707,7 @@
 		const licensedHosts: Array<string> = licensePayload.licensedHosts;
 
 		if ( licensedHosts ) {
-			const hostname = this._getHostname();
+			const hostname = window.location.hostname;
 			const willcards = licensedHosts
 				.filter( val => val.slice( 0, 2 ) === '*.' )
 				.map( val => val.slice( 1 ) );
@@ -716,7 +716,7 @@
 			const isWillcardMatched = willcards.some( willcard => willcard === hostname.slice( -willcard.length ) );
 
 			if ( !isWillcardMatched && !isHostnameMatched ) {
-				blockEditor( this, 'licenseHostInvalid', `Domain "${ hostname }" does not have access to the provided license.` );
+				blockEditor( this, 'invalid' );
 
 				return;
 			}
@@ -776,14 +776,6 @@
 		}
 	}
 
-<<<<<<< HEAD
-	/**
-	 * Returns hostname of current page. Created for testing purpose, because
-	 * window.location.hostname cannot be stubbed by sinon.
-	 */
-	private _getHostname() {
-		return window.location.hostname;
-=======
 	/* istanbul ignore next -- @preserve */
 	// eslint-disable-next-line @typescript-eslint/no-unused-vars
 	private _showLicenseError( reason: LicenseErrorReason, featureName?: string ) {
@@ -796,7 +788,6 @@
 			 */
 			throw new CKEditorError( 'todo-specify-this-error-code', null );
 		}, 0 );
->>>>>>> fd55448a
 	}
 
 	private async _sendUsageRequest(
