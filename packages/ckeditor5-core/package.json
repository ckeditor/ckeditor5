--- conflicted
+++ resolved
@@ -24,15 +24,9 @@
   "type": "module",
   "main": "src/index.ts",
   "dependencies": {
-<<<<<<< HEAD
-    "@ckeditor/ckeditor5-engine": "41.4.2",
-    "@ckeditor/ckeditor5-utils": "41.4.2",
-    "@ckeditor/ckeditor5-watchdog": "41.4.2",
-=======
     "@ckeditor/ckeditor5-engine": "42.0.0",
     "@ckeditor/ckeditor5-utils": "42.0.0",
     "@ckeditor/ckeditor5-watchdog": "42.0.0",
->>>>>>> e9ac15f6
     "lodash-es": "4.17.21"
   },
   "devDependencies": {
