--- conflicted
+++ resolved
@@ -31,22 +31,6 @@
     "es-toolkit": "1.39.5"
   },
   "devDependencies": {
-<<<<<<< HEAD
-    "@ckeditor/ckeditor5-autoformat": "46.1.0",
-    "@ckeditor/ckeditor5-basic-styles": "46.1.0",
-    "@ckeditor/ckeditor5-block-quote": "46.1.0",
-    "@ckeditor/ckeditor5-editor-classic": "46.1.0",
-    "@ckeditor/ckeditor5-essentials": "46.1.0",
-    "@ckeditor/ckeditor5-heading": "46.1.0",
-    "@ckeditor/ckeditor5-image": "46.1.0",
-    "@ckeditor/ckeditor5-indent": "46.1.0",
-    "@ckeditor/ckeditor5-link": "46.1.0",
-    "@ckeditor/ckeditor5-list": "46.1.0",
-    "@ckeditor/ckeditor5-media-embed": "46.1.0",
-    "@ckeditor/ckeditor5-paragraph": "46.1.0",
-    "@ckeditor/ckeditor5-table": "46.1.0",
-    "typescript": "5.3.3",
-=======
     "@ckeditor/ckeditor5-autoformat": "46.1.1",
     "@ckeditor/ckeditor5-basic-styles": "46.1.1",
     "@ckeditor/ckeditor5-block-quote": "46.1.1",
@@ -60,8 +44,7 @@
     "@ckeditor/ckeditor5-media-embed": "46.1.1",
     "@ckeditor/ckeditor5-paragraph": "46.1.1",
     "@ckeditor/ckeditor5-table": "46.1.1",
-    "typescript": "5.0.4",
->>>>>>> fe416a5d
+    "typescript": "5.3.3",
     "webpack": "^5.94.0",
     "webpack-cli": "^6.0.1"
   },
