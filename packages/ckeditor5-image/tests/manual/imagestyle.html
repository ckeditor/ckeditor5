<h2>Semantic–oriented images</h2>
<div id="editor-semantic">
	<p>Lorem ipsum dolor sit amet, consectetur adipiscing elit, sed do eiusmod tempor incididunt ut labore et dolore magna aliqua. Ut enim ad minim veniam, quis nostrud exercitation ullamco laboris nisi ut aliquip ex ea commodo consequat. Duis aute irure dolor in reprehenderit in voluptate velit esse cillum dolore eu fugiat nulla pariatur. Excepteur sint occaecat cupidatat non proident, sunt in culpa qui officia deserunt mollit anim id est laborum. </p>
	<figure class="image">
		<img src="sample.jpg" alt="" />
	</figure>

	<p>Lorem ipsum dolor sit amet, consectetur adipiscing elit, sed do eiusmod tempor incididunt ut labore et dolore magna aliqua. Ut enim ad minim veniam, quis nostrud exercitation ullamco laboris nisi ut aliquip ex ea commodo consequat. Duis aute irure dolor in reprehenderit in voluptate velit esse cillum dolore eu fugiat nulla pariatur. Excepteur sint occaecat cupidatat non proident, sunt in culpa qui officia deserunt mollit anim id est laborum. </p>
	<p></p>
<<<<<<< HEAD
	<p>Lorem ipsum dolor sit amet, consectetur adipiscing elit, sed do eiusmod tempor incididunt ut labore et dolore magna aliqua. Ut enim ad minim veniam, quis nostrud exercitation ullamco laboris nisi ut aliquip ex ea commodo consequat. Duis aute irure dolor<img src="100px-Run.svg.png" alt="Example image" style="width: 20px;"> in reprehenderit in voluptate velit esse cillum dolore eu fugiat nulla pariatur. Excepteur sint occaecat cupidatat non proident, sunt in culpa qui officia deserunt mollit anim id est laborum.</p>
=======
	<p>Lorem ipsum dolor sit amet, consectetur adipiscing elit, sed do eiusmod tempor incididunt ut labore et dolore magna aliqua. Ut enim ad minim veniam, quis nostrud exercitation ullamco laboris nisi ut aliquip ex ea commodo consequat. Duis aute irure dolor<img src="https://upload.wikimedia.org/wikipedia/commons/thumb/5/56/Run.svg/100px-Run.svg.png" alt="Example image" style="width: 20px;"> in reprehenderit in voluptate velit esse cillum dolore eu fugiat nulla pariatur. Excepteur sint occaecat cupidatat non proident, sunt in culpa qui officia deserunt mollit anim id est laborum.</p>
	<p>Image alignment:</p>
	<p>
		<img alt="Right align" src="game_boy.jpg" style="float:right; height:75px; width:75px" />
		Curabitur consectetur lectus sit amet tellus mattis, non lobortis leo interdum.
		<img alt="Left align" src="game_boy.jpg" style="float:left; height:75px; width:75px" />
		Fusce euismod, urna eu tincidunt consectetur, nisi nisl lacinia mi,
	</p>
>>>>>>> 0988cdb0
</div>

<h2>Formatting–oriented images</h2>
<div id="editor-formatting">
	<p>Lorem ipsum dolor sit amet, consectetur adipiscing elit, sed do eiusmod tempor incididunt ut labore et dolore magna aliqua. Ut enim ad minim veniam, quis nostrud exercitation ullamco laboris nisi ut aliquip ex ea commodo consequat. Duis aute irure dolor in reprehenderit in voluptate velit esse cillum dolore eu fugiat nulla pariatur. Excepteur sint occaecat cupidatat non proident, sunt in culpa qui officia deserunt mollit anim id est laborum. </p>
	<figure class="image">
		<img src="sample.jpg" alt="" />
	</figure>
	<p>Lorem ipsum dolor sit amet, consectetur adipiscing elit, sed do eiusmod tempor incididunt ut labore et dolore magna aliqua. Ut enim ad minim veniam, quis nostrud exercitation ullamco laboris nisi ut aliquip ex ea commodo consequat. Duis aute irure dolor in reprehenderit in voluptate velit esse cillum dolore eu fugiat nulla pariatur. Excepteur sint occaecat cupidatat non proident, sunt in culpa qui officia deserunt mollit anim id est laborum. </p>
	<p></p>
<<<<<<< HEAD
	<p>Lorem ipsum dolor sit amet, consectetur adipiscing elit, sed do eiusmod tempor incididunt ut labore et dolore magna aliqua. Ut enim ad minim veniam, quis nostrud exercitation ullamco laboris nisi ut aliquip ex ea commodo consequat. Duis aute irure dolor<img class="image-style-align-left" src="100px-Run.svg.png" alt="Example image" style="width: 20px;"> in reprehenderit in voluptate velit esse cillum dolore eu fugiat nulla pariatur. Excepteur sint occaecat cupidatat non proident, sunt in culpa qui officia deserunt mollit anim id est laborum.</p>
=======
	<p>Lorem ipsum dolor sit amet, consectetur adipiscing elit, sed do eiusmod tempor incididunt ut labore et dolore magna aliqua. Ut enim ad minim veniam, quis nostrud exercitation ullamco laboris nisi ut aliquip ex ea commodo consequat. Duis aute irure dolor<img class="image-style-align-left" src="https://upload.wikimedia.org/wikipedia/commons/thumb/5/56/Run.svg/100px-Run.svg.png" alt="Example image" style="width: 20px;"> in reprehenderit in voluptate velit esse cillum dolore eu fugiat nulla pariatur. Excepteur sint occaecat cupidatat non proident, sunt in culpa qui officia deserunt mollit anim id est laborum.</p>
	<p>Image alignment:</p>
	<figure class="image" style="float: right">
		<img src="sample.jpg" alt="Right aligned block image" />
	</figure>
	<p>
		<img alt="Right align" src="game_boy.jpg" style="float:right; height:75px; width:75px" />
		Curabitur consectetur lectus sit amet tellus mattis, non lobortis leo interdum.
		<img alt="Left align" src="game_boy.jpg" style="float:left; height:75px; width:75px" />
		Fusce euismod, urna eu tincidunt consectetur, nisi nisl lacinia mi,
	</p>
>>>>>>> 0988cdb0
</div>

<h2>Declarative drop-downs</h2>
<div id="editor-with-dropdown">
	<p>Lorem ipsum dolor sit amet, consectetur adipiscing elit, sed do eiusmod tempor incididunt ut labore et dolore magna aliqua. Ut enim ad minim veniam, quis nostrud exercitation ullamco laboris nisi ut aliquip ex ea commodo consequat. Duis aute irure dolor in reprehenderit in voluptate velit esse cillum dolore eu fugiat nulla pariatur. Excepteur sint occaecat cupidatat non proident, sunt in culpa qui officia deserunt mollit anim id est laborum. </p>
	<figure class="image">
		<img src="sample.jpg" alt="" />
	</figure>
	<p>Lorem ipsum dolor sit amet, consectetur adipiscing elit, sed do eiusmod tempor incididunt ut labore et dolore magna aliqua. Ut enim ad minim veniam, quis nostrud exercitation ullamco laboris nisi ut aliquip ex ea commodo consequat. Duis aute irure dolor in reprehenderit in voluptate velit esse cillum dolore eu fugiat nulla pariatur. Excepteur sint occaecat cupidatat non proident, sunt in culpa qui officia deserunt mollit anim id est laborum. </p>
	<p></p>
<<<<<<< HEAD
	<p>Lorem ipsum dolor sit amet, consectetur adipiscing elit, sed do eiusmod tempor incididunt ut labore et dolore magna aliqua. Ut enim ad minim veniam, quis nostrud exercitation ullamco laboris nisi ut aliquip ex ea commodo consequat. Duis aute irure dolor<img class="image-style-align-left" src="100px-Run.svg.png" alt="Example image" style="width: 20px;"> in reprehenderit in voluptate velit esse cillum dolore eu fugiat nulla pariatur. Excepteur sint occaecat cupidatat non proident, sunt in culpa qui officia deserunt mollit anim id est laborum.</p>
=======
	<p>Lorem ipsum dolor sit amet, consectetur adipiscing elit, sed do eiusmod tempor incididunt ut labore et dolore magna aliqua. Ut enim ad minim veniam, quis nostrud exercitation ullamco laboris nisi ut aliquip ex ea commodo consequat. Duis aute irure dolor<img class="image-style-align-left" src="https://upload.wikimedia.org/wikipedia/commons/thumb/5/56/Run.svg/100px-Run.svg.png" alt="Example image" style="width: 20px;"> in reprehenderit in voluptate velit esse cillum dolore eu fugiat nulla pariatur. Excepteur sint occaecat cupidatat non proident, sunt in culpa qui officia deserunt mollit anim id est laborum.</p>
	<p>Image alignment:</p>
	<figure class="image" style="float: right">
		<img src="sample.jpg" alt="Right aligned block image" />
	</figure>
	<p>
		<img alt="Right align" src="game_boy.jpg" style="float:right; height:75px; width:75px" />
		Curabitur consectetur lectus sit amet tellus mattis, non lobortis leo interdum.
		<img alt="Left align" src="game_boy.jpg" style="float:left; height:75px; width:75px" />
		Fusce euismod, urna eu tincidunt consectetur, nisi nisl lacinia mi,
	</p>
>>>>>>> 0988cdb0
</div><|MERGE_RESOLUTION|>--- conflicted
+++ resolved
@@ -7,10 +7,7 @@
 
 	<p>Lorem ipsum dolor sit amet, consectetur adipiscing elit, sed do eiusmod tempor incididunt ut labore et dolore magna aliqua. Ut enim ad minim veniam, quis nostrud exercitation ullamco laboris nisi ut aliquip ex ea commodo consequat. Duis aute irure dolor in reprehenderit in voluptate velit esse cillum dolore eu fugiat nulla pariatur. Excepteur sint occaecat cupidatat non proident, sunt in culpa qui officia deserunt mollit anim id est laborum. </p>
 	<p></p>
-<<<<<<< HEAD
 	<p>Lorem ipsum dolor sit amet, consectetur adipiscing elit, sed do eiusmod tempor incididunt ut labore et dolore magna aliqua. Ut enim ad minim veniam, quis nostrud exercitation ullamco laboris nisi ut aliquip ex ea commodo consequat. Duis aute irure dolor<img src="100px-Run.svg.png" alt="Example image" style="width: 20px;"> in reprehenderit in voluptate velit esse cillum dolore eu fugiat nulla pariatur. Excepteur sint occaecat cupidatat non proident, sunt in culpa qui officia deserunt mollit anim id est laborum.</p>
-=======
-	<p>Lorem ipsum dolor sit amet, consectetur adipiscing elit, sed do eiusmod tempor incididunt ut labore et dolore magna aliqua. Ut enim ad minim veniam, quis nostrud exercitation ullamco laboris nisi ut aliquip ex ea commodo consequat. Duis aute irure dolor<img src="https://upload.wikimedia.org/wikipedia/commons/thumb/5/56/Run.svg/100px-Run.svg.png" alt="Example image" style="width: 20px;"> in reprehenderit in voluptate velit esse cillum dolore eu fugiat nulla pariatur. Excepteur sint occaecat cupidatat non proident, sunt in culpa qui officia deserunt mollit anim id est laborum.</p>
 	<p>Image alignment:</p>
 	<p>
 		<img alt="Right align" src="game_boy.jpg" style="float:right; height:75px; width:75px" />
@@ -18,7 +15,6 @@
 		<img alt="Left align" src="game_boy.jpg" style="float:left; height:75px; width:75px" />
 		Fusce euismod, urna eu tincidunt consectetur, nisi nisl lacinia mi,
 	</p>
->>>>>>> 0988cdb0
 </div>
 
 <h2>Formatting–oriented images</h2>
@@ -29,10 +25,7 @@
 	</figure>
 	<p>Lorem ipsum dolor sit amet, consectetur adipiscing elit, sed do eiusmod tempor incididunt ut labore et dolore magna aliqua. Ut enim ad minim veniam, quis nostrud exercitation ullamco laboris nisi ut aliquip ex ea commodo consequat. Duis aute irure dolor in reprehenderit in voluptate velit esse cillum dolore eu fugiat nulla pariatur. Excepteur sint occaecat cupidatat non proident, sunt in culpa qui officia deserunt mollit anim id est laborum. </p>
 	<p></p>
-<<<<<<< HEAD
 	<p>Lorem ipsum dolor sit amet, consectetur adipiscing elit, sed do eiusmod tempor incididunt ut labore et dolore magna aliqua. Ut enim ad minim veniam, quis nostrud exercitation ullamco laboris nisi ut aliquip ex ea commodo consequat. Duis aute irure dolor<img class="image-style-align-left" src="100px-Run.svg.png" alt="Example image" style="width: 20px;"> in reprehenderit in voluptate velit esse cillum dolore eu fugiat nulla pariatur. Excepteur sint occaecat cupidatat non proident, sunt in culpa qui officia deserunt mollit anim id est laborum.</p>
-=======
-	<p>Lorem ipsum dolor sit amet, consectetur adipiscing elit, sed do eiusmod tempor incididunt ut labore et dolore magna aliqua. Ut enim ad minim veniam, quis nostrud exercitation ullamco laboris nisi ut aliquip ex ea commodo consequat. Duis aute irure dolor<img class="image-style-align-left" src="https://upload.wikimedia.org/wikipedia/commons/thumb/5/56/Run.svg/100px-Run.svg.png" alt="Example image" style="width: 20px;"> in reprehenderit in voluptate velit esse cillum dolore eu fugiat nulla pariatur. Excepteur sint occaecat cupidatat non proident, sunt in culpa qui officia deserunt mollit anim id est laborum.</p>
 	<p>Image alignment:</p>
 	<figure class="image" style="float: right">
 		<img src="sample.jpg" alt="Right aligned block image" />
@@ -43,7 +36,6 @@
 		<img alt="Left align" src="game_boy.jpg" style="float:left; height:75px; width:75px" />
 		Fusce euismod, urna eu tincidunt consectetur, nisi nisl lacinia mi,
 	</p>
->>>>>>> 0988cdb0
 </div>
 
 <h2>Declarative drop-downs</h2>
@@ -54,10 +46,7 @@
 	</figure>
 	<p>Lorem ipsum dolor sit amet, consectetur adipiscing elit, sed do eiusmod tempor incididunt ut labore et dolore magna aliqua. Ut enim ad minim veniam, quis nostrud exercitation ullamco laboris nisi ut aliquip ex ea commodo consequat. Duis aute irure dolor in reprehenderit in voluptate velit esse cillum dolore eu fugiat nulla pariatur. Excepteur sint occaecat cupidatat non proident, sunt in culpa qui officia deserunt mollit anim id est laborum. </p>
 	<p></p>
-<<<<<<< HEAD
 	<p>Lorem ipsum dolor sit amet, consectetur adipiscing elit, sed do eiusmod tempor incididunt ut labore et dolore magna aliqua. Ut enim ad minim veniam, quis nostrud exercitation ullamco laboris nisi ut aliquip ex ea commodo consequat. Duis aute irure dolor<img class="image-style-align-left" src="100px-Run.svg.png" alt="Example image" style="width: 20px;"> in reprehenderit in voluptate velit esse cillum dolore eu fugiat nulla pariatur. Excepteur sint occaecat cupidatat non proident, sunt in culpa qui officia deserunt mollit anim id est laborum.</p>
-=======
-	<p>Lorem ipsum dolor sit amet, consectetur adipiscing elit, sed do eiusmod tempor incididunt ut labore et dolore magna aliqua. Ut enim ad minim veniam, quis nostrud exercitation ullamco laboris nisi ut aliquip ex ea commodo consequat. Duis aute irure dolor<img class="image-style-align-left" src="https://upload.wikimedia.org/wikipedia/commons/thumb/5/56/Run.svg/100px-Run.svg.png" alt="Example image" style="width: 20px;"> in reprehenderit in voluptate velit esse cillum dolore eu fugiat nulla pariatur. Excepteur sint occaecat cupidatat non proident, sunt in culpa qui officia deserunt mollit anim id est laborum.</p>
 	<p>Image alignment:</p>
 	<figure class="image" style="float: right">
 		<img src="sample.jpg" alt="Right aligned block image" />
@@ -68,5 +57,4 @@
 		<img alt="Left align" src="game_boy.jpg" style="float:left; height:75px; width:75px" />
 		Fusce euismod, urna eu tincidunt consectetur, nisi nisl lacinia mi,
 	</p>
->>>>>>> 0988cdb0
 </div>