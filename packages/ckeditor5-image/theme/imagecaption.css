/*
 * Copyright (c) 2003-2024, CKSource Holding sp. z o.o. All rights reserved.
 * For licensing, see LICENSE.md or https://ckeditor.com/legal/ckeditor-oss-license
 */

@import "@ckeditor/ckeditor5-ui/theme/mixins/_mediacolors.css";

:root {
	--ck-color-image-caption-background: hsl(0, 0%, 97%);
	--ck-color-image-caption-text: hsl(0, 0%, 20%);
	--ck-color-image-caption-highlighted-background: hsl(52deg 100% 50%);
}

/* Content styles */
.ck-content .image > figcaption {
	display: table-caption;
	caption-side: bottom;
	word-break: break-word;
	color: var(--ck-color-image-caption-text);
	background-color: var(--ck-color-image-caption-background);
	padding: .6em;
	font-size: .75em;
	outline-offset: -1px;

	/* Improve placeholder rendering in high-constrast mode (https://github.com/ckeditor/ckeditor5/issues/14907). */
	@media (forced-colors: active) {
		background-color: unset;
		color: unset;
	}
}

/* Editing styles */
<<<<<<< HEAD
@mixin ck-media-default-colors {
	.ck.ck-editor__editable .image > figcaption.image__caption_highlighted {
		animation: ck-image-caption-highlight .6s ease-out;
=======
.ck.ck-editor__editable .image > figcaption.image__caption_highlighted {
	animation: ck-image-caption-highlight .6s ease-out;

	@media (prefers-reduced-motion: reduce) {
		animation: none;
>>>>>>> 67d2d607
	}
}

@keyframes ck-image-caption-highlight {
	0% {
		background-color: var(--ck-color-image-caption-highlighted-background);
	}

	100% {
		background-color: var(--ck-color-image-caption-background);
	}
}<|MERGE_RESOLUTION|>--- conflicted
+++ resolved
@@ -30,17 +30,13 @@
 }
 
 /* Editing styles */
-<<<<<<< HEAD
-@mixin ck-media-default-colors {
-	.ck.ck-editor__editable .image > figcaption.image__caption_highlighted {
+.ck.ck-editor__editable .image > figcaption.image__caption_highlighted {
+	@mixin ck-media-default-colors {
 		animation: ck-image-caption-highlight .6s ease-out;
-=======
-.ck.ck-editor__editable .image > figcaption.image__caption_highlighted {
-	animation: ck-image-caption-highlight .6s ease-out;
+	}
 
 	@media (prefers-reduced-motion: reduce) {
 		animation: none;
->>>>>>> 67d2d607
 	}
 }
 
