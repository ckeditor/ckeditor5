/**
 * @license Copyright (c) 2003-2025, CKSource Holding sp. z o.o. All rights reserved.
 * For licensing, see LICENSE.md or https://ckeditor.com/legal/ckeditor-licensing-options
 */

/**
 * @module image/imagestyle/utils
 */

import { logWarning } from 'ckeditor5/src/utils.js';
import {
	IconObjectCenter,
	IconObjectFullWidth,
	IconObjectInline,
	IconObjectInlineLeft,
	IconObjectInlineRight,
	IconObjectLeft,
	IconObjectRight
} from 'ckeditor5/src/icons.js';
import type { Editor, PluginCollection } from 'ckeditor5/src/core.js';
import type { ImageStyleConfig, ImageStyleDropdownDefinition, ImageStyleOptionDefinition } from '../imageconfig.js';

/**
 * Default image style options provided by the plugin that can be referred in the {@link module:image/imageconfig~ImageConfig#styles}
 * configuration.
 *
 * There are available 5 styles focused on formatting:
 *
 * * **`'alignLeft'`** aligns the inline or block image to the left and wraps it with the text using the `image-style-align-left` class,
 * * **`'alignRight'`** aligns the inline or block image to the right and wraps it with the text using the `image-style-align-right` class,
 * * **`'alignCenter'`** centers the block image using the `image-style-align-center` class,
 * * **`'alignBlockLeft'`** aligns the block image to the left using the `image-style-block-align-left` class,
 * * **`'alignBlockRight'`** aligns the block image to the right using the `image-style-block-align-right` class,
 *
 * and 3 semantic styles:
 *
 * * **`'inline'`** is an inline image without any CSS class,
 * * **`'block'`** is a block image without any CSS class,
 * * **`'side'`** is a block image styled with the `image-style-side` CSS class.
 *
 * @internal
 */
export const DEFAULT_OPTIONS: Record<string, ImageStyleOptionDefinition> = {
	// This style represents an image placed in the line of text.
	get inline() {
		return {
			name: 'inline',
			title: 'In line',
			icon: IconObjectInline,
			modelElements: [ 'imageInline' ],
			isDefault: true
		};
	},

	// This style represents an image aligned to the left and wrapped with text.
	get alignLeft() {
		return {
			name: 'alignLeft',
			title: 'Left aligned image',
			icon: IconObjectInlineLeft,
			modelElements: [ 'imageBlock', 'imageInline' ],
			className: 'image-style-align-left'
		};
	},

	// This style represents an image aligned to the left.
	get alignBlockLeft() {
		return {
			name: 'alignBlockLeft',
			title: 'Left aligned image',
			icon: IconObjectLeft,
			modelElements: [ 'imageBlock' ],
			className: 'image-style-block-align-left'
		};
	},

	// This style represents a centered image.
	get alignCenter() {
		return {
			name: 'alignCenter',
			title: 'Centered image',
			icon: IconObjectCenter,
			modelElements: [ 'imageBlock' ],
			className: 'image-style-align-center'
		};
	},

	// This style represents an image aligned to the right and wrapped with text.
	get alignRight() {
		return {
			name: 'alignRight',
			title: 'Right aligned image',
			icon: IconObjectInlineRight,
			modelElements: [ 'imageBlock', 'imageInline' ],
			className: 'image-style-align-right'
		};
	},

	// This style represents an image aligned to the right.
	get alignBlockRight() {
		return {
			name: 'alignBlockRight',
			title: 'Right aligned image',
			icon: IconObjectRight,
			modelElements: [ 'imageBlock' ],
			className: 'image-style-block-align-right'
		};
	},

	// This option is equal to the situation when no style is applied.
	get block() {
		return {
			name: 'block',
			title: 'Centered image',
			icon: IconObjectCenter,
			modelElements: [ 'imageBlock' ],
			isDefault: true
		};
	},

	// This represents a side image.
	get side() {
		return {
			name: 'side',
			title: 'Side image',
			icon: IconObjectInlineRight,
			modelElements: [ 'imageBlock' ],
			className: 'image-style-side'
		};
	}
};

/**
 * Default image style icons provided by the plugin that can be referred in the {@link module:image/imageconfig~ImageConfig#styles}
 * configuration.
 *
 * See {@link module:image/imageconfig~ImageStyleOptionDefinition#icon} to learn more.
 *
 * There are 7 default icons available: `'full'`, `'left'`, `'inlineLeft'`, `'center'`, `'right'`, `'inlineRight'`, and `'inline'`.
 *
 * @internal
 */
export const DEFAULT_ICONS: Record<string, string> = /* #__PURE__ */ ( () => ( {
	full: IconObjectFullWidth,
	left: IconObjectLeft,
	right: IconObjectRight,
	center: IconObjectCenter,
	inlineLeft: IconObjectInlineLeft,
	inlineRight: IconObjectInlineRight,
	inline: IconObjectInline
} ) )();

/**
 * Default drop-downs provided by the plugin that can be referred in the {@link module:image/imageconfig~ImageConfig#toolbar}
 * configuration. The drop-downs are containers for the {@link module:image/imageconfig~ImageStyleConfig#options image style options}.
 *
 * If both of the `ImageEditing` plugins are loaded, there are 2 predefined drop-downs available:
 *
 * * **`'imageStyle:wrapText'`**, which contains the `alignLeft` and `alignRight` options, that is,
 * those that wraps the text around the image,
 * * **`'imageStyle:breakText'`**, which contains the `alignBlockLeft`, `alignCenter` and `alignBlockRight` options, that is,
 * those that breaks the text around the image.
 *
 * @internal
 */
export const DEFAULT_DROPDOWN_DEFINITIONS: Array<ImageStyleDropdownDefinition> = [ {
	name: 'imageStyle:wrapText',
	title: 'Wrap text',
	defaultItem: 'imageStyle:alignLeft',
	items: [ 'imageStyle:alignLeft', 'imageStyle:alignRight' ]
}, {
	name: 'imageStyle:breakText',
	title: 'Break text',
	defaultItem: 'imageStyle:block',
	items: [ 'imageStyle:alignBlockLeft', 'imageStyle:block', 'imageStyle:alignBlockRight' ]
} ];

/**
 * Returns a list of the normalized and validated image style options.
 *
 * @param config
 * @param config.isInlinePluginLoaded
 * Determines whether the {@link module:image/image/imageblockediting~ImageBlockEditing `ImageBlockEditing`} plugin has been loaded.
 * @param config.isBlockPluginLoaded
 * Determines whether the {@link module:image/image/imageinlineediting~ImageInlineEditing `ImageInlineEditing`} plugin has been loaded.
 * @param config.configuredStyles
 * The image styles configuration provided in the image styles {@link module:image/imageconfig~ImageConfig#styles configuration}
 * as a default or custom value.
 * @returns
 * * Each of options contains a complete icon markup.
 * * The image style options not supported by any of the loaded plugins are filtered out.
 */
function normalizeStyles( config: {
	isInlinePluginLoaded: boolean;
	isBlockPluginLoaded: boolean;
	configuredStyles: ImageStyleConfig;
}
): Array<ImageStyleOptionDefinition> {
	const configuredStyles = config.configuredStyles.options || [];

	const styles = configuredStyles
		.map( arrangement => normalizeDefinition( arrangement ) )
		.filter( arrangement => isValidOption( arrangement, config ) );

	return styles;
}

/**
 * Returns the default image styles configuration depending on the loaded image editing plugins.
 *
 * @param isInlinePluginLoaded
 * Determines whether the {@link module:image/image/imageblockediting~ImageBlockEditing `ImageBlockEditing`} plugin has been loaded.
 *
 * @param isBlockPluginLoaded
 * Determines whether the {@link module:image/image/imageinlineediting~ImageInlineEditing `ImageInlineEditing`} plugin has been loaded.
 *
 * @returns
 * It returns an object with the lists of the image style options and groups defined as strings related to the
 * {@link module:image/imagestyle/utils#DEFAULT_OPTIONS default options}
 */
function getDefaultStylesConfiguration( isBlockPluginLoaded: boolean, isInlinePluginLoaded: boolean ): ImageStyleConfig {
	if ( isBlockPluginLoaded && isInlinePluginLoaded ) {
		return {
			options: [
				'inline', 'alignLeft', 'alignRight',
				'alignCenter', 'alignBlockLeft', 'alignBlockRight',
				'block', 'side'
			]
		};
	} else if ( isBlockPluginLoaded ) {
		return {
			options: [ 'block', 'side' ]
		};
	} else if ( isInlinePluginLoaded ) {
		return {
			options: [ 'inline', 'alignLeft', 'alignRight' ]
		};
	}

	return {};
}

/**
 * Returns a list of the available predefined drop-downs' definitions depending on the loaded image editing plugins.
 */
function getDefaultDropdownDefinitions( pluginCollection: PluginCollection<Editor> ): Array<ImageStyleDropdownDefinition> {
	if ( pluginCollection.has( 'ImageBlockEditing' ) && pluginCollection.has( 'ImageInlineEditing' ) ) {
		return [ ...DEFAULT_DROPDOWN_DEFINITIONS ];
	} else {
		return [];
	}
}

/**
 * Normalizes an image style option or group provided in the {@link module:image/imageconfig~ImageConfig#styles}
 * and returns it in a {@link module:image/imageconfig~ImageStyleOptionDefinition}/
 */
function normalizeDefinition( definition: string | Partial<ImageStyleOptionDefinition> & { name: string } ): ImageStyleOptionDefinition {
	if ( typeof definition === 'string' ) {
		// Just the name of the style has been passed, but none of the defaults.
		if ( !DEFAULT_OPTIONS[ definition ] ) {
			// Normalize the style anyway to prevent errors.
			definition = { name: definition };
		}
		// Just the name of the style has been passed and it's one of the defaults, just use it.
		// Clone the style to avoid overriding defaults.
		else {
			definition = { ...DEFAULT_OPTIONS[ definition ] };
		}
	} else {
		// If an object style has been passed and if the name matches one of the defaults,
		// extend it with defaults – the user wants to customize a default style.
		// Note: Don't override the user–defined style object, clone it instead.
		definition = extendStyle( DEFAULT_OPTIONS[ definition.name ], definition );
	}

	// If an icon is defined as a string and correspond with a name
	// in default icons, use the default icon provided by the plugin.
	if ( typeof definition.icon === 'string' ) {
		definition.icon = DEFAULT_ICONS[ definition.icon ] || definition.icon;
	}

	return definition as ImageStyleOptionDefinition;
}

/**
 * Checks if the image style option is valid:
 * * if it has the modelElements fields defined and filled,
 * * if the defined modelElements are supported by any of the loaded image editing plugins.
 * It also displays a console warning these conditions are not met.
 *
 * @param option image style option
 */
function isValidOption(
	option: ImageStyleOptionDefinition,
	{ isBlockPluginLoaded, isInlinePluginLoaded }: { isBlockPluginLoaded: boolean; isInlinePluginLoaded: boolean }
): boolean {
	const { modelElements, name } = option;

	if ( !modelElements || !modelElements.length || !name ) {
		warnInvalidStyle( { style: option } );

		return false;
	} else {
		const supportedElements = [ isBlockPluginLoaded ? 'imageBlock' : null, isInlinePluginLoaded ? 'imageInline' : null ];

		// Check if the option is supported by any of the loaded plugins.
		if ( !modelElements.some( elementName => supportedElements.includes( elementName ) ) ) {
			/**
			 * In order to work correctly, each image style {@link module:image/imageconfig~ImageStyleOptionDefinition option}
			 * requires specific model elements (also: types of images) to be supported by the editor.
			 *
			 * Model element names to which the image style option can be applied are defined in the
			 * {@link module:image/imageconfig~ImageStyleOptionDefinition#modelElements} property of the style option
			 * definition.
			 *
			 * Explore the warning in the console to find out precisely which option is not supported and which editor plugins
			 * are missing. Make sure these plugins are loaded in your editor to get this image style option working.
			 *
			 * @error image-style-missing-dependency
			 * @param {string} style The name of the unsupported option.
			 * @param {Array.<string>} missingPlugins The names of the plugins one of which has to be loaded for the particular option.
			 */
			logWarning( 'image-style-missing-dependency', {
				style: option,
				missingPlugins: modelElements.map( name => name === 'imageBlock' ? 'ImageBlockEditing' : 'ImageInlineEditing' )
			} );

			return false;
		}
	}

	return true;
}

/**
 * Extends the default style with a style provided by the developer.
 * Note: Don't override the custom–defined style object, clone it instead.
 */
function extendStyle( source: ImageStyleOptionDefinition, style: Partial<ImageStyleOptionDefinition> ): ImageStyleOptionDefinition {
	const extendedStyle: Record<string, any> = { ...style };

	for ( const prop in source ) {
		if ( !Object.prototype.hasOwnProperty.call( style, prop ) ) {
			extendedStyle[ prop ] = source[ prop as keyof typeof source ];
		}
	}

	return extendedStyle as ImageStyleOptionDefinition;
}

/**
 * Displays a console warning with the 'image-style-configuration-definition-invalid' error.
 */
function warnInvalidStyle( info: object ): void {
	/**
	 * The image style definition provided in the configuration is invalid.
	 *
	 * Please make sure the definition implements properly one of the following:
	 *
	 * * {@link module:image/imageconfig~ImageStyleOptionDefinition image style option definition},
	 * * {@link module:image/imageconfig~ImageStyleDropdownDefinition image style dropdown definition}
	 *
	 * @error image-style-configuration-definition-invalid
	 * @param {object} info The information about the invalid definition.
	 */
	logWarning( 'image-style-configuration-definition-invalid', info );
}

<<<<<<< HEAD
=======
/**
 * @internal
 */
>>>>>>> 5d69fd4f
export const utils = {
	normalizeStyles,
	getDefaultStylesConfiguration,
	getDefaultDropdownDefinitions,
	warnInvalidStyle
};<|MERGE_RESOLUTION|>--- conflicted
+++ resolved
@@ -367,12 +367,9 @@
 	logWarning( 'image-style-configuration-definition-invalid', info );
 }
 
-<<<<<<< HEAD
-=======
 /**
  * @internal
  */
->>>>>>> 5d69fd4f
 export const utils = {
 	normalizeStyles,
 	getDefaultStylesConfiguration,
