/**
 * @license Copyright (c) 2003-2023, CKSource Holding sp. z o.o. All rights reserved.
 * For licensing, see LICENSE.md or https://ckeditor.com/legal/ckeditor-oss-license
 */

/**
 * @module utils/dom/emittermixin
 */

import EmitterMixin, {
	_getEmitterListenedTo,
	_setEmitterId,
	type Emitter,
	type CallbackOptions,
	type BaseEvent,
	type GetCallback
} from '../emittermixin';
import uid from '../uid';
import isNode from './isnode';
import isWindow from './iswindow';
import type EventInfo from '../eventinfo';

const defaultEmitterClass = DomEmitterMixin( EmitterMixin() );

/**
 * Mixin that injects the DOM events API into its host. It provides the API
 * compatible with {@link module:utils/emittermixin~EmitterMixin}.
 *
 * This function creates a class that inherits from the provided `base` and implements `Emitter` interface.
 *
 * DOM emitter mixin is by default available in the {@link module:ui/view~View} class,
 * but it can also be mixed into any other class:
 *
 * ```ts
 * import DomEmitterMixin from '../utils/dom/emittermixin.js';
 *
 * class BaseClass { ... }
 *
 * class SomeView extends DomEmitterMixin( BaseClass ) {}
 *
 * const view = new SomeView();
 * view.listenTo( domElement, ( evt, domEvt ) => {
 * 	console.log( evt, domEvt );
 * } );
 * ```
<<<<<<< HEAD
=======
 *
 * @label EXTENDS
>>>>>>> bb0f347c
 */
export default function DomEmitterMixin<Base extends abstract new ( ...args: Array<any> ) => Emitter>(
	base: Base
): {
	new ( ...args: ConstructorParameters<Base> ): InstanceType<Base> & DomEmitter;
	prototype: InstanceType<Base> & DomEmitter;
};

/**
 * Mixin that injects the DOM events API into its host. It provides the API
 * compatible with {@link module:utils/emittermixin~EmitterMixin}.
 *
 * This function creates a class that implements `Emitter` interface.
 *
 * DOM emitter mixin is by default available in the {@link module:ui/view~View} class,
 * but it can also be mixed into any other class:
 *
 * ```ts
 * import DomEmitterMixin from '../utils/dom/emittermixin.js';
 *
 * class SomeView extends DomEmitterMixin() {}
 *
 * const view = new SomeView();
 * view.listenTo( domElement, ( evt, domEvt ) => {
 * 	console.log( evt, domEvt );
 * } );
 * ```
<<<<<<< HEAD
=======
 *
 * @label NO_ARGUMENTS
>>>>>>> bb0f347c
 */
export default function DomEmitterMixin(): {
	new (): DomEmitter;
	prototype: DomEmitter;
};

export default function DomEmitterMixin( base?: abstract new ( ...args: Array<any> ) => Emitter ): unknown {
	if ( !base ) {
		return defaultEmitterClass;
	}

	abstract class Mixin extends base implements DomEmitter {
		public override listenTo<K extends keyof HTMLElementEventMap>(
			emitter: Node | Window,
			event: K,
			callback: ( this: this, ev: EventInfo, event: HTMLElementEventMap[ K ] ) => void,
			options?: CallbackOptions & { readonly useCapture?: boolean; readonly usePassive?: boolean }
		): void;
		public override listenTo<TEvent extends BaseEvent>(
			emitter: Emitter,
			event: TEvent[ 'name' ],
			callback: GetCallback<TEvent>,
			options?: CallbackOptions
		): void;
		public override listenTo(
			emitter: Emitter | Node | Window,
			event: string,
			callback: ( ev: EventInfo, ...args: Array<any> ) => void,
			options: CallbackOptions & { readonly useCapture?: boolean; readonly usePassive?: boolean } = {}
		): void {
			// Check if emitter is an instance of DOM Node. If so, use corresponding ProxyEmitter (or create one if not existing).
			if ( isNode( emitter ) || isWindow( emitter ) ) {
				const proxyOptions = {
					capture: !!options.useCapture,
					passive: !!options.usePassive
				};

				const proxyEmitter = this._getProxyEmitter( emitter, proxyOptions ) || new ProxyEmitter( emitter, proxyOptions );

				this.listenTo( proxyEmitter, event, callback, options );
			} else {
				// Execute parent class method with Emitter (or ProxyEmitter) instance.
				super.listenTo( emitter, event, callback, options );
			}
		}

		public override stopListening(
			emitter?: Emitter | Node | Window,
			event?: string,
			callback?: Function
		): void {
			// Check if the emitter is an instance of DOM Node. If so, forward the call to the corresponding ProxyEmitters.
			if ( isNode( emitter ) || isWindow( emitter ) ) {
				const proxyEmitters = this._getAllProxyEmitters( emitter );

				for ( const proxy of proxyEmitters ) {
					this.stopListening( proxy, event, callback );
				}
			} else {
				// Execute parent class method with Emitter (or ProxyEmitter) instance.
				super.stopListening( emitter, event, callback );
			}
		}

		/**
		 * Retrieves ProxyEmitter instance for given DOM Node residing in this Host and given options.
		 *
		 * @param node DOM Node of the ProxyEmitter.
		 * @param options Additional options.
		 * @param options.useCapture Indicates that events of this type will be dispatched to the registered
		 * listener before being dispatched to any EventTarget beneath it in the DOM tree.
		 * @param options.usePassive Indicates that the function specified by listener will never call preventDefault()
		 * and prevents blocking browser's main thread by this event handler.
		 * @returns ProxyEmitter instance bound to the DOM Node.
		 */
		private _getProxyEmitter(
			node: Node | Window,
			options: { capture: boolean; passive: boolean }
		): Emitter | null {
			return _getEmitterListenedTo( this, getProxyEmitterId( node, options ) );
		}

		/**
		 * Retrieves all the ProxyEmitter instances for given DOM Node residing in this Host.
		 *
		 * @param node DOM Node of the ProxyEmitter.
		 */
		private _getAllProxyEmitters( node: Node | Window ): Array<ProxyEmitter> {
			return [
				{ capture: false, passive: false },
				{ capture: false, passive: true },
				{ capture: true, passive: false },
				{ capture: true, passive: true }
			].map( options => this._getProxyEmitter( node, options ) ).filter( proxy => !!proxy ) as any;
		}
	}

	return Mixin;
}

// Backward compatibility with `mix`
( [
	'_getProxyEmitter', '_getAllProxyEmitters',
	'on', 'once', 'off', 'listenTo',
	'stopListening', 'fire', 'delegate', 'stopDelegating',
	'_addEventListener', '_removeEventListener'
] ).forEach( key => {
	( DomEmitterMixin as any )[ key ] = ( defaultEmitterClass.prototype as any )[ key ];
} );

/**
 * Creates a ProxyEmitter instance. Such an instance is a bridge between a DOM Node firing events
 * and any Host listening to them. It is backwards compatible with {@link module:utils/emittermixin~Emitter#on}.
 * There is a separate instance for each combination of modes (useCapture & usePassive). The mode is concatenated with
 * UID stored in HTMLElement to give each instance unique identifier.
 *
 *                                  listenTo( click, ... )
 *                    +-----------------------------------------+
 *                    |              stopListening( ... )       |
 *     +----------------------------+                           |             addEventListener( click, ... )
 *     | Host                       |                           |   +---------------------------------------------+
 *     +----------------------------+                           |   |       removeEventListener( click, ... )     |
 *     | _listeningTo: {            |                +----------v-------------+                                   |
 *     |   UID+mode: {              |                | ProxyEmitter           |                                   |
 *     |     emitter: ProxyEmitter, |                +------------------------+                      +------------v----------+
 *     |     callbacks: {           |                | events: {              |                      | Node (HTMLElement)    |
 *     |       click: [ callbacks ] |                |   click: [ callbacks ] |                      +-----------------------+
 *     |     }                      |                | },                     |                      | data-ck-expando: UID  |
 *     |   }                        |                | _domNode: Node,        |                      +-----------------------+
 *     | }                          |                | _domListeners: {},     |                                   |
 *     | +------------------------+ |                | _emitterId: UID+mode   |                                   |
 *     | | DomEmitterMixin        | |                +--------------^---------+                                   |
 *     | +------------------------+ |                           |   |                                             |
 *     +--------------^-------------+                           |   +---------------------------------------------+
 *                    |                                         |                  click (DOM Event)
 *                    +-----------------------------------------+
 *                                fire( click, DOM Event )
 */
class ProxyEmitter extends EmitterMixin() {
	private readonly _domNode: Node | Window;
	private readonly _options: { capture: boolean; passive: boolean };

	/**
	 * @param node DOM Node that fires events.
	 * @param options Additional options.
	 * @param options.useCapture Indicates that events of this type will be dispatched to the registered
	 * listener before being dispatched to any EventTarget beneath it in the DOM tree.
	 * @param options.usePassive Indicates that the function specified by listener will never call preventDefault()
	 * and prevents blocking browser's main thread by this event handler.
	 */
	constructor(
		node: Node | Window,
		options: { capture: boolean; passive: boolean }
	) {
		super();

		// Set emitter ID to match DOM Node "expando" property.
		_setEmitterId( this, getProxyEmitterId( node, options ) );

		// Remember the DOM Node this ProxyEmitter is bound to.
		this._domNode = node;

		// And given options.
		this._options = options;
	}

	/**
	 * Collection of native DOM listeners.
	 */
	private _domListeners?: {
		[ event: string ]: {
			( domEvent: unknown ): void;
			removeListener(): void;
		};
	};

	/**
	 * Registers a callback function to be executed when an event is fired.
	 *
	 * It attaches a native DOM listener to the DOM Node. When fired,
	 * a corresponding Emitter event will also fire with DOM Event object as an argument.
	 *
	 * **Note**: This is automatically called by the
	 * {@link module:utils/emittermixin~Emitter#listenTo `Emitter#listenTo()`}.
	 *
	 * @param event The name of the event.
	 */
	public attach( event: string ): void {
		// If the DOM Listener for given event already exist it is pointless
		// to attach another one.
		if ( this._domListeners && this._domListeners[ event ] ) {
			return;
		}

		const domListener = this._createDomListener( event );

		// Attach the native DOM listener to DOM Node.
		this._domNode.addEventListener( event, domListener, this._options );

		if ( !this._domListeners ) {
			this._domListeners = {};
		}

		// Store the native DOM listener in this ProxyEmitter. It will be helpful
		// when stopping listening to the event.
		this._domListeners[ event ] = domListener;
	}

	/**
	 * Stops executing the callback on the given event.
	 *
	 * **Note**: This is automatically called by the
	 * {@link module:utils/emittermixin~Emitter#stopListening `Emitter#stopListening()`}.
	 *
	 * @param event The name of the event.
	 */
	public detach( event: string ): void {
		let events;

		// Remove native DOM listeners which are orphans. If no callbacks
		// are awaiting given event, detach native DOM listener from DOM Node.
		// See: {@link attach}.

		if ( this._domListeners![ event ] && ( !( events = ( this as any )._events![ event ] ) || !events.callbacks.length ) ) {
			this._domListeners![ event ].removeListener();
		}
	}

	/**
	 * Adds callback to emitter for given event.
	 *
	 * @internal
	 * @param event The name of the event.
	 * @param callback The function to be called on event.
	 * @param options Additional options.
	 */
	public _addEventListener<TEvent extends BaseEvent>(
		event: TEvent[ 'name' ],
		callback: GetCallback<TEvent>,
		options: CallbackOptions
	): void {
		this.attach( event );
		( EmitterMixin().prototype as any )._addEventListener.call( this, event, callback, options );
	}

	/**
	 * Removes callback from emitter for given event.
	 *
	 * @internal
	 * @param event The name of the event.
	 * @param callback The function to stop being called.
	 */
	public _removeEventListener( event: string, callback: Function ) {
		( EmitterMixin().prototype as any )._removeEventListener.call( this, event, callback );
		this.detach( event );
	}

	/**
	 * Creates a native DOM listener callback. When the native DOM event
	 * is fired it will fire corresponding event on this ProxyEmitter.
	 * Note: A native DOM Event is passed as an argument.
	 *
	 * @param event The name of the event.
	 * @returns The DOM listener callback.
	 */
	private _createDomListener( event: string ) {
		const domListener = ( domEvt: unknown ) => {
			this.fire( event, domEvt );
		};

		// Supply the DOM listener callback with a function that will help
		// detach it from the DOM Node, when it is no longer necessary.
		// See: {@link detach}.
		domListener.removeListener = () => {
			this._domNode.removeEventListener( event, domListener, this._options );
			delete this._domListeners![ event ];
		};

		return domListener;
	}
}

/**
 * Gets an unique DOM Node identifier. The identifier will be set if not defined.
 *
 * @returns UID for given DOM Node.
 */
function getNodeUID( node: any ): string {
	return node[ 'data-ck-expando' ] || ( node[ 'data-ck-expando' ] = uid() );
}

/**
 * Gets id of the ProxyEmitter for the given node.
 */
function getProxyEmitterId( node: Node | Window, options: { [ option: string ]: any } ): string {
	let id = getNodeUID( node );

	for ( const option of Object.keys( options ).sort() ) {
		if ( options[ option ] ) {
			id += '-' + option;
		}
	}

	return id;
}

export interface DomEventMap extends HTMLElementEventMap, WindowEventMap {
}

/**
 * Interface representing classes which mix in {@link module:utils/dom/emittermixin~DomEmitterMixin}.
<<<<<<< HEAD
 *
 * Can be easily implemented by a class by mixing the {@link module:utils/dom/emittermixin~DomEmitterMixin} mixin.
 *
=======
 *
 * Can be easily implemented by a class by mixing the {@link module:utils/dom/emittermixin~DomEmitterMixin} mixin.
 *
>>>>>>> bb0f347c
 * ```ts
 * class MyClass extends DomEmitterMixin( OtherBaseClass ) {
 * 	// This class now implements the `Emitter` interface.
 * }
 * ```
 */
export interface DomEmitter extends Emitter {

	/**
	 * Registers a callback function to be executed when an event is fired in a specific Emitter or DOM Node.
	 * It is backwards compatible with {@link module:utils/emittermixin~Emitter#listenTo}.
	 *
<<<<<<< HEAD
=======
	 * @label HTML_EMITTER
>>>>>>> bb0f347c
	 * @param emitter The object that fires the event.
	 * @param event The name of the event.
	 * @param callback The function to be called on event.
	 * @param options Additional options.
	 * @param options.useCapture Indicates that events of this type will be dispatched to the registered
	 * listener before being dispatched to any EventTarget beneath it in the DOM tree.
	 * @param options.usePassive Indicates that the function specified by listener will never call preventDefault()
	 * and prevents blocking browser's main thread by this event handler.
	 */
	listenTo<K extends keyof DomEventMap>(
		emitter: Node | Window,
		event: K,
		callback: ( this: this, ev: EventInfo, event: DomEventMap[ K ] ) => void,
		options?: CallbackOptions & { readonly useCapture?: boolean; readonly usePassive?: boolean }
	): void;

	/**
	 * Registers a callback function to be executed when an event is fired in a specific (emitter) object.
	 *
	 * Events can be grouped in namespaces using `:`.
	 * When namespaced event is fired, it additionally fires all callbacks for that namespace.
	 *
	 * ```ts
	 * // myEmitter.on( ... ) is a shorthand for myEmitter.listenTo( myEmitter, ... ).
	 * myEmitter.on( 'myGroup', genericCallback );
	 * myEmitter.on( 'myGroup:myEvent', specificCallback );
	 *
	 * // genericCallback is fired.
	 * myEmitter.fire( 'myGroup' );
	 * // both genericCallback and specificCallback are fired.
	 * myEmitter.fire( 'myGroup:myEvent' );
	 * // genericCallback is fired even though there are no callbacks for "foo".
	 * myEmitter.fire( 'myGroup:foo' );
	 * ```
	 *
	 * An event callback can {@link module:utils/eventinfo~EventInfo#stop stop the event} and
	 * set the {@link module:utils/eventinfo~EventInfo#return return value} of the {@link #fire} method.
	 *
<<<<<<< HEAD
	 * @typeParam TEvent The type descibing the event. See {@link module:utils/emittermixin~BaseEvent}.
=======
	 * @label DOM_EMITTER
	 * @typeParam TEvent The type describing the event. See {@link module:utils/emittermixin~BaseEvent}.
>>>>>>> bb0f347c
	 * @param emitter The object that fires the event.
	 * @param event The name of the event.
	 * @param callback The function to be called on event.
	 * @param options Additional options.
	 */
	listenTo<TEvent extends BaseEvent>(
		emitter: Emitter,
		event: TEvent[ 'name' ],
		callback: GetCallback<TEvent>,
		options?: CallbackOptions
	): void;

	/**
	 * Stops listening for events. It can be used at different levels:
	 * It is backwards compatible with {@link module:utils/emittermixin~Emitter#listenTo}.
	 *
	 * * To stop listening to a specific callback.
	 * * To stop listening to a specific event.
	 * * To stop listening to all events fired by a specific object.
	 * * To stop listening to all events fired by all objects.
	 *
<<<<<<< HEAD
=======
	 * @label DOM_STOP
>>>>>>> bb0f347c
	 * @param emitter The object to stop listening to.
	 * If omitted, stops it for all objects.
	 * @param event (Requires the `emitter`) The name of the event to stop listening to. If omitted, stops it
	 * for all events from `emitter`.
	 * @param callback (Requires the `event`) The function to be removed from the call list for the given
	 * `event`.
	 */
	stopListening( emitter?: Emitter | Node | Window, event?: string, callback?: Function ): void;
}<|MERGE_RESOLUTION|>--- conflicted
+++ resolved
@@ -43,11 +43,8 @@
  * 	console.log( evt, domEvt );
  * } );
  * ```
-<<<<<<< HEAD
-=======
  *
  * @label EXTENDS
->>>>>>> bb0f347c
  */
 export default function DomEmitterMixin<Base extends abstract new ( ...args: Array<any> ) => Emitter>(
 	base: Base
@@ -75,11 +72,8 @@
  * 	console.log( evt, domEvt );
  * } );
  * ```
-<<<<<<< HEAD
-=======
  *
  * @label NO_ARGUMENTS
->>>>>>> bb0f347c
  */
 export default function DomEmitterMixin(): {
 	new (): DomEmitter;
@@ -391,15 +385,9 @@
 
 /**
  * Interface representing classes which mix in {@link module:utils/dom/emittermixin~DomEmitterMixin}.
-<<<<<<< HEAD
  *
  * Can be easily implemented by a class by mixing the {@link module:utils/dom/emittermixin~DomEmitterMixin} mixin.
  *
-=======
- *
- * Can be easily implemented by a class by mixing the {@link module:utils/dom/emittermixin~DomEmitterMixin} mixin.
- *
->>>>>>> bb0f347c
  * ```ts
  * class MyClass extends DomEmitterMixin( OtherBaseClass ) {
  * 	// This class now implements the `Emitter` interface.
@@ -412,10 +400,7 @@
 	 * Registers a callback function to be executed when an event is fired in a specific Emitter or DOM Node.
 	 * It is backwards compatible with {@link module:utils/emittermixin~Emitter#listenTo}.
 	 *
-<<<<<<< HEAD
-=======
 	 * @label HTML_EMITTER
->>>>>>> bb0f347c
 	 * @param emitter The object that fires the event.
 	 * @param event The name of the event.
 	 * @param callback The function to be called on event.
@@ -454,12 +439,8 @@
 	 * An event callback can {@link module:utils/eventinfo~EventInfo#stop stop the event} and
 	 * set the {@link module:utils/eventinfo~EventInfo#return return value} of the {@link #fire} method.
 	 *
-<<<<<<< HEAD
-	 * @typeParam TEvent The type descibing the event. See {@link module:utils/emittermixin~BaseEvent}.
-=======
 	 * @label DOM_EMITTER
 	 * @typeParam TEvent The type describing the event. See {@link module:utils/emittermixin~BaseEvent}.
->>>>>>> bb0f347c
 	 * @param emitter The object that fires the event.
 	 * @param event The name of the event.
 	 * @param callback The function to be called on event.
@@ -481,10 +462,7 @@
 	 * * To stop listening to all events fired by a specific object.
 	 * * To stop listening to all events fired by all objects.
 	 *
-<<<<<<< HEAD
-=======
 	 * @label DOM_STOP
->>>>>>> bb0f347c
 	 * @param emitter The object to stop listening to.
 	 * If omitted, stops it for all objects.
 	 * @param event (Requires the `emitter`) The name of the event to stop listening to. If omitted, stops it
