/**
 * @license Copyright (c) 2003-2023, CKSource Holding sp. z o.o. All rights reserved.
 * For licensing, see LICENSE.md or https://ckeditor.com/legal/ckeditor-oss-license
 */

/**
 * @module utils
 */

export { default as env } from './env';
export { default as diff, type DiffResult } from './diff';
export { default as fastDiff } from './fastdiff';

export { default as mix } from './mix';

export {
	default as EmitterMixin,
	Emitter,
	type BaseEvent,
	type CallbackOptions,
	type EmitterMixinDelegateChain,
	type GetCallback,
	type GetCallbackOptions,
	type GetEventInfo,
	type GetNameOrEventInfo
} from './emittermixin';

export { default as EventInfo } from './eventinfo';

export {
	default as ObservableMixin,
	Observable,
	type DecoratedMethodEvent,
	type ObservableChangeEvent,
	type ObservableSetEvent
} from './observablemixin';

export { default as CKEditorError, logError, logWarning } from './ckeditorerror';

export { default as ElementReplacer } from './elementreplacer';

export { default as count } from './count';
export { default as compareArrays } from './comparearrays';
export { default as createElement } from './dom/createelement';
export { default as Config } from './config';
export { default as isIterable } from './isiterable';
export { default as DomEmitterMixin, DomEmitter } from './dom/emittermixin';
<<<<<<< HEAD
=======
export { default as findClosestScrollableAncestor } from './dom/findclosestscrollableancestor';
>>>>>>> bb0f347c
export { default as global } from './dom/global';
export { default as getAncestors } from './dom/getancestors';
export { default as getDataFromElement } from './dom/getdatafromelement';
export { default as isText } from './dom/istext';
export { default as Rect, type RectSource } from './dom/rect';
export { default as ResizeObserver } from './dom/resizeobserver';
export { default as setDataInElement } from './dom/setdatainelement';
export { default as toUnit } from './dom/tounit';
export { default as indexOf } from './dom/indexof';
export { default as insertAt } from './dom/insertat';
export { default as isComment } from './dom/iscomment';
export { default as isNode } from './dom/isnode';
export { default as isRange } from './dom/isrange';
export { default as isVisible } from './dom/isvisible';
export { getOptimalPosition, type Options as PositionOptions, type PositioningFunction } from './dom/position';
export { default as remove } from './dom/remove';
export * from './dom/scroll';

export * from './keyboard';
export * from './language';
export { default as Locale, LocaleTranslate } from './locale';
export {
	default as Collection,
	type CollectionAddEvent,
	type CollectionChangeEvent,
	type CollectionRemoveEvent
} from './collection';
export { default as first } from './first';
export { default as FocusTracker } from './focustracker';
export { default as KeystrokeHandler } from './keystrokehandler';
export { default as toArray, type ArrayOrItem, type ReadonlyArrayOrItem } from './toarray';
export { default as toMap } from './tomap';
export { default as priorities, type PriorityString } from './priorities';
export { default as insertToPriorityArray } from './inserttopriorityarray';
export { default as spliceArray } from './splicearray';

export { default as uid } from './uid';
export * from './unicode';

export { default as version } from './version';<|MERGE_RESOLUTION|>--- conflicted
+++ resolved
@@ -45,10 +45,7 @@
 export { default as Config } from './config';
 export { default as isIterable } from './isiterable';
 export { default as DomEmitterMixin, DomEmitter } from './dom/emittermixin';
-<<<<<<< HEAD
-=======
 export { default as findClosestScrollableAncestor } from './dom/findclosestscrollableancestor';
->>>>>>> bb0f347c
 export { default as global } from './dom/global';
 export { default as getAncestors } from './dom/getancestors';
 export { default as getDataFromElement } from './dom/getdatafromelement';
