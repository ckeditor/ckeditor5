/**
 * @license Copyright (c) 2003-2025, CKSource Holding sp. z o.o. All rights reserved.
 * For licensing, see LICENSE.md or https://ckeditor.com/legal/ckeditor-licensing-options
 */

/**
 * @module utils/version
 */

import { CKEditorError } from './ckeditorerror.js';

<<<<<<< HEAD
export const version = '45.2.1';
=======
export const version = '46.0.0';
>>>>>>> 5d69fd4f

// The second argument is not a month. It is `monthIndex` and starts from `0`.
export const releaseDate = new Date( 2025, 6, 9 );

declare global {
	// eslint-disable-next-line no-var
	var CKEDITOR_VERSION: string;
}

/* istanbul ignore next -- @preserve */
if ( globalThis.CKEDITOR_VERSION ) {
	/**
	 * This error is thrown when, due to a mistake in the way CKEditor&nbsp;5 was installed,
	 * imported, or initialized, some of its modules were evaluated and executed twice.
	 * Duplicate modules inevitably lead to runtime errors and increased bundle size.
	 *
	 * # Check dependency versions
	 *
	 * First, make sure that you use the latest version of all CKEditor&nbsp;5 dependencies.
	 * Depending on the installation method, you should check the versions of the `ckeditor5`,
	 * `ckeditor5-premium-features`, or `@ckeditor/ckeditor5-<NAME>` packages. If you cannot update
	 * to the latest version, ensure that all the CKEditor&nbsp;5 packages are
	 * in the same version.
	 *
	 * If you use third-party plugins, make sure to update them, too. If they are incompatible
	 * with the version of CKEditor&nbsp;5 you use, you may need to downgrade the CKEditor&nbsp;5 packages
	 * (which we do not recommend). Ask the plugin's author to upgrade the dependencies,
	 * or fork their project and update it yourself.
	 *
	 * # Check imports
	 *
	 * The next step is to look at how you import CKEditor&nbsp;5 into your project.
	 *
	 * **The {@glink updating/nim-migration/migration-to-new-installation-methods new installation methods}
	 * are designed to prevent module duplication, so if you are not using them yet, you should consider
	 * updating your project**. However, several legacy installation methods are still supported for backward
	 * compatibility, and mixing them may result in module duplication.
	 *
	 * These are the most common import methods of the CKEditor&nbsp;5 packages.
	 *
	 * - **New installation methods (NIM)** &ndash; Imports from the `ckeditor5` and `ckeditor5-premium-features` packages.
	 * - **Optimized build** for the new installation methods &ndash; Imports from the `@ckeditor/ckeditor5-<NAME>/dist/index.js`.
	 * - **Predefined builds** (no longer supported) &ndash; Imports from the `@ckeditor/ckeditor5-build-<NAME>` packages.
	 * - **Default imports** (legacy) &ndash; Imports from the `@ckeditor/ckeditor5-<NAME>` packages (default export).
	 * - **`src`** (legacy) &ndash; Imports from the `@ckeditor/ckeditor5-<NAME>/src/*`.
	 * - **DLL builds** (legacy) &ndash; Imports from the `ckeditor5/build/<NAME>` and `@ckeditor/ckeditor5-<NAME>/build/*`.
	 *
	 * The best way to avoid duplicate modules is to avoid mixing these installation methods. For example, if you use imports
	 * specific to the optimized build, you should use them for all CKEditor&nbsp;5 packages. In addition, since
	 * the DLL builds already include the core of the editor, they cannot be used with other types of imports.
	 *
	 * Here is a matrix showing which installation methods are compatible with each other:
	 *
	 * |                  | NIM | Optimized build | Predefined builds | Default imports | `src` | DLL builds |
	 * |------------------|-----|-----------------|-------------------|-----------------|-------|------------|
	 * | NIM              | ✅  | ✅              | ❌                | ❌              | ❌    | ❌         |
	 * | Optimized builds | ✅  | ✅              | ❌                | ❌              | ❌    | ❌         |
	 * | Predefined build | ❌  | ❌              | ✅                | ❌              | ❌    | ❌         |
	 * | Default imports  | ❌  | ❌              | ❌                | ✅              | ✅    | ❌         |
	 * | `src`            | ❌  | ❌              | ❌                | ✅              | ✅    | ❌         |
	 * | DLL builds       | ❌  | ❌              | ❌                | ❌              | ❌    | ✅         |
	 *
	 * If you use any third-party plugins, make sure the way you import them is compatible with
	 * the way you import CKEditor&nbsp;5.
	 *
	 * <details>
	 * <summary>New installation methods and optimized builds</summary>
	 *
	 * If you use the {@glink updating/nim-migration/migration-to-new-installation-methods new installation methods},
	 * you should only import { code } from the `ckeditor5` and `ckeditor5-premium-features` packages.
	 * Do not import { code } from the `@ckeditor/ckeditor5-<NAME>` packages unless you follow
	 * the {@glink getting-started/setup/optimizing-build-size Optimizing build size} guide and the imports from
	 * the `@ckeditor/ckeditor5-<NAME>` packages end with `/dist/index.js`.
	 *
	 * If you use a CDN, ensure that some files are not included twice in your project.
	 *
	 * Examples of valid and invalid import paths:
	 *
	 * ```js
	 * import { ClassicEditor, Highlight } from 'ckeditor5'; // ✅
	 * import { Highlight } from '@ckeditor/ckeditor5-highlight/dist/index.js'; // ✅
	 * import { Highlight } from '@ckeditor/ckeditor5-highlight/src/highlight.js'; // ❌
	 * import { Highlight } from '@ckeditor/ckeditor5-highlight'; // ❌
	 * import '@ckeditor/ckeditor5-highlight/build/highlight.js'; // ❌
	 * ```
	 * </details>
	 *
	 * <details>
	 * <summary>(Deprecated) Predefined builds</summary>
	 *
	 * **As of April, 2025 predefined build are no longer supported. Please refer to the
	 * {@glink getting-started/index Quick Start} guide
	 * to choose one of the modern installation and integration methods available**.
	 *
	 * If you use the predefined builds, you cannot import any additional plugins.
	 * These builds already include the editor's core and selected plugins and importing additional
	 * ones will cause some modules to be bundled and loaded twice.
	 *
	 * Examples of valid and invalid import paths:
	 *
	 * ```js
	 * import { ClassicEditor } from '@ckeditor/ckeditor5-build-classic'; // ✅
	 * import { Highlight } from 'ckeditor5'; // ❌
	 * import { Highlight } from '@ckeditor/ckeditor5-highlight/dist/index.js'; // ❌
	 * import { Highlight } from '@ckeditor/ckeditor5-highlight'; // ❌
	 * import { Highlight } from '@ckeditor/ckeditor5-highlight/src/highlight'; // ❌
	 * import '@ckeditor/ckeditor5-highlight/build/highlight'; // ❌
	 * ```
	 *
	 * If you are missing some features from the list of plugins, you should switch to the
	 * {@glink updating/nim-migration/migration-to-new-installation-methods new installation methods}
	 * which do not have this limitation.
	 * </details>
	 *
	 * <details>
	 * <summary>(Legacy) Default imports and `src` imports</summary>
	 *
	 * If you use the {@glink getting-started/legacy/installation-methods/quick-start-other legacy customized installation}
	 * method, you should only import { code from the `@ckeditor/ckeditor5-<NAME>` packages. While you can import code } from
	 * the `@ckeditor/ckeditor5-<NAME>/src/*` files, it is not recommended as it can make migration to the new installation
	 * methods more difficult.
	 *
	 * If you use this installation method, you should not import { code } from the `ckeditor5` or `ckeditor5-premium-features` packages.
	 *
	 * Examples of valid and invalid import paths:
	 *
	 * ```js
	 * import { ClassicEditor } from '@ckeditor/ckeditor5-editor-classic'; // ✅
	 * import { Highlight } from '@ckeditor/ckeditor5-highlight'; // ✅
	 * import { Highlight } from '@ckeditor/ckeditor5-highlight/src/highlight.js'; // ✅ (not recommended)
	 * import { Highlight } from 'ckeditor5'; // ❌
	 * import { Highlight } from '@ckeditor/ckeditor5-highlight/dist/index.js'; // ❌
	 * import '@ckeditor/ckeditor5-highlight/build/highlight'; // ❌
	 * ```
	 * </details>
	 *
	 * <details>
	 * <summary>(Legacy) DLL builds</summary>
	 *
	 * If you are using the {@glink getting-started/legacy/advanced/alternative-setups/dll-builds legacy DLL builds},
	 * you should not import any non-DLL modules.
	 *
	 * Examples of valid and invalid import paths:
	 *
	 * ```js
	 * import 'ckeditor5/build/ckeditor5-dll.js';// ✅
	 * import '@ckeditor/ckeditor5-editor-classic/build/editor-classic.js';// ✅
	 * import '@ckeditor/ckeditor5-highlight/build/highlight.js';// ✅
	 * import { Highlight } from 'ckeditor5'; // ❌
	 * import { Highlight } from '@ckeditor/ckeditor5-highlight/dist/index.js'; // ❌
	 * import { Highlight } from '@ckeditor/ckeditor5-highlight'; // ❌
	 * import { Highlight } from '@ckeditor/ckeditor5-highlight/src/highlight.js'; // ❌
	 * ```
	 * </details>
	 *
	 * # Reinstall `node_modules`
	 *
	 * Usually, npm and other package managers deduplicate all packages - for example, `ckeditor5` is only installed once
	 * in `node_modules/`. However, it is known to fail to do so occasionally.
	 *
	 * To rule out this possibility, you can try the following:
	 *
	 * 1. Remove the `node_modules` directory.
	 * 2. Remove the `package-lock.json`, `yarn.lock`, or `pnpm-lock.yaml` files (depending on the package manager used).
	 * 3. Run `npm install` to reinstall all packages.
	 * 4. Run `npm ls` to check how many times packages like `@ckeditor/ckeditor5-core` are installed.
	 * If they are installed more than once, verify which package causes that.
	 *
	 * @error ckeditor-duplicated-modules
	 */
	throw new CKEditorError(
		'ckeditor-duplicated-modules',
		null
	);
} else {
	globalThis.CKEDITOR_VERSION = version;
}<|MERGE_RESOLUTION|>--- conflicted
+++ resolved
@@ -9,11 +9,7 @@
 
 import { CKEditorError } from './ckeditorerror.js';
 
-<<<<<<< HEAD
-export const version = '45.2.1';
-=======
 export const version = '46.0.0';
->>>>>>> 5d69fd4f
 
 // The second argument is not a month. It is `monthIndex` and starts from `0`.
 export const releaseDate = new Date( 2025, 6, 9 );
