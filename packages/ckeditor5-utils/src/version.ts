/**
 * @license Copyright (c) 2003-2023, CKSource Holding sp. z o.o. All rights reserved.
 * For licensing, see LICENSE.md or https://ckeditor.com/legal/ckeditor-oss-license
 */

/**
 * @module utils/version
 */

/* globals window, global */

import CKEditorError from './ckeditorerror';

<<<<<<< HEAD
const version = '35.4.0';
=======
const version = '36.0.1';
>>>>>>> bb0f347c

export default version;

/* istanbul ignore next */
const windowOrGlobal = typeof window === 'object' ? window : global;

declare global {
	// eslint-disable-next-line no-var
	var CKEDITOR_VERSION: string;
}

/* istanbul ignore next */
if ( windowOrGlobal.CKEDITOR_VERSION ) {
	/**
	 * This error is thrown when due to a mistake in how CKEditor 5 was installed or initialized, some
	 * of its modules were duplicated (evaluated and executed twice). Module duplication leads to inevitable runtime
	 * errors.
	 *
	 * There are many situations in which some modules can be loaded twice. In the worst case scenario,
	 * you may need to check your project for each of these issues and fix them all.
	 *
	 * # Trying to add a plugin to an existing build
	 *
	 * If you import an existing CKEditor 5 build and a plugin like this:
	 *
	 * ```ts
	 * import ClassicEditor from '@ckeditor/ckeditor5-build-classic';
	 * import Highlight from '@ckeditor/ckeditor5-highlight/src/highlight';
	 * ```
	 *
	 * Then your project loads some CKEditor 5 packages twice. How does it happen?
	 *
	 * The build package contains a file which is already compiled with webpack. This means
	 * that it contains all the necessary code from e.g. `@ckeditor/ckeditor5-engine` and `@ckeditor/ckeditor5-utils`.
	 *
	 * However, the `Highlight` plugin imports some of the modules from these packages, too. If you ask webpack to
	 * build such a project, you will end up with the modules being included (and run) twice &mdash; first, because they are
	 * included inside the build package, and second, because they are required by the `Highlight` plugin.
	 *
	 * Therefore, **you must never add plugins to an existing build** unless your plugin has no dependencies.
	 *
	 * Adding plugins to a build is done by taking the source version of this build (so, before it was built with webpack)
	 * and adding plugins there. In this situation, webpack will know that it only needs to load each plugin once.
	 *
	 * Read more in the {@glink installation/plugins/installing-plugins Installing plugins} guide.
	 *
	 * # Confused an editor build with an editor implementation
	 *
	 * This scenario is very similar to the previous one, but has a different origin.
	 *
	 * Let's assume that you wanted to use CKEditor 5 from source, as explained in the
	 * {@glink installation/advanced/alternative-setups/integrating-from-source "Building from source"} section
	 * or in the {@glink framework/guides/quick-start "Quick start"} guide of CKEditor 5 Framework.
	 *
	 * The correct way to do so is to import an editor and plugins and run them together like this:
	 *
	 * ```ts
	 * import ClassicEditor from '@ckeditor/ckeditor5-editor-classic/src/classiceditor';
	 * import Essentials from '@ckeditor/ckeditor5-essentials/src/essentials';
	 * import Paragraph from '@ckeditor/ckeditor5-paragraph/src/paragraph';
	 * import Bold from '@ckeditor/ckeditor5-basic-styles/src/bold';
	 * import Italic from '@ckeditor/ckeditor5-basic-styles/src/italic';
	 *
	 * ClassicEditor
	 * 	.create( document.querySelector( '#editor' ), {
	 * 		plugins: [ Essentials, Paragraph, Bold, Italic ],
	 * 		toolbar: [ 'bold', 'italic' ]
	 * 	} )
	 * 	.then( editor => {
	 * 		console.log( 'Editor was initialized', editor );
	 * 	} )
	 * 	.catch( error => {
	 * 		console.error( error.stack );
	 * 	} );
	 * ```
	 *
	 * However, you might have mistakenly imported a build instead of the source `ClassicEditor`. In this case
	 * your imports will look like this:
	 *
	 * ```ts
	 * import ClassicEditor from '@ckeditor/ckeditor5-build-classic';
	 * import Essentials from '@ckeditor/ckeditor5-essentials/src/essentials';
	 * import Paragraph from '@ckeditor/ckeditor5-paragraph/src/paragraph';
	 * import Bold from '@ckeditor/ckeditor5-basic-styles/src/bold';
	 * import Italic from '@ckeditor/ckeditor5-basic-styles/src/italic';
	 * ```
	 *
	 * This creates the same situation as in the previous section because you use a build together with source plugins.
	 *
	 * Remember: `@ckeditor/ckeditor5-build-*` packages contain editor builds and `@ckeditor/ckeditor5-editor-*` contain source editors.
	 *
	 * # Loading two or more builds on one page
	 *
	 * If you use CKEditor 5 builds, you might have loaded two (or more) `ckeditor.js` files on one web page.
	 * Check your web page for duplicated `<script>` elements or make sure your page builder/bundler includes CKEditor only once.
	 *
	 * If you want to use two different types of editors at once, see the
	 * {@glink installation/advanced/using-two-editors "Using two different editors"}
	 * section.
	 *
	 * # Using outdated packages
	 *
	 * Building CKEditor 5 from source requires using multiple npm packages. These packages have their dependencies
	 * to other packages. If you use the latest version of, for example, `@ckeditor/ckeditor5-editor-classic` with
	 * an outdated version of `@ckeditor/ckeditor5-image`, npm or yarn will need to install two different versions of
	 * `@ckeditor/ckeditor5-core` because `@ckeditor/ckeditor5-editor-classic` and `@ckeditor/ckeditor5-image` may require
	 * different versions of the core package.
	 *
	 * The solution to this issue is to update all packages to their latest version. We recommend
	 * using tools like [`npm-check-updates`](https://www.npmjs.com/package/npm-check-updates) which simplify this process.
	 *
	 * # Conflicting version of dependencies
	 *
	 * This is a special case of the previous scenario. If you use CKEditor 5 with some third-party plugins,
	 * it may happen that even if you use the latest versions of the official packages and the latest version of
	 * these third-party packages, there will be a conflict between some of their dependencies.
	 *
	 * Such a problem can be resolved by either downgrading CKEditor 5 packages (which we do not recommend) or
	 * asking the author of the third-party package to upgrade its depdendencies (or forking their project and doing this yourself).
	 *
	 * **Note:** All official CKEditor 5 packages (excluding integrations and `ckeditor5-dev-*` packages) are released in the
	 * same major version. This is &mdash; in the `x.y.z`, the `x` is the same for all packages. This is the simplest way to check
	 * whether you use packages coming from the same CKEditor 5 version. You can read more about versioning in the
	 * {@glink updating/versioning-policy Versioning policy} guide.
	 *
	 * # Packages were duplicated in `node_modules`
	 *
	 * In some situations, especially when calling `npm install` multiple times, it may happen
	 * that npm will not correctly "deduplicate" packages.
	 *
	 * Normally, npm deduplicates all packages so, for example, `@ckeditor/ckeditor5-core` is installed only once in `node_modules/`.
	 * However, it is known to fail to do so from time to time.
	 *
	 * We recommend checking if any of the steps listed below help:
	 *
	 * * `rm -rf node_modules && npm install` to make sure you have a clean `node_modules/` directory. This step
	 * is known to help in most cases.
	 * * If you use `yarn.lock` or `package-lock.json`, remove it before `npm install`.
	 * * Check whether all CKEditor 5 packages are up to date and reinstall them
	 * if you changed anything (`rm -rf node_modules && npm install`).
	 *
	 * If all packages are correct and compatible with each other, the steps above are known to help. If not, you may
	 * try to check with `npm ls` how many times packages like `@ckeditor/ckeditor5-core`, `@ckeditor/ckeditor5-engine` and
	 *`@ckeditor/ckeditor5-utils` are installed. If more than once, verify which package causes that.
	 *
	 * @error ckeditor-duplicated-modules
	 */
	throw new CKEditorError(
		'ckeditor-duplicated-modules',
		null
	);
} else {
	windowOrGlobal.CKEDITOR_VERSION = version;
}<|MERGE_RESOLUTION|>--- conflicted
+++ resolved
@@ -11,11 +11,7 @@
 
 import CKEditorError from './ckeditorerror';
 
-<<<<<<< HEAD
-const version = '35.4.0';
-=======
 const version = '36.0.1';
->>>>>>> bb0f347c
 
 export default version;
 
