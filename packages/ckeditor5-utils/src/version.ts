/**
 * @license Copyright (c) 2003-2025, CKSource Holding sp. z o.o. All rights reserved.
 * For licensing, see LICENSE.md or https://ckeditor.com/legal/ckeditor-licensing-options
 */

/**
 * @module utils/version
 */

import { CKEditorError } from './ckeditorerror.js';

<<<<<<< HEAD
export const version = '45.1.0';
=======
const version = '45.2.0';

export default version;
>>>>>>> 5113b15f

// The second argument is not a month. It is `monthIndex` and starts from `0`.
export const releaseDate = new Date( 2025, 5, 4 );

declare global {
	// eslint-disable-next-line no-var
	var CKEDITOR_VERSION: string;
}

/* istanbul ignore next -- @preserve */
if ( globalThis.CKEDITOR_VERSION ) {
	/**
	 * This error is thrown when, due to a mistake in the way CKEditor&nbsp;5 was installed,
	 * imported, or initialized, some of its modules were evaluated and executed twice.
	 * Duplicate modules inevitably lead to runtime errors and increased bundle size.
	 *
	 * # Check dependency versions
	 *
	 * First, make sure that you use the latest version of all CKEditor&nbsp;5 dependencies.
	 * Depending on the installation method, you should check the versions of the `ckeditor5`,
	 * `ckeditor5-premium-features`, or `@ckeditor/ckeditor5-<NAME>` packages. If you cannot update
	 * to the latest version, ensure that all the CKEditor&nbsp;5 packages are
	 * in the same version.
	 *
	 * If you use third-party plugins, make sure to update them, too. If they are incompatible
	 * with the version of CKEditor&nbsp;5 you use, you may need to downgrade the CKEditor&nbsp;5 packages
	 * (which we do not recommend). Ask the plugin's author to upgrade the dependencies,
	 * or fork their project and update it yourself.
	 *
	 * # Check imports
	 *
	 * The next step is to look at how you import CKEditor&nbsp;5 into your project.
	 *
	 * **The {@glink updating/nim-migration/migration-to-new-installation-methods new installation methods}
	 * are designed to prevent module duplication, so if you are not using them yet, you should consider
	 * updating your project**. However, several legacy installation methods are still supported for backward
	 * compatibility, and mixing them may result in module duplication.
	 *
	 * These are the most common import methods of the CKEditor&nbsp;5 packages.
	 *
	 * - **New installation methods (NIM)** &ndash; Imports from the `ckeditor5` and `ckeditor5-premium-features` packages.
	 * - **Optimized build** for the new installation methods &ndash; Imports from the `@ckeditor/ckeditor5-<NAME>/dist/index.js`.
	 * - **Predefined builds** (no longer supported) &ndash; Imports from the `@ckeditor/ckeditor5-build-<NAME>` packages.
	 * - **Default imports** (legacy) &ndash; Imports from the `@ckeditor/ckeditor5-<NAME>` packages (default export).
	 * - **`src`** (legacy) &ndash; Imports from the `@ckeditor/ckeditor5-<NAME>/src/*`.
	 * - **DLL builds** (legacy) &ndash; Imports from the `ckeditor5/build/<NAME>` and `@ckeditor/ckeditor5-<NAME>/build/*`.
	 *
	 * The best way to avoid duplicate modules is to avoid mixing these installation methods. For example, if you use imports
	 * specific to the optimized build, you should use them for all CKEditor&nbsp;5 packages. In addition, since
	 * the DLL builds already include the core of the editor, they cannot be used with other types of imports.
	 *
	 * Here is a matrix showing which installation methods are compatible with each other:
	 *
	 * |                  | NIM | Optimized build | Predefined builds | Default imports | `src` | DLL builds |
	 * |------------------|-----|-----------------|-------------------|-----------------|-------|------------|
	 * | NIM              | ✅  | ✅              | ❌                | ❌              | ❌    | ❌         |
	 * | Optimized builds | ✅  | ✅              | ❌                | ❌              | ❌    | ❌         |
	 * | Predefined build | ❌  | ❌              | ✅                | ❌              | ❌    | ❌         |
	 * | Default imports  | ❌  | ❌              | ❌                | ✅              | ✅    | ❌         |
	 * | `src`            | ❌  | ❌              | ❌                | ✅              | ✅    | ❌         |
	 * | DLL builds       | ❌  | ❌              | ❌                | ❌              | ❌    | ✅         |
	 *
	 * If you use any third-party plugins, make sure the way you import them is compatible with
	 * the way you import CKEditor&nbsp;5.
	 *
	 * <details>
	 * <summary>New installation methods and optimized builds</summary>
	 *
	 * If you use the {@glink updating/nim-migration/migration-to-new-installation-methods new installation methods},
	 * you should only import { code } from the `ckeditor5` and `ckeditor5-premium-features` packages.
	 * Do not import { code } from the `@ckeditor/ckeditor5-<NAME>` packages unless you follow
	 * the {@glink getting-started/setup/optimizing-build-size Optimizing build size} guide and the imports from
	 * the `@ckeditor/ckeditor5-<NAME>` packages end with `/dist/index.js`.
	 *
	 * If you use a CDN, ensure that some files are not included twice in your project.
	 *
	 * Examples of valid and invalid import paths:
	 *
	 * ```js
	 * import { ClassicEditor, Highlight } from 'ckeditor5'; // ✅
	 * import { Highlight } from '@ckeditor/ckeditor5-highlight/dist/index.js'; // ✅
	 * import { Highlight } from '@ckeditor/ckeditor5-highlight/src/highlight.js'; // ❌
	 * import { Highlight } from '@ckeditor/ckeditor5-highlight'; // ❌
	 * import '@ckeditor/ckeditor5-highlight/build/highlight.js'; // ❌
	 * ```
	 * </details>
	 *
	 * <details>
	 * <summary>(Deprecated) Predefined builds</summary>
	 *
	 * **As of April, 2025 predefined build are no longer supported. Please refer to the
	 * {@glink getting-started/index Quick Start} guide
	 * to choose one of the modern installation and integration methods available**.
	 *
	 * If you use the predefined builds, you cannot import any additional plugins.
	 * These builds already include the editor's core and selected plugins and importing additional
	 * ones will cause some modules to be bundled and loaded twice.
	 *
	 * Examples of valid and invalid import paths:
	 *
	 * ```js
	 * import { ClassicEditor } from '@ckeditor/ckeditor5-build-classic'; // ✅
	 * import { Highlight } from 'ckeditor5'; // ❌
	 * import { Highlight } from '@ckeditor/ckeditor5-highlight/dist/index.js'; // ❌
	 * import { Highlight } from '@ckeditor/ckeditor5-highlight'; // ❌
	 * import { Highlight } from '@ckeditor/ckeditor5-highlight/src/highlight'; // ❌
	 * import '@ckeditor/ckeditor5-highlight/build/highlight'; // ❌
	 * ```
	 *
	 * If you are missing some features from the list of plugins, you should switch to the
	 * {@glink updating/nim-migration/migration-to-new-installation-methods new installation methods}
	 * which do not have this limitation.
	 * </details>
	 *
	 * <details>
	 * <summary>(Legacy) Default imports and `src` imports</summary>
	 *
	 * If you use the {@glink getting-started/legacy/installation-methods/quick-start-other legacy customized installation}
	 * method, you should only import { code from the `@ckeditor/ckeditor5-<NAME>` packages. While you can import code } from
	 * the `@ckeditor/ckeditor5-<NAME>/src/*` files, it is not recommended as it can make migration to the new installation
	 * methods more difficult.
	 *
	 * If you use this installation method, you should not import { code } from the `ckeditor5` or `ckeditor5-premium-features` packages.
	 *
	 * Examples of valid and invalid import paths:
	 *
	 * ```js
	 * import { ClassicEditor } from '@ckeditor/ckeditor5-editor-classic'; // ✅
	 * import { Highlight } from '@ckeditor/ckeditor5-highlight'; // ✅
	 * import { Highlight } from '@ckeditor/ckeditor5-highlight/src/highlight.js'; // ✅ (not recommended)
	 * import { Highlight } from 'ckeditor5'; // ❌
	 * import { Highlight } from '@ckeditor/ckeditor5-highlight/dist/index.js'; // ❌
	 * import '@ckeditor/ckeditor5-highlight/build/highlight'; // ❌
	 * ```
	 * </details>
	 *
	 * <details>
	 * <summary>(Legacy) DLL builds</summary>
	 *
	 * If you are using the {@glink getting-started/legacy/advanced/alternative-setups/dll-builds legacy DLL builds},
	 * you should not import any non-DLL modules.
	 *
	 * Examples of valid and invalid import paths:
	 *
	 * ```js
	 * import 'ckeditor5/build/ckeditor5-dll.js';// ✅
	 * import '@ckeditor/ckeditor5-editor-classic/build/editor-classic.js';// ✅
	 * import '@ckeditor/ckeditor5-highlight/build/highlight.js';// ✅
	 * import { Highlight } from 'ckeditor5'; // ❌
	 * import { Highlight } from '@ckeditor/ckeditor5-highlight/dist/index.js'; // ❌
	 * import { Highlight } from '@ckeditor/ckeditor5-highlight'; // ❌
	 * import { Highlight } from '@ckeditor/ckeditor5-highlight/src/highlight.js'; // ❌
	 * ```
	 * </details>
	 *
	 * # Reinstall `node_modules`
	 *
	 * Usually, npm and other package managers deduplicate all packages - for example, `ckeditor5` is only installed once
	 * in `node_modules/`. However, it is known to fail to do so occasionally.
	 *
	 * To rule out this possibility, you can try the following:
	 *
	 * 1. Remove the `node_modules` directory.
	 * 2. Remove the `package-lock.json`, `yarn.lock`, or `pnpm-lock.yaml` files (depending on the package manager used).
	 * 3. Run `npm install` to reinstall all packages.
	 * 4. Run `npm ls` to check how many times packages like `@ckeditor/ckeditor5-core` are installed.
	 * If they are installed more than once, verify which package causes that.
	 *
	 * @error ckeditor-duplicated-modules
	 */
	throw new CKEditorError(
		'ckeditor-duplicated-modules',
		null
	);
} else {
	globalThis.CKEDITOR_VERSION = version;
}<|MERGE_RESOLUTION|>--- conflicted
+++ resolved
@@ -9,13 +9,7 @@
 
 import { CKEditorError } from './ckeditorerror.js';
 
-<<<<<<< HEAD
-export const version = '45.1.0';
-=======
-const version = '45.2.0';
-
-export default version;
->>>>>>> 5113b15f
+export const version = '45.2.0';
 
 // The second argument is not a month. It is `monthIndex` and starts from `0`.
 export const releaseDate = new Date( 2025, 5, 4 );
