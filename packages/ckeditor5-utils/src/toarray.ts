--- conflicted
+++ resolved
@@ -10,10 +10,7 @@
 /**
  * Transforms any value to an array. If the provided value is already an array, it is returned unchanged.
  *
-<<<<<<< HEAD
-=======
  * @label MUTABLE
->>>>>>> bb0f347c
  * @param data The value to transform to an array.
  * @returns An array created from data.
  */
@@ -22,10 +19,7 @@
 /**
  * Transforms any value to an array. If the provided value is already an array, it is returned unchanged.
  *
-<<<<<<< HEAD
-=======
  * @label IMMUTABLE
->>>>>>> bb0f347c
  * @param data The value to transform to an array.
  * @returns An array created from data.
  */
