/**
 * @license Copyright (c) 2003-2024, CKSource Holding sp. z o.o. All rights reserved.
 * For licensing, see LICENSE.md or https://ckeditor.com/legal/ckeditor-oss-license
 */

/* globals navigator:false */

/**
 * @module utils/env
 */

import global from './dom/global.js';

/**
 * Safely returns `userAgent` from browser's navigator API in a lower case.
 * If navigator API is not available it will return an empty string.
 */
export function getUserAgent(): string {
	// In some environments navigator API might not be available.
	try {
		return navigator.userAgent.toLowerCase();
	} catch ( e ) {
		return '';
	}
}

const userAgent = /* #__PURE__ */ getUserAgent();

// This interface exists to make our API pages more readable.
/**
 * A namespace containing environment and browser information.
 */
export interface EnvType {

	/**
	 * Indicates that the application is running on Macintosh.
	 */
	readonly isMac: boolean;

	/**
	 * Indicates that the application is running on Windows.
	 */
	readonly isWindows: boolean;

	/**
	 * Indicates that the application is running in Firefox (Gecko).
	 */
	readonly isGecko: boolean;

	/**
	 * Indicates that the application is running in Safari.
	 */
	readonly isSafari: boolean;

	/**
	 * Indicates that the application is running in iOS.
	 */
	readonly isiOS: boolean;

	/**
	 * Indicates that the application is running on Android mobile device.
	 */
	readonly isAndroid: boolean;

	/**
	 * Indicates that the application is running in a browser using the Blink engine.
	 */
	readonly isBlink: boolean;

	/**
	 * Indicates that the user agent has enabled a forced colors mode (e.g. Windows High Contrast mode).
	 *
	 * Note that the value of this property is evaluated each time it is accessed, and it may change over time, if the environment
	 * settings have changed.
	 */
	readonly isMediaForcedColors: boolean;

	/**
	 * Indicates that "prefer reduced motion" browser setting is active.
	 *
	 * Note that the value of this property is evaluated each time it is accessed, and it may change over time, if the environment
	 * settings have changed.
	 */
	readonly isMotionReduced: boolean;

	/**
	 * Environment features information.
	 */
	readonly features: EnvFeaturesType;
}

export interface EnvFeaturesType {

	/**
	 * Indicates that the environment supports ES2018 Unicode property escapes — like `\p{P}` or `\p{L}`.
	 * More information about unicode properties might be found
	 * [in Unicode Standard Annex #44](https://www.unicode.org/reports/tr44/#GC_Values_Table).
	 */
	readonly isRegExpUnicodePropertySupported: boolean;
}

/**
 * A namespace containing environment and browser information.
 */
const env: EnvType = {
	isMac: /* #__PURE__ */ isMac( userAgent ),

	isWindows: /* #__PURE__ */ isWindows( userAgent ),

	isGecko: /* #__PURE__ */ isGecko( userAgent ),

	isSafari: /* #__PURE__ */ isSafari( userAgent ),

	isiOS: /* #__PURE__ */ isiOS( userAgent ),

	isAndroid: /* #__PURE__ */ isAndroid( userAgent ),

	isBlink: /* #__PURE__ */ isBlink( userAgent ),

<<<<<<< HEAD
	isMediaForcedColors: /* #__PURE__ */ isMediaForcedColors(),
=======
	get isMediaForcedColors() {
		return isMediaForcedColors();
	},
>>>>>>> 30ca651a

	get isMotionReduced() {
		return isMotionReduced();
	},

	features: {
		isRegExpUnicodePropertySupported: /* #__PURE__ */ isRegExpUnicodePropertySupported()
	}
};

export default env;

/**
 * Checks if User Agent represented by the string is running on Macintosh.
 *
 * @param userAgent **Lowercase** `navigator.userAgent` string.
 * @returns Whether User Agent is running on Macintosh or not.
 */
export function isMac( userAgent: string ): boolean {
	return userAgent.indexOf( 'macintosh' ) > -1;
}

/**
 * Checks if User Agent represented by the string is running on Windows.
 *
 * @param userAgent **Lowercase** `navigator.userAgent` string.
 * @returns Whether User Agent is running on Windows or not.
 */
export function isWindows( userAgent: string ): boolean {
	return userAgent.indexOf( 'windows' ) > -1;
}

/**
 * Checks if User Agent represented by the string is Firefox (Gecko).
 *
 * @param userAgent **Lowercase** `navigator.userAgent` string.
 * @returns Whether User Agent is Firefox or not.
 */
export function isGecko( userAgent: string ): boolean {
	return !!userAgent.match( /gecko\/\d+/ );
}

/**
 * Checks if User Agent represented by the string is Safari.
 *
 * @param userAgent **Lowercase** `navigator.userAgent` string.
 * @returns Whether User Agent is Safari or not.
 */
export function isSafari( userAgent: string ): boolean {
	return userAgent.indexOf( ' applewebkit/' ) > -1 && userAgent.indexOf( 'chrome' ) === -1;
}

/**
 * Checks if User Agent represented by the string is running in iOS.
 *
 * @param userAgent **Lowercase** `navigator.userAgent` string.
 * @returns Whether User Agent is running in iOS or not.
 */
export function isiOS( userAgent: string ): boolean {
	// "Request mobile site" || "Request desktop site".
	return !!userAgent.match( /iphone|ipad/i ) || ( isMac( userAgent ) && navigator.maxTouchPoints > 0 );
}

/**
 * Checks if User Agent represented by the string is Android mobile device.
 *
 * @param userAgent **Lowercase** `navigator.userAgent` string.
 * @returns Whether User Agent is Safari or not.
 */
export function isAndroid( userAgent: string ): boolean {
	return userAgent.indexOf( 'android' ) > -1;
}

/**
 * Checks if User Agent represented by the string is Blink engine.
 *
 * @param userAgent **Lowercase** `navigator.userAgent` string.
 * @returns Whether User Agent is Blink engine or not.
 */
export function isBlink( userAgent: string ): boolean {
	// The Edge browser before switching to the Blink engine used to report itself as Chrome (and "Edge/")
	// but after switching to the Blink it replaced "Edge/" with "Edg/".
	return userAgent.indexOf( 'chrome/' ) > -1 && userAgent.indexOf( 'edge/' ) < 0;
}

/**
 * Checks if the current environment supports ES2018 Unicode properties like `\p{P}` or `\p{L}`.
 * More information about unicode properties might be found
 * [in Unicode Standard Annex #44](https://www.unicode.org/reports/tr44/#GC_Values_Table).
 */
export function isRegExpUnicodePropertySupported(): boolean {
	let isSupported = false;

	// Feature detection for Unicode properties. Added in ES2018. Currently Firefox does not support it.
	// See https://github.com/ckeditor/ckeditor5-mention/issues/44#issuecomment-487002174.

	try {
		// Usage of regular expression literal cause error during build (ckeditor/ckeditor5-dev#534).
		isSupported = 'ć'.search( new RegExp( '[\\p{L}]', 'u' ) ) === 0;
	} catch ( error ) {
		// Firefox throws a SyntaxError when the group is unsupported.
	}

	return isSupported;
}

/**
 * Checks if the user agent has enabled a forced colors mode (e.g. Windows High Contrast mode).
 *
 * Returns `false` in environments where `window` global object is not available.
 */
export function isMediaForcedColors(): boolean {
	return global.window.matchMedia ? global.window.matchMedia( '(forced-colors: active)' ).matches : false;
}

/**
 * Checks if the user enabled "prefers reduced motion" setting in browser.
 *
 * Returns `false` in environments where `window` global object is not available.
 */
export function isMotionReduced(): boolean {
	return global.window.matchMedia ? global.window.matchMedia( '(prefers-reduced-motion)' ).matches : false;
}<|MERGE_RESOLUTION|>--- conflicted
+++ resolved
@@ -117,13 +117,9 @@
 
 	isBlink: /* #__PURE__ */ isBlink( userAgent ),
 
-<<<<<<< HEAD
-	isMediaForcedColors: /* #__PURE__ */ isMediaForcedColors(),
-=======
 	get isMediaForcedColors() {
 		return isMediaForcedColors();
 	},
->>>>>>> 30ca651a
 
 	get isMotionReduced() {
 		return isMotionReduced();
