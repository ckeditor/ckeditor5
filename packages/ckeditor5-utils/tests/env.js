/**
 * @license Copyright (c) 2003-2024, CKSource Holding sp. z o.o. All rights reserved.
 * For licensing, see LICENSE.md or https://ckeditor.com/legal/ckeditor-oss-license
 */

import env, {
	isMac, isWindows, isGecko, isSafari, isiOS, isAndroid, isRegExpUnicodePropertySupported, isBlink, getUserAgent, isMediaForcedColors
} from '../src/env.js';

import global from '../src/dom/global.js';
import testUtils from '@ckeditor/ckeditor5-core/tests/_utils/utils.js';

function toLowerCase( str ) {
	return str.toLowerCase();
}

describe( 'Env', () => {
	testUtils.createSinonSandbox();

	it( 'is an object', () => {
		expect( env ).to.be.an( 'object' );
	} );

	describe( 'isMac', () => {
		it( 'is a boolean', () => {
			expect( env.isMac ).to.be.a( 'boolean' );
		} );
	} );

	describe( 'isWindows', () => {
		it( 'is a boolean', () => {
			expect( env.isWindows ).to.be.a( 'boolean' );
		} );
	} );

	describe( 'isGecko', () => {
		it( 'is a boolean', () => {
			expect( env.isGecko ).to.be.a( 'boolean' );
		} );
	} );

	describe( 'isSafari', () => {
		it( 'is a boolean', () => {
			expect( env.isSafari ).to.be.a( 'boolean' );
		} );
	} );

	describe( 'isiOS', () => {
		it( 'is a boolean', () => {
			expect( env.isiOS ).to.be.a( 'boolean' );
		} );
	} );

	describe( 'isAndroid', () => {
		it( 'is a boolean', () => {
			expect( env.isAndroid ).to.be.a( 'boolean' );
		} );
	} );

	describe( 'isBlink', () => {
		it( 'is a boolean', () => {
			expect( env.isBlink ).to.be.a( 'boolean' );
		} );
	} );

<<<<<<< HEAD
	describe( 'isMediaForcedColors', () => {
		it( 'is a boolean', () => {
			expect( env.isMediaForcedColors ).to.be.a( 'boolean' );
		} );
=======
	describe( 'isMotionReduced', () => {
		let matchMediaStub;

		beforeEach( () => {
			matchMediaStub = sinon.stub( global.window, 'matchMedia' );
		} );

		it( 'is a boolean', () => {
			mockMotionReduced();

			expect( env.isMotionReduced ).to.be.true;
		} );

		it( 'should watch changes in reduced motion setting', () => {
			mockMotionReduced();

			expect( env.isMotionReduced ).to.be.true;

			mockMotionReduced( false );

			expect( env.isMotionReduced ).to.be.false;
		} );

		function mockMotionReduced( enabled = true ) {
			return matchMediaStub
				.withArgs( '(prefers-reduced-motion)' )
				.returns( { matches: enabled } );
		}
>>>>>>> 67d2d607
	} );

	describe( 'features', () => {
		it( 'is an object', () => {
			expect( env.features ).to.be.an( 'object' );
		} );

		describe( 'isRegExpUnicodePropertySupported', () => {
			it( 'is a boolean', () => {
				expect( env.features.isRegExpUnicodePropertySupported ).to.be.a( 'boolean' );
			} );
		} );
	} );

	describe( 'isMac()', () => {
		it( 'returns true for macintosh UA strings', () => {
			expect( isMac( 'macintosh' ) ).to.be.true;
			expect( isMac( 'foo macintosh bar' ) ).to.be.true;

			expect( isMac( toLowerCase(
				'Mozilla/5.0 (Macintosh; Intel Mac OS X 10_12_6) AppleWebKit/537.36 (KHTML, like Gecko) ' +
				'Chrome/61.0.3163.100 Safari/537.36'
			) ) ).to.be.true;
		} );

		it( 'returns false for non–macintosh UA strings', () => {
			expect( isMac( '' ) ).to.be.false;
			expect( isMac( 'mac' ) ).to.be.false;
			expect( isMac( 'foo' ) ).to.be.false;
		} );
	} );

	describe( 'isWindows()', () => {
		it( 'returns true for Windows UA strings', () => {
			expect( isWindows( 'windows' ) ).to.be.true;

			expect( isWindows( toLowerCase(
				'Mozilla/5.0 (Windows NT 10.0; Win64; x64; rv:93.0) Gecko/20100101 Firefox/93.0'
			) ) ).to.be.true;

			expect( isWindows( toLowerCase(
				'Mozilla/5.0 (Windows NT 10.0; Win64; x64) AppleWebKit/537.36 (KHTML, like Gecko) Chrome/95.0.4638.69 Safari/537.36'
			) ) ).to.be.true;
		} );

		it( 'returns false for non-Windows UA strings', () => {
			expect( isWindows( '' ) ).to.be.false;
			expect( isWindows( 'macintosh' ) ).to.be.false;
			expect( isWindows( 'foo' ) ).to.be.false;
		} );
	} );

	describe( 'isGecko()', () => {
		it( 'returns true for Firefox UA strings', () => {
			expect( isGecko( 'gecko/42' ) ).to.be.true;
			expect( isGecko( 'foo gecko/42 bar' ) ).to.be.true;

			expect( isGecko( toLowerCase(
				'mozilla/5.0 (macintosh; intel mac os x 10.13; rv:62.0) gecko/20100101 firefox/62.0'
			) ) ).to.be.true;
		} );

		it( 'returns false for non–Edge UA strings', () => {
			expect( isGecko( '' ) ).to.be.false;
			expect( isGecko( 'foo' ) ).to.be.false;
			expect( isGecko( 'Mozilla' ) ).to.be.false;

			// Chrome
			expect( isGecko( toLowerCase(
				'Mozilla/5.0 (Windows NT 6.2; Win64; x64) AppleWebKit/537.36 (KHTML, like Gecko) Chrome/60.0.3112.90 Safari/537.36'
			) ) ).to.be.false;
		} );
	} );

	describe( 'isSafari()', () => {
		/* eslint-disable max-len */
		it( 'returns true for Safari UA strings', () => {
			expect( isSafari( toLowerCase(
				'Mozilla/5.0 (Macintosh; Intel Mac OS X 10_12_6) AppleWebKit/605.1.15 (KHTML, like Gecko) Version/12.0.3 Safari/605.1.15'
			) ) ).to.be.true;

			expect( isSafari( toLowerCase(
				'Mozilla/5.0 (iPhone; CPU iPhone OS 12_1 like Mac OS X) AppleWebKit/605.1.15 (KHTML, like Gecko) Version/12.0 Mobile/15E148 Safari/604.1'
			) ) ).to.be.true;
		} );

		it( 'returns false for non-Safari UA strings', () => {
			expect( isSafari( toLowerCase(
				'Mozilla/5.0 (Windows NT 10.0; Win64; x64) AppleWebKit/537.36 (KHTML, like Gecko) Chrome/72.0.3626.121 Safari/537.36'
			) ) ).to.be.false;

			expect( isSafari( toLowerCase(
				'Mozilla/5.0 (Windows NT 10.0; Win64; x64; rv:65.0) Gecko/20100101 Firefox/65.0'
			) ) ).to.be.false;

			expect( isSafari( toLowerCase(
				'Mozilla/5.0 (Linux; Android 7.1; Mi A1 Build/N2G47H) AppleWebKit/537.36 (KHTML, like Gecko) Chrome/58.0.3029.83 Mobile Safari/537.36'
			) ) ).to.be.false;
		} );
		/* eslint-enable max-len */
	} );

	describe( 'isiOS()', () => {
		/* eslint-disable max-len */
		it( 'returns true for Safari@iPhone UA string ("Request Mobile Website")', () => {
			expect( isiOS( toLowerCase(
				'Mozilla/5.0 (iPhone; CPU OS 15_1 like Mac OS X) AppleWebKit/605.1.15 (KHTML, like Gecko) Version/15.1 Mobile/15E148 Safari/604.1'
			) ) ).to.be.true;
		} );

		it( 'returns true for Safari@iPad UA string ("Request Mobile Website")', () => {
			expect( isiOS( toLowerCase(
				'Mozilla/5.0 (iPad; CPU OS 15_1 like Mac OS X) AppleWebKit/605.1.15 (KHTML, like Gecko) Version/15.1 Mobile/15E148 Safari/604.1'
			) ) ).to.be.true;
		} );

		it( 'returns true for Safari UA string ("Request Desktop Website")', () => {
			// This is how you tell Safari@Mac from Safari@iOS.
			testUtils.sinon.stub( global.window.navigator, 'maxTouchPoints' ).get( () => 3 );

			expect( isiOS( toLowerCase(
				'Mozilla/5.0 (Macintosh; Intel Mac OS X 10_15_6) AppleWebKit/605.1.15 (KHTML, like Gecko) Version/15.1 Safari/605.1.15'
			) ) ).to.be.true;
		} );

		it( 'returns true for Chrome UA string', () => {
			expect( isiOS( toLowerCase(
				'Mozilla/5.0 (iPad; CPU OS 15_1 like Mac OS X) AppleWebKit/605.1.15 (KHTML, like Gecko) CriOS/95.0.4638.50 Mobile/15E148 Safari/604.1'
			) ) ).to.be.true;
		} );

		it( 'returns false for non-iOS UA strings', () => {
			// Safari on Mac
			expect( isiOS( toLowerCase(
				'Mozilla/5.0 (Macintosh; Intel Mac OS X 10_15_7) AppleWebKit/605.1.15 (KHTML, like Gecko) Version/15.1 Safari/605.1.15'
			) ) ).to.be.false;

			expect( isiOS( toLowerCase(
				'Mozilla/5.0 (Windows NT 10.0; Win64; x64; rv:65.0) Gecko/20100101 Firefox/65.0'
			) ) ).to.be.false;

			expect( isiOS( toLowerCase(
				'Mozilla/5.0 (Linux; Android 7.1; Mi A1 Build/N2G47H) AppleWebKit/537.36 (KHTML, like Gecko) Chrome/58.0.3029.83 Mobile Safari/537.36'
			) ) ).to.be.false;
		} );
		/* eslint-enable max-len */
	} );

	describe( 'isAndroid()', () => {
		/* eslint-disable max-len */
		it( 'returns true for Android UA strings', () => {
			// Strings taken from https://developer.chrome.com/multidevice/user-agent.
			expect( isAndroid( toLowerCase(
				'Mozilla/5.0 (Linux; <Android Version>; <Build Tag etc.>) AppleWebKit/<WebKit Rev> (KHTML, like Gecko) Chrome/<Chrome Rev> Mobile Safari/<WebKit Rev>'
			) ) ).to.be.true;

			expect( isAndroid( toLowerCase(
				'Mozilla/5.0 (Linux; <Android Version>; <Build Tag etc.>) AppleWebKit/<WebKit Rev>(KHTML, like Gecko) Chrome/<Chrome Rev> Safari/<WebKit Rev>'
			) ) ).to.be.true;
		} );

		it( 'returns false for non-Android UA strings', () => {
			expect( isAndroid( toLowerCase(
				'Mozilla/5.0 (Windows NT 10.0; Win64; x64) AppleWebKit/537.36 (KHTML, like Gecko) Chrome/72.0.3626.121 Safari/537.36'
			) ) ).to.be.false;

			expect( isAndroid( toLowerCase(
				'Mozilla/5.0 (Windows NT 10.0; Win64; x64; rv:65.0) Gecko/20100101 Firefox/65.0'
			) ) ).to.be.false;

			expect( isAndroid( toLowerCase(
				'Mozilla/5.0 (Windows NT 6.3; WOW64; Trident/7.0; rv:11.0) like Gecko'
			) ) ).to.be.false;
		} );
		/* eslint-enable max-len */
	} );

	describe( 'isBlink()', () => {
		/* eslint-disable max-len */
		it( 'returns true for Blink UA strings', () => {
			expect( isBlink( toLowerCase(
				'Mozilla/5.0 (Windows NT 10.0; Win64; x64) AppleWebKit/537.36 (KHTML, like Gecko) Chrome/72.0.3626.121 Safari/537.36'
			) ) ).to.be.true;

			expect( isBlink( toLowerCase(
				'Mozilla/5.0 (Linux; Android 7.1; Mi A1 Build/N2G47H) AppleWebKit/537.36 (KHTML, like Gecko) Chrome/58.0.3029.83 Mobile Safari/537.36'
			) ) ).to.be.true;

			expect( isBlink( toLowerCase(
				'Mozilla/5.0 (Windows NT 10.0; Win64; x64) AppleWebKit/537.36 (KHTML, like Gecko) Chrome/84.0.4147.105 Safari/537.36 Edg/84.0.522.52'
			) ) ).to.be.true;
		} );

		it( 'returns false for non-Blink UA strings', () => {
			expect( isBlink( toLowerCase(
				'Mozilla/5.0 (Macintosh; Intel Mac OS X 10_12_6) AppleWebKit/605.1.15 (KHTML, like Gecko) Version/12.0.3 Safari/605.1.15'
			) ) ).to.be.false;

			expect( isBlink( toLowerCase(
				'Mozilla/5.0 (iPhone; CPU iPhone OS 12_1 like Mac OS X) AppleWebKit/605.1.15 (KHTML, like Gecko) Version/12.0 Mobile/15E148 Safari/604.1'
			) ) ).to.be.false;

			expect( isBlink( toLowerCase(
				'Mozilla/5.0 (Windows NT 10.0; Win64; x64; rv:65.0) Gecko/20100101 Firefox/65.0'
			) ) ).to.be.false;

			expect( isBlink( toLowerCase(
				'Mozilla/5.0 (Windows NT 10.0; Win64; x64) AppleWebKit/537.36 (KHTML, like Gecko) Chrome/64.0.3282.140 Safari/537.36 Edge/17.17134'
			) ) ).to.be.false;
		} );
		/* eslint-enable max-len */
	} );

	describe( 'isMediaForcedColors()', () => {
		it( 'returns true if the document media query matches forced-colors', () => {
			testUtils.sinon.stub( global.window, 'matchMedia' )
				.withArgs( '(forced-colors: active)' )
				.returns( { matches: true } );

			expect( isMediaForcedColors() ).to.be.true;
		} );

		it( 'returns false if the document media query does not match forced-colors', () => {
			testUtils.sinon.stub( global.window, 'matchMedia' )
				.withArgs( '(forced-colors: active)' )
				.returns( { matches: false } );

			expect( isMediaForcedColors() ).to.be.false;
		} );
	} );

	describe( 'isRegExpUnicodePropertySupported()', () => {
		it( 'should detect accessibility of unicode properties', () => {
			// Usage of regular expression literal cause error during build (ckeditor/ckeditor5-dev#534)
			const testFn = () => ( new RegExp( '\\p{L}', 'u' ) ).test( 'ć' );

			if ( isRegExpUnicodePropertySupported() ) {
				expect( testFn() ).to.be.true;
			} else {
				expect( testFn ).to.throw();
			}
		} );
	} );

	describe( 'getUserAgent()', () => {
		it( 'should return user agent in lower case', () => {
			sinon.stub( global.window.navigator, 'userAgent' ).value( 'CKBrowser' );

			expect( getUserAgent() ).to.equal( 'ckbrowser' );
		} );

		it( 'should return empty string if navigator API is unavailable', () => {
			sinon.stub( global.window, 'navigator' ).value( undefined );

			expect( getUserAgent() ).to.equal( '' );
		} );

		it( 'should not throw an error if navigator API is unavailable', () => {
			sinon.stub( global.window, 'navigator' ).value( undefined );

			expect( () => {
				getUserAgent();
			} ).to.not.throw();
		} );
	} );
} );<|MERGE_RESOLUTION|>--- conflicted
+++ resolved
@@ -63,12 +63,12 @@
 		} );
 	} );
 
-<<<<<<< HEAD
 	describe( 'isMediaForcedColors', () => {
 		it( 'is a boolean', () => {
 			expect( env.isMediaForcedColors ).to.be.a( 'boolean' );
 		} );
-=======
+	} );
+
 	describe( 'isMotionReduced', () => {
 		let matchMediaStub;
 
@@ -97,7 +97,6 @@
 				.withArgs( '(prefers-reduced-motion)' )
 				.returns( { matches: enabled } );
 		}
->>>>>>> 67d2d607
 	} );
 
 	describe( 'features', () => {
