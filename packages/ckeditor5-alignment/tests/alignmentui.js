/**
 * @license Copyright (c) 2003-2024, CKSource Holding sp. z o.o. All rights reserved.
 * For licensing, see LICENSE.md or https://ckeditor.com/legal/ckeditor-oss-license
 */

/* global document */

import AlignmentEditing from '../src/alignmentediting.js';
import AlignmentUI from '../src/alignmentui.js';

import alignLeftIcon from '@ckeditor/ckeditor5-core/theme/icons/align-left.svg';
import alignRightIcon from '@ckeditor/ckeditor5-core/theme/icons/align-right.svg';

import ClassicTestEditor from '@ckeditor/ckeditor5-core/tests/_utils/classictesteditor.js';

describe( 'Alignment UI', () => {
	let editor, command, element, button;

	beforeEach( () => {
		element = document.createElement( 'div' );
		document.body.appendChild( element );

		return ClassicTestEditor
			.create( element, {
				plugins: [ AlignmentEditing, AlignmentUI ]
			} )
			.then( newEditor => {
				editor = newEditor;
			} );
	} );

	afterEach( () => {
		element.remove();

		return editor.destroy();
	} );

	describe( 'localizedOptionTitles()', () => {
		it( 'should return localized titles of options', () => {
			const editorMock = { t: str => str };

			const plugin = new AlignmentUI( editorMock );

			expect( plugin.localizedOptionTitles ).to.deep.equal( {
				'left': 'Align left',
				'right': 'Align right',
				'center': 'Align center',
				'justify': 'Justify'
			} );
		} );
	} );

	describe( 'toolbar', () => {
		describe( 'alignment:left button', () => {
			beforeEach( () => {
				command = editor.commands.get( 'alignment' );
				button = editor.ui.componentFactory.create( 'alignment:left' );
			} );

<<<<<<< HEAD
			it( 'has the base properties', () => {
				expect( button ).to.have.property( 'label', 'Align left' );
				expect( button ).to.have.property( 'icon' );
				expect( button ).to.have.property( 'tooltip', true );
				expect( button ).to.have.property( 'isToggleable', true );
			} );
=======
		it( 'has the base properties', () => {
			expect( button ).to.have.property( 'label', 'Align left' );
			expect( button ).to.have.property( 'icon' );
			expect( button ).to.have.property( 'tooltip', true );
			expect( button ).to.have.property( 'isToggleable', true );
			expect( button ).to.have.property( 'tooltipPosition', 's' );
		} );
>>>>>>> 92116d19

			it( 'has isOn bound to command\'s value', () => {
				command.value = false;
				expect( button ).to.have.property( 'isOn', false );

				command.value = 'left';
				expect( button ).to.have.property( 'isOn', true );

				command.value = 'justify';
				expect( button ).to.have.property( 'isOn', false );
			} );

			it( 'has isEnabled bound to command\'s isEnabled', () => {
				command.isEnabled = true;
				expect( button ).to.have.property( 'isEnabled', true );

				command.isEnabled = false;
				expect( button ).to.have.property( 'isEnabled', false );
			} );

			it( 'executes command when it\'s executed', () => {
				const spy = sinon.stub( editor, 'execute' );

				button.fire( 'execute' );

				expect( spy.calledOnce ).to.be.true;
				expect( spy.args[ 0 ][ 0 ] ).to.equal( 'alignment' );
				expect( spy.args[ 0 ][ 1 ] ).to.deep.equal( { value: 'left' } );
			} );
		} );

		describe( 'alignment:right button', () => {
			beforeEach( () => {
				command = editor.commands.get( 'alignment' );
				button = editor.ui.componentFactory.create( 'alignment:right' );
			} );

<<<<<<< HEAD
			it( 'has the base properties', () => {
				expect( button ).to.have.property( 'label', 'Align right' );
				expect( button ).to.have.property( 'icon' );
				expect( button ).to.have.property( 'tooltip', true );
			} );
=======
		it( 'has the base properties', () => {
			expect( button ).to.have.property( 'label', 'Align right' );
			expect( button ).to.have.property( 'icon' );
			expect( button ).to.have.property( 'tooltip', true );
			expect( button ).to.have.property( 'tooltipPosition', 's' );
		} );
>>>>>>> 92116d19

			it( 'has isOn bound to command\'s value', () => {
				command.value = false;
				expect( button ).to.have.property( 'isOn', false );

				command.value = 'right';
				expect( button ).to.have.property( 'isOn', true );

				command.value = 'justify';
				expect( button ).to.have.property( 'isOn', false );
			} );

			it( 'has isEnabled bound to command\'s isEnabled', () => {
				command.isEnabled = true;
				expect( button ).to.have.property( 'isEnabled', true );

				command.isEnabled = false;
				expect( button ).to.have.property( 'isEnabled', false );
			} );

			it( 'executes command when it\'s executed', () => {
				const spy = sinon.stub( editor, 'execute' );

				button.fire( 'execute' );

				expect( spy.calledOnce ).to.be.true;
				expect( spy.args[ 0 ][ 0 ] ).to.equal( 'alignment' );
				expect( spy.args[ 0 ][ 1 ] ).to.deep.equal( { value: 'right' } );
			} );
		} );

		describe( 'alignment:center button', () => {
			beforeEach( () => {
				command = editor.commands.get( 'alignment' );
				button = editor.ui.componentFactory.create( 'alignment:center' );
			} );

<<<<<<< HEAD
			it( 'has the base properties', () => {
				expect( button ).to.have.property( 'label', 'Align center' );
				expect( button ).to.have.property( 'icon' );
				expect( button ).to.have.property( 'tooltip', true );
			} );
=======
		it( 'has the base properties', () => {
			expect( button ).to.have.property( 'label', 'Align center' );
			expect( button ).to.have.property( 'icon' );
			expect( button ).to.have.property( 'tooltip', true );
			expect( button ).to.have.property( 'tooltipPosition', 's' );
		} );
>>>>>>> 92116d19

			it( 'has isOn bound to command\'s value', () => {
				command.value = false;
				expect( button ).to.have.property( 'isOn', false );

				command.value = 'center';
				expect( button ).to.have.property( 'isOn', true );

				command.value = 'justify';
				expect( button ).to.have.property( 'isOn', false );
			} );

			it( 'has isEnabled bound to command\'s isEnabled', () => {
				command.isEnabled = true;
				expect( button ).to.have.property( 'isEnabled', true );

				command.isEnabled = false;
				expect( button ).to.have.property( 'isEnabled', false );
			} );

			it( 'executes command when it\'s executed', () => {
				const spy = sinon.stub( editor, 'execute' );

				button.fire( 'execute' );

				expect( spy.calledOnce ).to.be.true;
				expect( spy.args[ 0 ][ 0 ] ).to.equal( 'alignment' );
				expect( spy.args[ 0 ][ 1 ] ).to.deep.equal( { value: 'center' } );
			} );
		} );

		describe( 'alignment:justify button', () => {
			beforeEach( () => {
				command = editor.commands.get( 'alignment' );
				button = editor.ui.componentFactory.create( 'alignment:justify' );
			} );

<<<<<<< HEAD
			it( 'has the base properties', () => {
				expect( button ).to.have.property( 'label', 'Justify' );
				expect( button ).to.have.property( 'icon' );
				expect( button ).to.have.property( 'tooltip', true );
			} );
=======
		it( 'has the base properties', () => {
			expect( button ).to.have.property( 'label', 'Justify' );
			expect( button ).to.have.property( 'icon' );
			expect( button ).to.have.property( 'tooltip', true );
			expect( button ).to.have.property( 'tooltipPosition', 's' );
		} );
>>>>>>> 92116d19

			it( 'has isOn bound to command\'s value', () => {
				command.value = false;
				expect( button ).to.have.property( 'isOn', false );

				command.value = 'justify';
				expect( button ).to.have.property( 'isOn', true );

				command.value = 'center';
				expect( button ).to.have.property( 'isOn', false );
			} );

			it( 'has isEnabled bound to command\'s isEnabled', () => {
				command.isEnabled = true;
				expect( button ).to.have.property( 'isEnabled', true );

				command.isEnabled = false;
				expect( button ).to.have.property( 'isEnabled', false );
			} );

			it( 'executes command when it\'s executed', () => {
				const spy = sinon.stub( editor, 'execute' );

				button.fire( 'execute' );

				expect( spy.calledOnce ).to.be.true;
				expect( spy.args[ 0 ][ 0 ] ).to.equal( 'alignment' );
				expect( spy.args[ 0 ][ 1 ] ).to.deep.equal( { value: 'justify' } );
			} );
		} );

		describe( 'alignment', () => {
			let dropdown;

			beforeEach( () => {
				command = editor.commands.get( 'alignment' );
				dropdown = editor.ui.componentFactory.create( 'alignment' );
			} );

			it( '#buttonView has the base properties', () => {
				const button = dropdown.buttonView;

				expect( button ).to.have.property( 'label', 'Text alignment' );
				expect( button ).to.have.property( 'icon' );
				expect( button ).to.have.property( 'tooltip', true );
			} );

			it( 'should add custom CSS class to dropdown', () => {
				dropdown.render();

				expect( dropdown.element.classList.contains( 'ck-alignment-dropdown' ) ).to.be.true;
			} );

			it( '#toolbarView has the basic properties', () => {
				// Make sure that toolbar view is not created before first dropdown open.
				expect( dropdown.toolbarView ).to.be.undefined;

				// Trigger toolbar view creation (lazy init).
				dropdown.isOpen = true;

				const toolbarView = dropdown.toolbarView;

				expect( toolbarView ).to.have.property( 'isVertical', true );
				expect( toolbarView ).to.have.property( 'ariaLabel', 'Text alignment toolbar' );
			} );

			it( 'should hold defined buttons', () => {
				// Make sure that toolbar view is not created before first dropdown open.
				expect( dropdown.toolbarView ).to.be.undefined;

				// Trigger toolbar view creation (lazy init).
				dropdown.isOpen = true;

				const items = [ ...dropdown.toolbarView.items ].map( item => item.label );

				expect( items ).to.have.length( 4 );

				expect( items.includes( 'Align left' ) ).to.be.true;
				expect( items.includes( 'Align right' ) ).to.be.true;
				expect( items.includes( 'Align center' ) ).to.be.true;
				expect( items.includes( 'Justify' ) ).to.be.true;
			} );

<<<<<<< HEAD
			it( 'should use icon related to current command value', () => {
				// Make sure that toolbar view is not created before first dropdown open.
				expect( dropdown.toolbarView ).to.be.undefined;
=======
		it( 'tooltips pinned to buttons should be aligned on east', () => {
			// Make sure that toolbar view is not created before first dropdown open.
			expect( dropdown.toolbarView ).to.be.undefined;

			// Trigger toolbar view creation (lazy init).
			dropdown.isOpen = true;

			const items = [ ...dropdown.toolbarView.items ].map( item => item.tooltipPosition );

			expect( items ).to.have.length( 4 );
			expect( items.every( item => item === 'e' ) ).to.be.true;
		} );

		it( 'tooltips pinned to buttons should be aligned on west (RTL ui)', async () => {
			// Clean up the editor created in main test suite hook.
			await editor.destroy();

			const newEditor = await ClassicTestEditor.create( element, {
				language: {
					content: 'ar',
					ui: 'ar'
				},
				plugins: [ AlignmentEditing, AlignmentUI ]
			} );

			dropdown = newEditor.ui.componentFactory.create( 'alignment' );
			dropdown.isOpen = true;

			const items = [ ...dropdown.toolbarView.items ].map( item => item.tooltipPosition );

			expect( items ).to.have.length( 4 );
			expect( items.every( item => item === 'w' ) ).to.be.true;

			await newEditor.destroy();
		} );

		it( 'should use icon related to current command value', () => {
			// Make sure that toolbar view is not created before first dropdown open.
			expect( dropdown.toolbarView ).to.be.undefined;
>>>>>>> 92116d19

				// Trigger toolbar view creation (lazy init).
				dropdown.isOpen = true;

				expect( dropdown.buttonView.icon ).to.equal( alignLeftIcon );

				command.value = 'right';

				expect( dropdown.buttonView.icon ).to.equal( alignRightIcon );
			} );

			it( 'should be disabled if command is not enabled', () => {
				// Make sure that toolbar view is not created before first dropdown open.
				expect( dropdown.toolbarView ).to.be.undefined;

				// Trigger toolbar view creation (lazy init).
				dropdown.isOpen = true;

				command.isEnabled = true;
				expect( dropdown.isEnabled ).to.be.true;

				command.isEnabled = false;
				expect( dropdown.isEnabled ).to.be.false;
			} );

			it( 'should focus the first active button when dropdown is opened', () => {
				dropdown.render();
				document.body.appendChild( dropdown.element );

				// Make sure that toolbar view is not created before first dropdown open.
				expect( dropdown.toolbarView ).to.be.undefined;

				// Trigger toolbar view creation (lazy init).
				dropdown.isOpen = true;
				dropdown.isOpen = false;

				const buttonAlignLeft = dropdown.toolbarView.items.get( 0 );
				const buttonAlignRight = dropdown.toolbarView.items.get( 1 );
				const spy = sinon.spy( buttonAlignRight, 'focus' );

				buttonAlignLeft.isOn = false;
				buttonAlignRight.isOn = true;
				dropdown.isOpen = true;
				sinon.assert.calledOnce( spy );

				dropdown.element.remove();
			} );

			it( 'should return focus to editable after executing a command', () => {
				// Make sure that toolbar view is not created before first dropdown open.
				expect( dropdown.toolbarView ).to.be.undefined;

				// Trigger toolbar view creation (lazy init).
				dropdown.isOpen = true;

				const buttonAlignLeft = dropdown.toolbarView.items.get( 0 );
				const spy = sinon.spy( editor.editing.view, 'focus' );
				dropdown.render();

				buttonAlignLeft.fire( 'execute' );

				// The focus is called twice - once by the button itself
				// and once by the dropdown it is in.
				sinon.assert.calledTwice( spy );
			} );
		} );

		describe( 'config', () => {
			let dropdown;

			beforeEach( async () => {
				// Clean up the editor created in main test suite hook.
				await editor.destroy();

				return ClassicTestEditor
					.create( element, {
						plugins: [ AlignmentEditing, AlignmentUI ],
						alignment: { options: [ 'center', 'justify' ] }
					} )
					.then( newEditor => {
						editor = newEditor;

						dropdown = editor.ui.componentFactory.create( 'alignment' );
						command = editor.commands.get( 'alignment' );
						button = editor.ui.componentFactory.create( 'alignment:center' );
					} );
			} );

			it( 'should hold only defined buttons', () => {
				// Make sure that toolbar view is not created before first dropdown open.
				expect( dropdown.toolbarView ).to.be.undefined;

				// Trigger toolbar view creation (lazy init).
				dropdown.isOpen = true;

				const items = [ ...dropdown.toolbarView.items ].map( item => item.label );

				expect( items ).to.have.length( 2 );

				expect( items.includes( 'Align center' ) ).to.be.true;
				expect( items.includes( 'Justify' ) ).to.be.true;
			} );

			it( 'should have default icon set (LTR content)', () => {
				command.value = undefined;
				expect( dropdown.buttonView.icon ).to.equal( alignLeftIcon );
			} );

			it( 'should have default icon set (RTL content)', async () => {
				// Clean up the editor created in main test suite hook.
				await editor.destroy();

				return ClassicTestEditor
					.create( element, {
						language: {
							content: 'ar'
						},
						plugins: [ AlignmentEditing, AlignmentUI ],
						alignment: { options: [ 'center', 'justify' ] }
					} )
					.then( newEditor => {
						dropdown = newEditor.ui.componentFactory.create( 'alignment' );
						editor.commands.get( 'alignment' ).value = undefined;

						expect( dropdown.buttonView.icon ).to.equal( alignRightIcon );

						return newEditor.destroy();
					} );
			} );

			it( 'should change icon to active alignment', () => {
				command.value = 'center';

				expect( dropdown.buttonView.icon ).to.equal( button.icon );
			} );
		} );
	} );

	describe( 'menu bar', () => {
		let submenu;

		beforeEach( () => {
			command = editor.commands.get( 'alignment' );
			submenu = editor.ui.componentFactory.create( 'menuBar:alignment' );
		} );

		it( 'has isEnabled bound to command\'s isEnabled', () => {
			command.isEnabled = true;
			expect( submenu ).to.have.property( 'isEnabled', true );

			command.isEnabled = false;
			expect( submenu ).to.have.property( 'isEnabled', false );
		} );

		testMenuBarButton( 0, 'left', 'right', 'Align left' );
		testMenuBarButton( 1, 'right', 'left', 'Align right' );
		testMenuBarButton( 2, 'center', 'left', 'Align center' );
		testMenuBarButton( 3, 'justify', 'left', 'Justify' );

		it( '#buttonView has the base properties', () => {
			const button = submenu.buttonView;

			expect( button ).to.have.property( 'label', 'Text alignment' );
			expect( button ).to.have.property( 'icon' );
		} );

		it( 'should hold defined buttons', () => {
			// Make sure that toolbar view is not created before first dropdown open.
			const listView = submenu.panelView.children.get( 0 );

			expect( listView ).not.to.be.undefined;

			const items = [ ...listView.items ].map( item => item.children.get( 0 ).label );

			expect( items ).to.have.length( 4 );

			expect( items.includes( 'Align left' ) ).to.be.true;
			expect( items.includes( 'Align right' ) ).to.be.true;
			expect( items.includes( 'Align center' ) ).to.be.true;
			expect( items.includes( 'Justify' ) ).to.be.true;
		} );

		function testMenuBarButton( index, commandValue, anotherCommandValue, label ) {
			let button;

			describe( 'alignment:' + commandValue + ' button', () => {
				beforeEach( () => {
					command = editor.commands.get( 'alignment' );
					const submenu = editor.ui.componentFactory.create( 'menuBar:alignment' );
					button = submenu.panelView.children.get( 0 ).items.get( index ).children.get( 0 );
				} );

				it( 'has the base properties', () => {
					expect( button ).to.have.property( 'label', label );
					expect( button ).to.have.property( 'icon' );
				} );

				it( 'has isOn bound to command\'s value', () => {
					command.value = false;
					expect( button ).to.have.property( 'isOn', false );

					command.value = commandValue;
					expect( button ).to.have.property( 'isOn', true );

					command.value = anotherCommandValue;
					expect( button ).to.have.property( 'isOn', false );
				} );

				it( 'has isEnabled bound to command\'s isEnabled', () => {
					command.isEnabled = true;
					expect( button ).to.have.property( 'isEnabled', true );

					command.isEnabled = false;
					expect( button ).to.have.property( 'isEnabled', false );
				} );

				it( 'executes command when it\'s executed', () => {
					const spy = sinon.stub( editor, 'execute' );

					button.fire( 'execute' );

					expect( spy.calledOnce ).to.be.true;
					expect( spy.args[ 0 ][ 0 ] ).to.equal( 'alignment' );
					expect( spy.args[ 0 ][ 1 ] ).to.deep.equal( { value: commandValue } );
				} );

				it( 'should return focus to editable after executing a command', () => {
					const spy = sinon.spy( editor.editing.view, 'focus' );

					button.fire( 'execute' );

					sinon.assert.calledOnce( spy );
				} );
			} );
		}
	} );
} );<|MERGE_RESOLUTION|>--- conflicted
+++ resolved
@@ -57,22 +57,13 @@
 				button = editor.ui.componentFactory.create( 'alignment:left' );
 			} );
 
-<<<<<<< HEAD
 			it( 'has the base properties', () => {
 				expect( button ).to.have.property( 'label', 'Align left' );
 				expect( button ).to.have.property( 'icon' );
 				expect( button ).to.have.property( 'tooltip', true );
 				expect( button ).to.have.property( 'isToggleable', true );
-			} );
-=======
-		it( 'has the base properties', () => {
-			expect( button ).to.have.property( 'label', 'Align left' );
-			expect( button ).to.have.property( 'icon' );
-			expect( button ).to.have.property( 'tooltip', true );
-			expect( button ).to.have.property( 'isToggleable', true );
-			expect( button ).to.have.property( 'tooltipPosition', 's' );
-		} );
->>>>>>> 92116d19
+				expect( button ).to.have.property( 'tooltipPosition', 's' );
+			} );
 
 			it( 'has isOn bound to command\'s value', () => {
 				command.value = false;
@@ -110,20 +101,12 @@
 				button = editor.ui.componentFactory.create( 'alignment:right' );
 			} );
 
-<<<<<<< HEAD
 			it( 'has the base properties', () => {
 				expect( button ).to.have.property( 'label', 'Align right' );
 				expect( button ).to.have.property( 'icon' );
 				expect( button ).to.have.property( 'tooltip', true );
-			} );
-=======
-		it( 'has the base properties', () => {
-			expect( button ).to.have.property( 'label', 'Align right' );
-			expect( button ).to.have.property( 'icon' );
-			expect( button ).to.have.property( 'tooltip', true );
-			expect( button ).to.have.property( 'tooltipPosition', 's' );
-		} );
->>>>>>> 92116d19
+				expect( button ).to.have.property( 'tooltipPosition', 's' );
+			} );
 
 			it( 'has isOn bound to command\'s value', () => {
 				command.value = false;
@@ -161,20 +144,12 @@
 				button = editor.ui.componentFactory.create( 'alignment:center' );
 			} );
 
-<<<<<<< HEAD
 			it( 'has the base properties', () => {
 				expect( button ).to.have.property( 'label', 'Align center' );
 				expect( button ).to.have.property( 'icon' );
 				expect( button ).to.have.property( 'tooltip', true );
-			} );
-=======
-		it( 'has the base properties', () => {
-			expect( button ).to.have.property( 'label', 'Align center' );
-			expect( button ).to.have.property( 'icon' );
-			expect( button ).to.have.property( 'tooltip', true );
-			expect( button ).to.have.property( 'tooltipPosition', 's' );
-		} );
->>>>>>> 92116d19
+				expect( button ).to.have.property( 'tooltipPosition', 's' );
+			} );
 
 			it( 'has isOn bound to command\'s value', () => {
 				command.value = false;
@@ -212,20 +187,12 @@
 				button = editor.ui.componentFactory.create( 'alignment:justify' );
 			} );
 
-<<<<<<< HEAD
 			it( 'has the base properties', () => {
 				expect( button ).to.have.property( 'label', 'Justify' );
 				expect( button ).to.have.property( 'icon' );
 				expect( button ).to.have.property( 'tooltip', true );
-			} );
-=======
-		it( 'has the base properties', () => {
-			expect( button ).to.have.property( 'label', 'Justify' );
-			expect( button ).to.have.property( 'icon' );
-			expect( button ).to.have.property( 'tooltip', true );
-			expect( button ).to.have.property( 'tooltipPosition', 's' );
-		} );
->>>>>>> 92116d19
+				expect( button ).to.have.property( 'tooltipPosition', 's' );
+			} );
 
 			it( 'has isOn bound to command\'s value', () => {
 				command.value = false;
@@ -309,51 +276,45 @@
 				expect( items.includes( 'Justify' ) ).to.be.true;
 			} );
 
-<<<<<<< HEAD
+			it( 'tooltips pinned to buttons should be aligned on east', () => {
+				// Make sure that toolbar view is not created before first dropdown open.
+				expect( dropdown.toolbarView ).to.be.undefined;
+
+				// Trigger toolbar view creation (lazy init).
+				dropdown.isOpen = true;
+
+				const items = [ ...dropdown.toolbarView.items ].map( item => item.tooltipPosition );
+
+				expect( items ).to.have.length( 4 );
+				expect( items.every( item => item === 'e' ) ).to.be.true;
+			} );
+
+			it( 'tooltips pinned to buttons should be aligned on west (RTL ui)', async () => {
+				// Clean up the editor created in main test suite hook.
+				await editor.destroy();
+
+				const newEditor = await ClassicTestEditor.create( element, {
+					language: {
+						content: 'ar',
+						ui: 'ar'
+					},
+					plugins: [ AlignmentEditing, AlignmentUI ]
+				} );
+
+				dropdown = newEditor.ui.componentFactory.create( 'alignment' );
+				dropdown.isOpen = true;
+
+				const items = [ ...dropdown.toolbarView.items ].map( item => item.tooltipPosition );
+
+				expect( items ).to.have.length( 4 );
+				expect( items.every( item => item === 'w' ) ).to.be.true;
+
+				await newEditor.destroy();
+			} );
+
 			it( 'should use icon related to current command value', () => {
 				// Make sure that toolbar view is not created before first dropdown open.
 				expect( dropdown.toolbarView ).to.be.undefined;
-=======
-		it( 'tooltips pinned to buttons should be aligned on east', () => {
-			// Make sure that toolbar view is not created before first dropdown open.
-			expect( dropdown.toolbarView ).to.be.undefined;
-
-			// Trigger toolbar view creation (lazy init).
-			dropdown.isOpen = true;
-
-			const items = [ ...dropdown.toolbarView.items ].map( item => item.tooltipPosition );
-
-			expect( items ).to.have.length( 4 );
-			expect( items.every( item => item === 'e' ) ).to.be.true;
-		} );
-
-		it( 'tooltips pinned to buttons should be aligned on west (RTL ui)', async () => {
-			// Clean up the editor created in main test suite hook.
-			await editor.destroy();
-
-			const newEditor = await ClassicTestEditor.create( element, {
-				language: {
-					content: 'ar',
-					ui: 'ar'
-				},
-				plugins: [ AlignmentEditing, AlignmentUI ]
-			} );
-
-			dropdown = newEditor.ui.componentFactory.create( 'alignment' );
-			dropdown.isOpen = true;
-
-			const items = [ ...dropdown.toolbarView.items ].map( item => item.tooltipPosition );
-
-			expect( items ).to.have.length( 4 );
-			expect( items.every( item => item === 'w' ) ).to.be.true;
-
-			await newEditor.destroy();
-		} );
-
-		it( 'should use icon related to current command value', () => {
-			// Make sure that toolbar view is not created before first dropdown open.
-			expect( dropdown.toolbarView ).to.be.undefined;
->>>>>>> 92116d19
 
 				// Trigger toolbar view creation (lazy init).
 				dropdown.isOpen = true;
