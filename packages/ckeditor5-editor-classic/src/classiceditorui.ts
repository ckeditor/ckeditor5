/**
 * @license Copyright (c) 2003-2023, CKSource Holding sp. z o.o. All rights reserved.
 * For licensing, see LICENSE.md or https://ckeditor.com/legal/ckeditor-oss-license
 */

/**
 * @module editor-classic/classiceditorui
 */

<<<<<<< HEAD
import type { Editor, ElementApi } from 'ckeditor5/src/core';
import {
	EditorUI,
	normalizeToolbarConfig,
	type EditorUIReadyEvent,
	type DialogViewMoveToEvent,
	DialogView
} from 'ckeditor5/src/ui';
=======
import type { Editor, ElementApi } from 'ckeditor5/src/core.js';
import { EditorUI, normalizeToolbarConfig, type EditorUIReadyEvent } from 'ckeditor5/src/ui.js';
>>>>>>> 2c512d52
import {
	enablePlaceholder,
	type ViewScrollToTheSelectionEvent
} from 'ckeditor5/src/engine.js';
import { ElementReplacer, Rect, type EventInfo } from 'ckeditor5/src/utils.js';
import type ClassicEditorUIView from './classiceditoruiview.js';

/**
 * The classic editor UI class.
 */
export default class ClassicEditorUI extends EditorUI {
	/**
	 * The main (top–most) view of the editor UI.
	 */
	public readonly view: ClassicEditorUIView;

	/**
	 * A normalized `config.toolbar` object.
	 */
	private readonly _toolbarConfig: ReturnType<typeof normalizeToolbarConfig>;

	/**
	 * The element replacer instance used to hide the editor's source element.
	 */
	private readonly _elementReplacer: ElementReplacer;

	/**
	 * Creates an instance of the classic editor UI class.
	 *
	 * @param editor The editor instance.
	 * @param view The view of the UI.
	 */
	constructor( editor: Editor, view: ClassicEditorUIView ) {
		super( editor );

		this.view = view;
		this._toolbarConfig = normalizeToolbarConfig( editor.config.get( 'toolbar' ) );
		this._elementReplacer = new ElementReplacer();

		this.listenTo<ViewScrollToTheSelectionEvent>(
			editor.editing.view, 'scrollToTheSelection', this._handleScrollToTheSelectionWithStickyPanel.bind( this ) );
	}

	/**
	 * @inheritDoc
	 */
	public override get element(): HTMLElement | null {
		return this.view.element;
	}

	/**
	 * Initializes the UI.
	 *
	 * @param replacementElement The DOM element that will be the source for the created editor.
	 */
	public init( replacementElement: HTMLElement | null ): void {
		const editor = this.editor;
		const view = this.view;
		const editingView = editor.editing.view;
		const editable = view.editable;
		const editingRoot = editingView.document.getRoot()!;

		// The editable UI and editing root should share the same name. Then name is used
		// to recognize the particular editable, for instance in ARIA attributes.
		editable.name = editingRoot.rootName;

		view.render();

		// The editable UI element in DOM is available for sure only after the editor UI view has been rendered.
		// But it can be available earlier if a DOM element has been passed to BalloonEditor.create().
		const editableElement = editable.element!;

		// Register the editable UI view in the editor. A single editor instance can aggregate multiple
		// editable areas (roots) but the classic editor has only one.
		this.setEditableElement( editable.name, editableElement );

		// Let the editable UI element respond to the changes in the global editor focus
		// tracker. It has been added to the same tracker a few lines above but, in reality, there are
		// many focusable areas in the editor, like balloons, toolbars or dropdowns and as long
		// as they have focus, the editable should act like it is focused too (although technically
		// it isn't), e.g. by setting the proper CSS class, visually announcing focus to the user.
		// Doing otherwise will result in editable focus styles disappearing, once e.g. the
		// toolbar gets focused.
		view.editable.bind( 'isFocused' ).to( this.focusTracker );

		// Bind the editable UI element to the editing view, making it an end– and entry–point
		// of the editor's engine. This is where the engine meets the UI.
		editingView.attachDomRoot( editableElement );

		// If an element containing the initial data of the editor was provided, replace it with
		// an editor instance's UI in DOM until the editor is destroyed. For instance, a <textarea>
		// can be such element.
		if ( replacementElement ) {
			this._elementReplacer.replace( replacementElement, this.element as HTMLElement | undefined );
		}

		this._initPlaceholder();
		this._initToolbar();
		this._initDialogPluginIntegration();
		this.fire<EditorUIReadyEvent>( 'ready' );
	}

	/**
	 * @inheritDoc
	 */
	public override destroy(): void {
		super.destroy();

		const view = this.view;
		const editingView = this.editor.editing.view;

		this._elementReplacer.restore();
		editingView.detachDomRoot( view.editable.name! );
		view.destroy();
	}

	/**
	 * Initializes the editor toolbar.
	 */
	private _initToolbar(): void {
		const view = this.view;

		// Set–up the sticky panel with toolbar.
		view.stickyPanel.bind( 'isActive' ).to( this.focusTracker, 'isFocused' );
		view.stickyPanel.limiterElement = view.element;
		view.stickyPanel.bind( 'viewportTopOffset' ).to( this, 'viewportOffset', ( { top } ) => top || 0 );

		view.toolbar.fillFromConfig( this._toolbarConfig, this.componentFactory );

		// Register the toolbar so it becomes available for Alt+F10 and Esc navigation.
		this.addToolbar( view.toolbar );
	}

	/**
	 * Enable the placeholder text on the editing root.
	 */
	private _initPlaceholder(): void {
		const editor = this.editor;
		const editingView = editor.editing.view;
		const editingRoot = editingView.document.getRoot()!;
		const sourceElement = ( editor as Editor & ElementApi ).sourceElement;

		let placeholderText;
		const placeholder = editor.config.get( 'placeholder' );

		if ( placeholder ) {
			placeholderText = typeof placeholder === 'string' ? placeholder : placeholder[ this.view.editable.name! ];
		}

		if ( !placeholderText && sourceElement && sourceElement.tagName.toLowerCase() === 'textarea' ) {
			placeholderText = sourceElement.getAttribute( 'placeholder' );
		}

		if ( placeholderText ) {
			editingRoot.placeholder = placeholderText;
		}

		enablePlaceholder( {
			view: editingView,
			element: editingRoot,
			isDirectHost: false,
			keepOnFocus: true
		} );
	}

	/**
	 * Provides an integration between the sticky toolbar and {@link module:utils/dom/scroll~scrollViewportToShowTarget}.
	 * It allows the UI-agnostic engine method to consider the geometry of the
	 * {@link module:editor-classic/classiceditoruiview~ClassicEditorUIView#stickyPanel} that pins to the
	 * edge of the viewport and can obscure the user caret after scrolling the window.
	 *
	 * @param evt The `scrollToTheSelection` event info.
	 * @param data The payload carried by the `scrollToTheSelection` event.
	 * @param originalArgs The original arguments passed to `scrollViewportToShowTarget()` method (see implementation to learn more).
	 */
	private _handleScrollToTheSelectionWithStickyPanel(
		evt: EventInfo<'scrollToTheSelection'>,
		data: ViewScrollToTheSelectionEvent[ 'args' ][ 0 ],
		originalArgs: ViewScrollToTheSelectionEvent[ 'args' ][ 1 ]
	): void {
		const stickyPanel = this.view.stickyPanel;

		if ( stickyPanel.isSticky ) {
			const stickyPanelHeight = new Rect( stickyPanel.element! ).height;

			data.viewportOffset.top += stickyPanelHeight;
		} else {
			const scrollViewportOnPanelGettingSticky = () => {
				this.editor.editing.view.scrollToTheSelection( originalArgs );
			};

			this.listenTo( stickyPanel, 'change:isSticky', scrollViewportOnPanelGettingSticky );

			// This works as a post-scroll-fixer because it's impossible predict whether the panel will be sticky after scrolling or not.
			// Listen for a short period of time only and if the toolbar does not become sticky very soon, cancel the listener.
			setTimeout( () => {
				this.stopListening( stickyPanel, 'change:isSticky', scrollViewportOnPanelGettingSticky );
			}, 20 );
		}
	}

	/**
	 * Provides an integration between the sticky toolbar and {@link module:ui/dialog the Dialog plugin}.
	 *
	 * It ensures that the {@link module:editor-classic/classiceditoruiview~ClassicEditorUIView#stickyPanel sticky panel}
	 * used by the editor UI will not get obscured by the dialog when the dialog uses one of its automatic positions.
	 */
	private _initDialogPluginIntegration(): void {
		if ( !this.editor.plugins.has( 'Dialog' ) ) {
			return;
		}

		const stickyPanel = this.view.stickyPanel;

		this.editor.plugins.get( 'Dialog' ).on( 'show', () => {
			const dialogView = this.editor.plugins.get( 'Dialog' ).view!;

			dialogView.on<DialogViewMoveToEvent>( 'moveTo', ( evt, data ) => {
				// Engage only when the panel is sticky, and the dialog is using one of default positions.
				if ( !stickyPanel.isSticky || dialogView.wasMoved ) {
					return;
				}

				const stickyPanelContentRect = new Rect( stickyPanel.contentPanelElement );

				if ( data[ 1 ] < stickyPanelContentRect.bottom + DialogView.defaultOffset ) {
					data[ 1 ] = stickyPanelContentRect.bottom + DialogView.defaultOffset;
				}
			}, { priority: 'high' } );
		}, { priority: 'low' } );
	}
}
<|MERGE_RESOLUTION|>--- conflicted
+++ resolved
@@ -7,19 +7,14 @@
  * @module editor-classic/classiceditorui
  */
 
-<<<<<<< HEAD
-import type { Editor, ElementApi } from 'ckeditor5/src/core';
+import type { Editor, ElementApi } from 'ckeditor5/src/core.js';
 import {
 	EditorUI,
 	normalizeToolbarConfig,
 	type EditorUIReadyEvent,
 	type DialogViewMoveToEvent,
 	DialogView
-} from 'ckeditor5/src/ui';
-=======
-import type { Editor, ElementApi } from 'ckeditor5/src/core.js';
-import { EditorUI, normalizeToolbarConfig, type EditorUIReadyEvent } from 'ckeditor5/src/ui.js';
->>>>>>> 2c512d52
+} from 'ckeditor5/src/ui.js';
 import {
 	enablePlaceholder,
 	type ViewScrollToTheSelectionEvent
