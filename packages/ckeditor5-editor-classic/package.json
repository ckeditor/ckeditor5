{
  "name": "@ckeditor/ckeditor5-editor-classic",
  "version": "45.2.1",
  "description": "Classic editor implementation for CKEditor 5.",
  "keywords": [
    "ckeditor",
    "ckeditor5",
    "ckeditor 5",
    "ckeditor5-editor",
    "ckeditor5-dll"
  ],
  "type": "module",
  "main": "src/index.ts",
  "dependencies": {
<<<<<<< HEAD
    "@ckeditor/ckeditor5-core": "45.2.0",
    "@ckeditor/ckeditor5-engine": "45.2.0",
    "@ckeditor/ckeditor5-ui": "45.2.0",
    "@ckeditor/ckeditor5-utils": "45.2.0",
    "ckeditor5": "45.2.0",
    "es-toolkit": "1.38.0"
  },
  "devDependencies": {
    "@ckeditor/ckeditor5-basic-styles": "45.2.0",
    "@ckeditor/ckeditor5-dev-utils": "^50.0.0",
    "@ckeditor/ckeditor5-enter": "45.2.0",
    "@ckeditor/ckeditor5-heading": "45.2.0",
    "@ckeditor/ckeditor5-image": "45.2.0",
    "@ckeditor/ckeditor5-link": "45.2.0",
    "@ckeditor/ckeditor5-paragraph": "45.2.0",
    "@ckeditor/ckeditor5-theme-lark": "45.2.0",
    "@ckeditor/ckeditor5-typing": "45.2.0",
    "@ckeditor/ckeditor5-undo": "45.2.0",
    "@ckeditor/ckeditor5-watchdog": "45.2.0",
=======
    "@ckeditor/ckeditor5-core": "45.2.1",
    "@ckeditor/ckeditor5-engine": "45.2.1",
    "@ckeditor/ckeditor5-ui": "45.2.1",
    "@ckeditor/ckeditor5-utils": "45.2.1",
    "ckeditor5": "45.2.1",
    "es-toolkit": "1.32.0"
  },
  "devDependencies": {
    "@ckeditor/ckeditor5-basic-styles": "45.2.1",
    "@ckeditor/ckeditor5-dev-utils": "^50.0.0",
    "@ckeditor/ckeditor5-enter": "45.2.1",
    "@ckeditor/ckeditor5-heading": "45.2.1",
    "@ckeditor/ckeditor5-image": "45.2.1",
    "@ckeditor/ckeditor5-link": "45.2.1",
    "@ckeditor/ckeditor5-paragraph": "45.2.1",
    "@ckeditor/ckeditor5-theme-lark": "45.2.1",
    "@ckeditor/ckeditor5-typing": "45.2.1",
    "@ckeditor/ckeditor5-undo": "45.2.1",
    "@ckeditor/ckeditor5-watchdog": "45.2.1",
>>>>>>> eb368c23
    "typescript": "5.0.4",
    "webpack": "^5.94.0",
    "webpack-cli": "^6.0.1"
  },
  "author": "CKSource (http://cksource.com/)",
  "license": "SEE LICENSE IN LICENSE.md",
  "homepage": "https://ckeditor.com/ckeditor-5",
  "bugs": "https://github.com/ckeditor/ckeditor5/issues",
  "repository": {
    "type": "git",
    "url": "https://github.com/ckeditor/ckeditor5.git",
    "directory": "packages/ckeditor5-editor-classic"
  },
  "files": [
    "dist",
    "lang",
    "src/**/*.js",
    "src/**/*.d.ts",
    "theme",
    "build",
    "CHANGELOG.md"
  ],
  "scripts": {
    "dll:build": "webpack",
    "build": "tsc --build --force ./tsconfig.json",
    "build:dist": "node ../../scripts/nim/build-package.mjs"
  }
}<|MERGE_RESOLUTION|>--- conflicted
+++ resolved
@@ -12,33 +12,12 @@
   "type": "module",
   "main": "src/index.ts",
   "dependencies": {
-<<<<<<< HEAD
-    "@ckeditor/ckeditor5-core": "45.2.0",
-    "@ckeditor/ckeditor5-engine": "45.2.0",
-    "@ckeditor/ckeditor5-ui": "45.2.0",
-    "@ckeditor/ckeditor5-utils": "45.2.0",
-    "ckeditor5": "45.2.0",
-    "es-toolkit": "1.38.0"
-  },
-  "devDependencies": {
-    "@ckeditor/ckeditor5-basic-styles": "45.2.0",
-    "@ckeditor/ckeditor5-dev-utils": "^50.0.0",
-    "@ckeditor/ckeditor5-enter": "45.2.0",
-    "@ckeditor/ckeditor5-heading": "45.2.0",
-    "@ckeditor/ckeditor5-image": "45.2.0",
-    "@ckeditor/ckeditor5-link": "45.2.0",
-    "@ckeditor/ckeditor5-paragraph": "45.2.0",
-    "@ckeditor/ckeditor5-theme-lark": "45.2.0",
-    "@ckeditor/ckeditor5-typing": "45.2.0",
-    "@ckeditor/ckeditor5-undo": "45.2.0",
-    "@ckeditor/ckeditor5-watchdog": "45.2.0",
-=======
     "@ckeditor/ckeditor5-core": "45.2.1",
     "@ckeditor/ckeditor5-engine": "45.2.1",
     "@ckeditor/ckeditor5-ui": "45.2.1",
     "@ckeditor/ckeditor5-utils": "45.2.1",
     "ckeditor5": "45.2.1",
-    "es-toolkit": "1.32.0"
+    "es-toolkit": "1.38.0"
   },
   "devDependencies": {
     "@ckeditor/ckeditor5-basic-styles": "45.2.1",
@@ -52,7 +31,6 @@
     "@ckeditor/ckeditor5-typing": "45.2.1",
     "@ckeditor/ckeditor5-undo": "45.2.1",
     "@ckeditor/ckeditor5-watchdog": "45.2.1",
->>>>>>> eb368c23
     "typescript": "5.0.4",
     "webpack": "^5.94.0",
     "webpack-cli": "^6.0.1"
