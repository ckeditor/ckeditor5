--- conflicted
+++ resolved
@@ -79,68 +79,6 @@
 
 ## Styling the drag and drop
 
-<<<<<<< HEAD
-Functions introduced in the initial release include:
-
-* Selection of the text, elements, multiple blocks, and moving these around.
-* Placement of blocks inside other blocks such as tables, blockquotes, etc.
-* The pilcrow icon 	{@icon @ckeditor/ckeditor5-core/theme/icons/pilcrow.svg} in the balloon block editor now behaves as a drag handle.
-
-Feedback for the drag and drop of blocks is gathered in [issue #7731](https://github.com/ckeditor/ckeditor5/issues/7731). If you have any thoughts on what should work better, leave us a comment!
-
-### Classic editor demo
-
-Select a block or blocks, and drag them across the document. You can place blocks inside other blocks, such as tables and blockquotes.
-
-{@snippet features/block-drag-drop}
-
-#### Installation
-
-<info-box info>
-	This feature is required by the clipboard plugin and is enabled by default in all {@link installation/getting-started/predefined-builds predefined builds}. These installation instructions are for developers interested in building their own custom rich-text editor.
-</info-box>
-
-### Balloon block editor demo
-
-In the balloon block editor, you can also drag content blocks using the drag handle. Select or focus on the block, and then drag the block with the pilcrow icon {@icon @ckeditor/ckeditor5-core/theme/icons/pilcrow.svg}.
-
-{@snippet features/block-balloon-drag-drop}
-
-#### Installation
-
-To enable the block drag and drop in a balloon block editor, you need to add the {@link module:clipboard/dragdrop~DragDrop `DragDrop`} and the {@link module:clipboard/dragdropblocktoolbar~DragDropBlockToolbar `DragDropBlockToolbar`} modules to your editor configuration::
-
-```js
-import { BalloonEditor } from '@ckeditor/ckeditor5-editor-balloon';
-import {
-	DragDrop,
-	DragDropBlockToolbar,
-} from '@ckeditor/ckeditor5-clipboard';
-import { BlockToolbar } from '@ckeditor/ckeditor5-ui';
-
-BalloonEditor.create(document.querySelector( '#editor' ), {
-	plugins: [
-		Clipboard,
-		DragDrop,
-		DragDropBlockToolbar,
-		BlockToolbar,
-		/* ... */
-	],
-})
-	.then( /* ... */ )
-	.catch( /* ... */ );
-=======
-The drag and drop target line color is managed by CSS variable (`--ck-clipboard-drop-target-color`). You can use the following snippet to change the color of the line:
-
-```css
-:root {
-	--ck-clipboard-drop-target-color: green;
-}
->>>>>>> c29a933e
-```
-
-## Styling the drag and drop
-
 The drag and drop target line color is managed by CSS variable (`--ck-clipboard-drop-target-color`). You can use the following snippet to change the color of the line:
 
 ```css
