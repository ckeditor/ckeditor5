--- conflicted
+++ resolved
@@ -19,15 +19,6 @@
 
 When the user pastes or drops content into the editor, the browser fires an event which is intercepted by the clipboard feature and which kickstarts the following mechanism:
 
-<<<<<<< HEAD
-1. {@link module:clipboard/clipboardobserver~ClipboardObserver} turns that event into a synthetic {@link module:engine/view/document~Document#event:paste `view.Document#paste`} or {@link module:engine/view/document~Document#event:drop `view.Document#drop`}.
-2. Since the content to be inserted by both actions (paste and drop) should usually be processed in the same way and both actions have a very simillar effect, both events are turned into a single {@link module:engine/view/document~Document#event:clipboardInput `view.Document#clipboardInput`} event for easier handling.
-3. Next, the clipboard feature listens to the `view.Document#clipboardInput` event, retrieves and pre-processes the `text/html` or `text/plain` content which it finds in the {@link module:clipboard/datatransfer~DataTransfer event's `dataTransfer`} and fires the {@link module:clipboard/clipboardpipeline~ClipboardPipeline#event:inputTransformation `ClipboardPipeline#inputTransformation`} event with the retrieved content in the event data `content` property as a {@link module:engine/view/documentfragment~DocumentFragment `view.DocumentFragment`}.
-4. Then, the clipboard feature listens to the `ClipboardPipeline#inputTransformation` event, takes the processed content, transforms it to the {@link module:engine/model/documentfragment~DocumentFragment `model.DocumentFragment`} and fires the {@link module:clipboard/clipboardpipeline~ClipboardPipeline#event:contentInsertion `ClipboardPipeline#contentInsertion`} event with the transformed content in the event data `content` property as a {@link module:engine/model/documentfragment~DocumentFragment `model.DocumentFragment`}.
-5. Finally, the clipboard feature listens to the `ClipboardPipeline#contentInsertion` event, takes the model fragment and {@link module:engine/model/model~Model#insertContent inserts} it into the editor and stores the range which contains all the performed changes in the `resultRange` property of the event data.
-
-The clipboard feature listens to the `view.Document#clipboardInput`, `ClipboardPipeline#inputTransformation`, and `ClipboardPipeline#contentInsertion` events using low priority listeners. This means that adding a normal listener and calling `evt.stop()` allows overriding the behavior implemented by the clipboard feature. It is a similar mechanism to DOM's `evt.preventDefault()` that lets you override the default browser behavior.
-=======
 1. {@link module:clipboard/clipboardobserver~ClipboardObserver} turns this event into a synthetic {@link module:engine/view/document~Document#event:paste `view.Document#paste`} or {@link module:engine/view/document~Document#event:drop `view.Document#drop`}.
 1. Since the content to be inserted by both actions (paste and drop) should usually be processed in the same way and both actions have a very simillar effect, both events are turned into a single {@link module:engine/view/document~Document#event:clipboardInput `view.Document#clipboardInput`} event for easier handling.
 1. Next, the clipboard feature listens to the `view.Document#clipboardInput` event, retrieves and pre-processes the `text/html` or `text/plain` content which it finds in the {@link module:clipboard/datatransfer~DataTransfer event's `dataTransfer`} and fires the {@link module:clipboard/clipboardpipeline~ClipboardPipeline#event:inputTransformation `ClipboardPipeline#inputTransformation`} event with the retrieved content in the event data `content` property as a {@link module:engine/view/documentfragment~DocumentFragment `view.DocumentFragment`}.
@@ -35,7 +26,6 @@
 1. Finally, the clipboard feature listens to the `ClipboardPipeline#contentInsertion` event, takes the model fragment, {@link module:engine/model/model~Model#insertContent inserts} it into the editor and stores the range which contains all the performed changes in the `resultRange` property of the event data.
 
 The clipboard feature listens to the `view.Document#clipboardInput`, `ClipboardPipeline#inputTransformation`, and `ClipboardPipeline#contentInsertion` events using {@link framework/guides/deep-dive/event-system#listener-priorities low priority listeners}. This means that adding a normal listener and calling `evt.stop()` allows overriding the behavior implemented by the clipboard feature. It is a similar mechanism to the DOM's `evt.preventDefault()` that lets you override the default browser behavior.
->>>>>>> fbf29b59
 
 ### Input pipeline events overview
 ```plaintext
@@ -52,11 +42,7 @@
                     └─────────┬────────┘
                               │
                   ┌───────────V───────────┐
-<<<<<<< HEAD
-                  │   ClipboardPipeline   │   Converts view.DocumentFragment 
-=======
                   │   ClipboardPipeline   │   Converts view.DocumentFragment
->>>>>>> fbf29b59
                   │  inputTransformation  │   to model.DocumentFragment.
                   └───────────┬───────────┘
                               │
@@ -68,11 +54,7 @@
 
 ### Handling clipboard input differently
 
-<<<<<<< HEAD
-By default the clipboard feature retrieves `text/html` or `text/plain` from the clipboard, normalizes that data a bit (e.g. cleans up the [mess with whitespaces](https://github.com/ckeditor/ckeditor5-clipboard/issues/2)), converts that to a {@link module:engine/view/documentfragment~DocumentFragment view `DocumentFragment`} and fires the `ClipboardPipeline#inputTransformation` event with that document fragment for further processing.
-=======
 By default, the clipboard feature retrieves `text/html` or `text/plain` from the clipboard, normalizes the data a bit (for example, cleans up the [mess with whitespaces](https://github.com/ckeditor/ckeditor5-clipboard/issues/2)), converts it to a {@link module:engine/view/documentfragment~DocumentFragment view `DocumentFragment`} and fires the `ClipboardPipeline#inputTransformation` event with the document fragment for further processing.
->>>>>>> fbf29b59
 
 The {@link module:engine/view/document~Document#event:clipboardInput `view.Document#clipboardInput`} event can be used to override this behavior. For example, you can use it to:
 
@@ -94,11 +76,7 @@
 		// Convert an RTF raw string to a view document fragment.
 		const viewContent = convertRtfStringToView( rtfContent );
 
-<<<<<<< HEAD
-		// Pass the view fragment to the default clipboardInput handler
-=======
 		// Pass the view fragment to the default clipboard input handler
->>>>>>> fbf29b59
 		// to allow further processing of the content.
 		data.content = viewContent;
 	} );
@@ -176,11 +154,7 @@
 
 		editor.commands.add( 'pastePlainText', new PastePlainTextCommand( editor ) );
 
-<<<<<<< HEAD
-		// Logic responsible for converting HTML to plain text.
-=======
 		// The logic responsible for converting HTML to plain text.
->>>>>>> fbf29b59
 		const clipboardPlugin = editor.plugins.get( 'ClipboardPipeline' );
 		const command = editor.commands.get( 'pastePlainText' );
 		const editingView = editor.editing.view;
@@ -192,11 +166,7 @@
 
 			const dataTransfer = data.dataTransfer;
 			let content = plainTextToHtml( dataTransfer.getData( 'text/plain' ) );
-<<<<<<< HEAD
-			
-=======
-
->>>>>>> fbf29b59
+
 			data.content = this.editor.data.htmlProcessor.toView( content );
 		} );
 	}
@@ -272,21 +242,6 @@
                     └──────────────────┘
 ```
 
-### Output pipeline events overview
-```plaintext
- ┌──────────────────────┐          ┌──────────────────────┐   Retrieves the selected 
- │     view.Document    │          │     view.Document    │   model.DocumentFragment
- │         copy         │          │          cut         │   and converts it to 
- └───────────┬──────────┘          └───────────┬──────────┘   view.DocumentFragment.
-             │                                 │
-             └────────────────┌────────────────┘
-                              │
-                    ┌─────────V────────┐   Processes view.DocumentFragment  
-                    │   view.Document  │   to text/html and text/plain  
-                    │  clipboardOutput │   and stores results in data.dataTransfer.
-                    └──────────────────┘
-```
-
 ### 1. On {@link module:engine/view/document~Document#event:copy `view.Document#copy`} and {@link module:engine/view/document~Document#event:cut `view.Document#cut`}
 
 The default action is to:
