{
  "name": "@ckeditor/ckeditor5-clipboard",
  "version": "27.0.0",
  "description": "Clipboard integration for CKEditor 5.",
  "keywords": [
    "ckeditor",
    "ckeditor5",
    "ckeditor 5",
    "ckeditor5-feature",
    "ckeditor5-plugin",
    "ckeditor5-dll"
  ],
  "main": "src/index.js",
  "dependencies": {
<<<<<<< HEAD
    "@ckeditor/ckeditor5-core": "^26.0.0",
    "@ckeditor/ckeditor5-engine": "^26.0.0",
    "@ckeditor/ckeditor5-utils": "^26.0.0",
    "@ckeditor/ckeditor5-widget": "^26.0.0",
    "lodash-es": "^4.17.11"
  },
  "devDependencies": {
    "@ckeditor/ckeditor5-alignment": "^26.0.0",
    "@ckeditor/ckeditor5-basic-styles": "^26.0.0",
    "@ckeditor/ckeditor5-block-quote": "^26.0.0",
    "@ckeditor/ckeditor5-cloud-services": "^26.0.0",
    "@ckeditor/ckeditor5-code-block": "^26.0.0",
    "@ckeditor/ckeditor5-easy-image": "^26.0.0",
    "@ckeditor/ckeditor5-editor-classic": "^26.0.0",
    "@ckeditor/ckeditor5-enter": "^26.0.0",
    "@ckeditor/ckeditor5-horizontal-line": "^26.0.0",
    "@ckeditor/ckeditor5-image": "^26.0.0",
    "@ckeditor/ckeditor5-link": "^26.0.0",
    "@ckeditor/ckeditor5-page-break": "^26.0.0",
    "@ckeditor/ckeditor5-paragraph": "^26.0.0",
    "@ckeditor/ckeditor5-paste-from-office": "^26.0.0",
    "@ckeditor/ckeditor5-remove-format": "^26.0.0",
    "@ckeditor/ckeditor5-table": "^26.0.0",
    "@ckeditor/ckeditor5-typing": "^26.0.0"
=======
    "@ckeditor/ckeditor5-core": "^27.0.0",
    "@ckeditor/ckeditor5-engine": "^27.0.0",
    "@ckeditor/ckeditor5-utils": "^27.0.0",
    "@ckeditor/ckeditor5-widget": "^27.0.0",
    "lodash-es": "^4.17.11"
  },
  "devDependencies": {
    "@ckeditor/ckeditor5-alignment": "^27.0.0",
    "@ckeditor/ckeditor5-basic-styles": "^27.0.0",
    "@ckeditor/ckeditor5-block-quote": "^27.0.0",
    "@ckeditor/ckeditor5-cloud-services": "^27.0.0",
    "@ckeditor/ckeditor5-code-block": "^27.0.0",
    "@ckeditor/ckeditor5-easy-image": "^27.0.0",
    "@ckeditor/ckeditor5-editor-classic": "^27.0.0",
    "@ckeditor/ckeditor5-enter": "^27.0.0",
    "@ckeditor/ckeditor5-horizontal-line": "^27.0.0",
    "@ckeditor/ckeditor5-image": "^27.0.0",
    "@ckeditor/ckeditor5-link": "^27.0.0",
    "@ckeditor/ckeditor5-page-break": "^27.0.0",
    "@ckeditor/ckeditor5-paragraph": "^27.0.0",
    "@ckeditor/ckeditor5-paste-from-office": "^27.0.0",
    "@ckeditor/ckeditor5-remove-format": "^27.0.0",
    "@ckeditor/ckeditor5-table": "^27.0.0",
    "@ckeditor/ckeditor5-typing": "^27.0.0"
>>>>>>> ef1563e3
  },
  "engines": {
    "node": ">=12.0.0",
    "npm": ">=5.7.1"
  },
  "author": "CKSource (http://cksource.com/)",
  "license": "GPL-2.0-or-later",
  "homepage": "https://ckeditor.com/ckeditor-5",
  "bugs": "https://github.com/ckeditor/ckeditor5/issues",
  "repository": {
    "type": "git",
    "url": "https://github.com/ckeditor/ckeditor5.git",
    "directory": "packages/ckeditor5-clipboard"
  },
  "files": [
    "lang",
    "src",
    "theme"
  ]
}<|MERGE_RESOLUTION|>--- conflicted
+++ resolved
@@ -12,32 +12,6 @@
   ],
   "main": "src/index.js",
   "dependencies": {
-<<<<<<< HEAD
-    "@ckeditor/ckeditor5-core": "^26.0.0",
-    "@ckeditor/ckeditor5-engine": "^26.0.0",
-    "@ckeditor/ckeditor5-utils": "^26.0.0",
-    "@ckeditor/ckeditor5-widget": "^26.0.0",
-    "lodash-es": "^4.17.11"
-  },
-  "devDependencies": {
-    "@ckeditor/ckeditor5-alignment": "^26.0.0",
-    "@ckeditor/ckeditor5-basic-styles": "^26.0.0",
-    "@ckeditor/ckeditor5-block-quote": "^26.0.0",
-    "@ckeditor/ckeditor5-cloud-services": "^26.0.0",
-    "@ckeditor/ckeditor5-code-block": "^26.0.0",
-    "@ckeditor/ckeditor5-easy-image": "^26.0.0",
-    "@ckeditor/ckeditor5-editor-classic": "^26.0.0",
-    "@ckeditor/ckeditor5-enter": "^26.0.0",
-    "@ckeditor/ckeditor5-horizontal-line": "^26.0.0",
-    "@ckeditor/ckeditor5-image": "^26.0.0",
-    "@ckeditor/ckeditor5-link": "^26.0.0",
-    "@ckeditor/ckeditor5-page-break": "^26.0.0",
-    "@ckeditor/ckeditor5-paragraph": "^26.0.0",
-    "@ckeditor/ckeditor5-paste-from-office": "^26.0.0",
-    "@ckeditor/ckeditor5-remove-format": "^26.0.0",
-    "@ckeditor/ckeditor5-table": "^26.0.0",
-    "@ckeditor/ckeditor5-typing": "^26.0.0"
-=======
     "@ckeditor/ckeditor5-core": "^27.0.0",
     "@ckeditor/ckeditor5-engine": "^27.0.0",
     "@ckeditor/ckeditor5-utils": "^27.0.0",
@@ -62,7 +36,6 @@
     "@ckeditor/ckeditor5-remove-format": "^27.0.0",
     "@ckeditor/ckeditor5-table": "^27.0.0",
     "@ckeditor/ckeditor5-typing": "^27.0.0"
->>>>>>> ef1563e3
   },
   "engines": {
     "node": ">=12.0.0",
