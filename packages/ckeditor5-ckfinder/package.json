--- conflicted
+++ resolved
@@ -28,11 +28,6 @@
     "@ckeditor/ckeditor5-link": "workspace:*",
     "@ckeditor/ckeditor5-paragraph": "workspace:*",
     "@ckeditor/ckeditor5-theme-lark": "workspace:*",
-<<<<<<< HEAD
-=======
-    "ckeditor5": "workspace:*",
-    "typescript": "5.3.3",
->>>>>>> fcd2c79b
     "webpack": "^5.94.0",
     "webpack-cli": "^6.0.1"
   },
