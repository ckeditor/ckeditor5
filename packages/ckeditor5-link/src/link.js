--- conflicted
+++ resolved
@@ -203,13 +203,8 @@
 	 *
 	 * @private
 	 */
-<<<<<<< HEAD
-	_attachActions() {
+	_enableUserBalloonInteractions() {
 		const viewDocument = this.editor.editing.view.document;
-=======
-	_enableUserBalloonInteractions() {
-		const viewDocument = this.editor.editing.view;
->>>>>>> d74a3894
 
 		// Handle click on view document and show panel when selection is placed inside the link element.
 		// Keep panel open until selection will be inside the same link element.
@@ -369,24 +364,6 @@
 	_startUpdatingUIOnViewRender() {
 		const editor = this.editor;
 		const editing = editor.editing;
-<<<<<<< HEAD
-		const showViewDocument = editing.view.document;
-		const showIsCollapsed = showViewDocument.selection.isCollapsed;
-		const showSelectedLink = this._getSelectedLinkElement();
-
-		this.listenTo( showViewDocument, 'change', () => {
-			const renderSelectedLink = this._getSelectedLinkElement();
-			const renderIsCollapsed = showViewDocument.selection.isCollapsed;
-			const hasSelectionExpanded = showIsCollapsed && !renderIsCollapsed;
-
-			// Hide the panel if:
-			//   * the selection went out of the original link element
-			//     (e.g. paragraph containing the link was removed),
-			//   * the selection has expanded
-			// upon the #change event.
-			if ( hasSelectionExpanded || showSelectedLink !== renderSelectedLink ) {
-				this._hidePanel( true );
-=======
 		const editingView = editing.view;
 
 		let prevSelectedLink = this._getSelectedLinkElement();
@@ -409,18 +386,13 @@
 			if ( ( prevSelectedLink && !selectedLink ) ||
 				( !prevSelectedLink && selectionParent !== prevSelectionParent ) ) {
 				this._hideUI();
->>>>>>> d74a3894
 			}
 			// Update the position of the panel when:
 			//  * the selection remains in the original link element,
 			//  * there was no link element in the first place, i.e. creating a new link
 			else {
 				// If still in a link element, simply update the position of the balloon.
-<<<<<<< HEAD
-				// If there was no link, upon #change, the balloon must be moved
-=======
 				// If there was no link (e.g. inserting one), the balloon must be moved
->>>>>>> d74a3894
 				// to the new position in the editing view (a new native DOM range).
 				this._balloon.updatePosition( this._getBalloonPositionData() );
 			}
@@ -466,14 +438,9 @@
 	 * @protected
 	 * @type {Boolean}
 	 */
-<<<<<<< HEAD
-	_hidePanel( focusEditable ) {
-		this.stopListening( this.editor.editing.view.document, 'change' );
-=======
 	get _areActionsVisible() {
 		return this._balloon.visibleView === this.actionsView;
 	}
->>>>>>> d74a3894
 
 	/**
 	 * Returns true when {@link #actionsView} or {@link #formView} is in the {@link #_balloon}.
@@ -497,12 +464,7 @@
 	get _isUIVisible() {
 		const visibleView = this._balloon.visibleView;
 
-<<<<<<< HEAD
-		this.stopListening( this.editor.editing.view.document, 'change' );
-		this._balloon.remove( this.formView );
-=======
 		return visibleView == this.formView || this._areActionsVisible;
->>>>>>> d74a3894
 	}
 
 	/**
