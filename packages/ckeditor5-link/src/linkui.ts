--- conflicted
+++ resolved
@@ -29,11 +29,7 @@
 
 import LinkPreviewButtonView from './ui/linkpreviewbuttonview.js';
 import LinkFormView, { type LinkFormValidatorCallback } from './ui/linkformview.js';
-<<<<<<< HEAD
-=======
 import LinkButtonView from './ui/linkbuttonview.js';
-import LinkActionsView from './ui/linkactionsview.js';
->>>>>>> fc529473
 import type LinkCommand from './linkcommand.js';
 import type UnlinkCommand from './unlinkcommand.js';
 import {
@@ -289,7 +285,6 @@
 	}
 
 	/**
-<<<<<<< HEAD
 	 * Registers link toolbar buttons in the component factory.
 	 */
 	private _registerLinkToolbarButtons(): void {
@@ -367,7 +362,9 @@
 
 			return button;
 		} );
-=======
+	}
+
+	/**
 	 * Creates a bookmarks button view.
 	 */
 	private _createBookmarksButton(): LinkButtonView {
@@ -380,7 +377,6 @@
 		} );
 
 		return bookmarksButton;
->>>>>>> fc529473
 	}
 
 	/**
