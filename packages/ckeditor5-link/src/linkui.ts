--- conflicted
+++ resolved
@@ -31,16 +31,11 @@
 import LinkFormView, { type LinkFormValidatorCallback } from './ui/linkformview.js';
 import type LinkCommand from './linkcommand.js';
 import type UnlinkCommand from './unlinkcommand.js';
-<<<<<<< HEAD
-import { addLinkProtocolIfApplicable, ensureSafeUrl, isLinkElement, LINK_KEYSTROKE } from './utils.js';
-=======
 import {
 	addLinkProtocolIfApplicable,
-	isLinkElement,
-	createBookmarkCallbacks,
+	ensureSafeUrl, isLinkElement, createBookmarkCallbacks,
 	LINK_KEYSTROKE
 } from './utils.js';
->>>>>>> 836a7438
 
 import linkIcon from '../theme/icons/link.svg';
 import unlinkIcon from '../theme/icons/unlink.svg';
@@ -185,17 +180,7 @@
 	 */
 	private _createToolbarView(): ToolbarView {
 		const editor = this.editor;
-<<<<<<< HEAD
 		const toolbarView = new ToolbarView( editor.locale );
-=======
-		const actionsView = new LinkActionsView(
-			editor.locale,
-			editor.config.get( 'link' ),
-			createBookmarkCallbacks( editor )
-		);
-		const linkCommand: LinkCommand = editor.commands.get( 'link' )!;
-		const unlinkCommand: UnlinkCommand = editor.commands.get( 'unlink' )!;
->>>>>>> 836a7438
 
 		toolbarView.class = 'ck-link-toolbar';
 
@@ -303,7 +288,7 @@
 			const linkCommand: LinkCommand = editor.commands.get( 'link' )!;
 			const t = locale.t;
 
-			button.tooltip = t( 'Open link in new tab' );
+			const { isScrollableToTarget, scrollToTarget } = createBookmarkCallbacks( editor );
 
 			button.bind( 'href' ).to( linkCommand, 'value', href => {
 				return href && ensureSafeUrl( href, allowedProtocols );
@@ -314,6 +299,17 @@
 			} );
 
 			button.bind( 'isEnabled' ).to( linkCommand, 'value', href => !!href );
+
+			button.bind( 'tooltip' ).to( linkCommand, 'value',
+				url => isScrollableToTarget( url ) ? t( 'Scroll to target' ) : t( 'Open link in new tab' )
+			);
+
+			this.listenTo( button, 'execute', ( evt, href, cancel ) => {
+				if ( isScrollableToTarget( href ) ) {
+					cancel();
+					scrollToTarget( href! );
+				}
+			} );
 
 			return button;
 		} );
