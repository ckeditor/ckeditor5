/**
 * @license Copyright (c) 2003-2024, CKSource Holding sp. z o.o. All rights reserved.
 * For licensing, see LICENSE.md or https://ckeditor.com/legal/ckeditor-oss-license
 */

/**
 * @module link/linkui
 */

import { Plugin, type Editor, icons } from 'ckeditor5/src/core.js';
import {
	ClickObserver,
	type ViewAttributeElement,
	type ViewDocumentClickEvent,
	type ViewElement,
	type ViewPosition
} from 'ckeditor5/src/engine.js';
import {
	ButtonView,
	SwitchButtonView,
	ContextualBalloon,
	clickOutsideHandler,
	CssTransitionDisablerMixin,
	MenuBarMenuListItemButtonView,
	type ViewWithCssTransitionDisabler
} from 'ckeditor5/src/ui.js';

import type { PositionOptions } from 'ckeditor5/src/utils.js';
import { isWidget } from 'ckeditor5/src/widget.js';

import LinkFormView, { type LinkFormValidatorCallback } from './ui/linkformview.js';
<<<<<<< HEAD
import LinkBookmarksView from './ui/linkbookmarksview.js';
=======
import LinkAdvancedView from './ui/linkadvancedview.js';
>>>>>>> 5f1c8e6b
import LinkButtonView from './ui/linkbuttonview.js';
import LinkActionsView from './ui/linkactionsview.js';
import type LinkCommand from './linkcommand.js';
import type UnlinkCommand from './unlinkcommand.js';
import {
	addLinkProtocolIfApplicable,
	isLinkElement,
	createBookmarkCallbacks,
	LINK_KEYSTROKE
} from './utils.js';

import linkIcon from '../theme/icons/link.svg';

const bookmarkIcon = icons.bookmark;
const VISUAL_SELECTION_MARKER_NAME = 'link-ui';

/**
 * The link UI plugin. It introduces the `'link'` and `'unlink'` buttons and support for the <kbd>Ctrl+K</kbd> keystroke.
 *
 * It uses the
 * {@link module:ui/panel/balloon/contextualballoon~ContextualBalloon contextual balloon plugin}.
 */
export default class LinkUI extends Plugin {
	/**
	 * The actions view displayed inside of the balloon.
	 */
	public actionsView: LinkActionsView | null = null;

	/**
	 * The form view displayed inside the balloon.
	 */
	public formView: LinkFormView & ViewWithCssTransitionDisabler | null = null;

	/**
<<<<<<< HEAD
	 * The view displaying bookmarks list.
	 */
	public bookmarksView: LinkBookmarksView | null = null;
=======
	 * The form view displaying advanced link settings.
	 */
	public advancedView: LinkAdvancedView | null = null;
>>>>>>> 5f1c8e6b

	/**
	 * The contextual balloon plugin instance.
	 */
	private _balloon!: ContextualBalloon;

	/**
	 * @inheritDoc
	 */
	public static get requires() {
		return [ ContextualBalloon ] as const;
	}

	/**
	 * @inheritDoc
	 */
	public static get pluginName() {
		return 'LinkUI' as const;
	}

	/**
	 * @inheritDoc
	 */
	public static override get isOfficialPlugin(): true {
		return true;
	}

	/**
	 * @inheritDoc
	 */
	public init(): void {
		const editor = this.editor;
		const t = this.editor.t;

		editor.editing.view.addObserver( ClickObserver );

		this._balloon = editor.plugins.get( ContextualBalloon );

		// Create toolbar buttons.
		this._createToolbarLinkButton();
		this._enableBalloonActivators();

		// Renders a fake visual selection marker on an expanded selection.
		editor.conversion.for( 'editingDowncast' ).markerToHighlight( {
			model: VISUAL_SELECTION_MARKER_NAME,
			view: {
				classes: [ 'ck-fake-link-selection' ]
			}
		} );

		// Renders a fake visual selection marker on a collapsed selection.
		editor.conversion.for( 'editingDowncast' ).markerToElement( {
			model: VISUAL_SELECTION_MARKER_NAME,
			view: ( data, { writer } ) => {
				if ( !data.markerRange.isCollapsed ) {
					return null;
				}

				const markerElement = writer.createUIElement( 'span' );

				writer.addClass(
					[ 'ck-fake-link-selection', 'ck-fake-link-selection_collapsed' ],
					markerElement
				);

				return markerElement;
			}
		} );

		// Add the information about the keystrokes to the accessibility database.
		editor.accessibility.addKeystrokeInfos( {
			keystrokes: [
				{
					label: t( 'Create link' ),
					keystroke: LINK_KEYSTROKE
				},
				{
					label: t( 'Move out of a link' ),
					keystroke: [
						[ 'arrowleft', 'arrowleft' ],
						[ 'arrowright', 'arrowright' ]
					]
				}
			]
		} );
	}

	/**
	 * @inheritDoc
	 */
	public override destroy(): void {
		super.destroy();

		// Destroy created UI components as they are not automatically destroyed (see ckeditor5#1341).
		if ( this.advancedView ) {
			this.advancedView.destroy();
		}

		if ( this.formView ) {
			this.formView.destroy();
		}

		if ( this.actionsView ) {
			this.actionsView.destroy();
		}

		if ( this.bookmarksView ) {
			this.bookmarksView.destroy();
		}
	}

	/**
	 * Creates views.
	 */
	private _createViews() {
		this.actionsView = this._createActionsView();
		this.formView = this._createFormView();
		this.advancedView = this._createAdvancedView();

		// Attach lifecycle actions to the the balloon.
		this._enableUserBalloonInteractions();
	}

	/**
	 * Creates the {@link module:link/ui/linkactionsview~LinkActionsView} instance.
	 */
	private _createActionsView(): LinkActionsView {
		const editor = this.editor;
		const actionsView = new LinkActionsView(
			editor.locale,
			editor.config.get( 'link' ),
			createBookmarkCallbacks( editor )
		);
		const linkCommand: LinkCommand = editor.commands.get( 'link' )!;
		const unlinkCommand: UnlinkCommand = editor.commands.get( 'unlink' )!;

		actionsView.bind( 'href' ).to( linkCommand, 'value' );
		actionsView.editButtonView.bind( 'isEnabled' ).to( linkCommand );
		actionsView.unlinkButtonView.bind( 'isEnabled' ).to( unlinkCommand );

		// Execute unlink command after clicking on the "Edit" button.
		this.listenTo( actionsView, 'edit', () => {
			this._addFormView();
		} );

		// Execute unlink command after clicking on the "Unlink" button.
		this.listenTo( actionsView, 'unlink', () => {
			editor.execute( 'unlink' );
			this._hideUI();
		} );

		// Close the panel on esc key press when the **actions have focus**.
		actionsView.keystrokes.set( 'Esc', ( data, cancel ) => {
			this._hideUI();
			cancel();
		} );

		// Open the form view on Ctrl+K when the **actions have focus**..
		actionsView.keystrokes.set( LINK_KEYSTROKE, ( data, cancel ) => {
			this._addFormView();
			cancel();
		} );

		return actionsView;
	}

	/**
	 * Creates the {@link module:link/ui/linkformview~LinkFormView} instance.
	 */
	private _createFormView(): LinkFormView & ViewWithCssTransitionDisabler {
		const editor = this.editor;
		const t = editor.locale.t;
		const linkCommand: LinkCommand = editor.commands.get( 'link' )!;
		const defaultProtocol = editor.config.get( 'link.defaultProtocol' );

		const formView = new ( CssTransitionDisablerMixin( LinkFormView ) )( editor.locale, getFormValidators( editor ) );

		if ( this.editor.plugins.has( 'BookmarkEditing' ) ) {
			this.bookmarksView = this._createBookmarksView();

			formView.listChildren.add( this._createBookmarksButton() );
		}

		formView.urlInputView.fieldView.bind( 'value' ).to( linkCommand, 'value' );

		// TODO: Bind to the "Displayed text" input

		// Form elements should be read-only when corresponding commands are disabled.
		formView.urlInputView.bind( 'isEnabled' ).to( linkCommand, 'isEnabled' );

		// Disable the "save" button if the command is disabled.
		formView.saveButtonView.bind( 'isEnabled' ).to( linkCommand, 'isEnabled' );

		// Enable the "Advanced" button only when there are manual decorators.
		formView.settingsButtonView.bind( 'isEnabled' ).to( linkCommand, 'manualDecorators', decorators => decorators.length > 0 );

		// Change the "Save" button label depending on the command state.
		formView.saveButtonView.bind( 'label' ).to( linkCommand, 'value', value => value ? t( 'Update' ) : t( 'Insert' ) );

		// Execute link command after clicking the "Save" button.
		this.listenTo( formView, 'submit', () => {
			// TODO: Does this need updating after adding the "Displayed text" input?
			if ( formView.isValid() ) {
				const { value } = formView.urlInputView.fieldView.element!;
				const parsedUrl = addLinkProtocolIfApplicable( value, defaultProtocol );

				editor.execute( 'link', parsedUrl, this._getDecoratorSwitchesState() );

				this._closeFormView();
			}
		} );

		// Update balloon position when form error changes.
		this.listenTo( formView.urlInputView, 'change:errorText', () => {
			editor.ui.update();
		} );

		// Hide the panel after clicking the "Cancel" button.
		this.listenTo( formView, 'cancel', () => {
			this._closeFormView();
		} );

		this.listenTo( formView.settingsButtonView, 'execute', () => {
			this._balloon.add( {
				view: this.advancedView!,
				position: this._getBalloonPositionData()
			} );

			this.advancedView!.focus();
		} );

		// Close the panel on esc key press when the **form has focus**.
		formView.keystrokes.set( 'Esc', ( data, cancel ) => {
			this._closeFormView();
			cancel();
		} );

		return formView;
	}

	/**
<<<<<<< HEAD
	 * Creates a sorted array of buttons with bookmark names.
	 */
	private _createBookmarksListView(): Array<ButtonView> {
		const editor = this.editor;
		const bookmarkEditing = editor.plugins.get( 'BookmarkEditing' );
		const bookmarksNames = Array.from( bookmarkEditing.getAllBookmarkNames() );

		bookmarksNames.sort( ( a, b ) => a.localeCompare( b ) );

		return bookmarksNames.map( bookmarkName => {
			const buttonView = new ButtonView();

			buttonView.set( {
				label: bookmarkName,
				tooltip: false,
				icon: bookmarkIcon,
				withText: true
			} );

			buttonView.on( 'execute', () => {
				this.formView!.urlInputView.fieldView.value = '#' + bookmarkName;
				// Set focus to the editing view to prevent from losing it while current view is removed.
				editor.editing.view.focus();
				this._balloon.remove( this.bookmarksView! );
				// Set the focus to the URL input field.
				this.formView!.focus();
			} );

			return buttonView;
		} );
	}

	/**
	 * Creates a view for bookmarks.
	 */
	private _createBookmarksView(): LinkBookmarksView {
		const editor = this.editor;
		const view = new LinkBookmarksView( editor.locale );

		// Hide the panel after clicking the "Cancel" button.
		this.listenTo( view, 'cancel', () => {
			// Set focus to the editing view to prevent from losing it while current view is removed.
			editor.editing.view.focus();
			this._balloon.remove( this.bookmarksView! );
			// Set the focus to the URL input field.
			this.formView!.focus();
		} );

		return view;
=======
	 * Creates the {@link module:link/ui/linkadvancedview~LinkAdvancedView} instance.
	 */
	private _createAdvancedView(): LinkAdvancedView {
		const editor = this.editor;
		const linkCommand: LinkCommand = this.editor.commands.get( 'link' )!;
		const view = new LinkAdvancedView( this.editor.locale );

		// Hide the panel after clicking the "Cancel" button.
		this.listenTo( view, 'cancel', () => {
			// Make sure the focus always gets back to the editable _before_ removing the focused form view.
			// Doing otherwise causes issues in some browsers. See https://github.com/ckeditor/ckeditor5-link/issues/193.
			editor.editing.view.focus();

			this._removeAdvancedView();
			this.formView!.focus();
		} );

		view.listChildren.bindTo( linkCommand.manualDecorators ).using( manualDecorator => {
			const button: SwitchButtonView = new SwitchButtonView( editor.locale );

			button.set( {
				label: manualDecorator.label,
				withText: true
			} );

			button.bind( 'isOn' ).toMany( [ manualDecorator, linkCommand ], 'value', ( decoratorValue, commandValue ) => {
				return commandValue === undefined && decoratorValue === undefined ?
					!!manualDecorator.defaultValue :
					!!decoratorValue;
			} );

			button.on( 'execute', () => {
				manualDecorator.set( 'value', !button.isOn );
			} );

			return button;
		} );

		return view;
	}

	/**
	 * Obtains the state of the manual decorators.
	 */
	private _getDecoratorSwitchesState(): Record<string, boolean> {
		const linkCommand: LinkCommand = this.editor.commands.get( 'link' )!;

		return Array
			.from( linkCommand.manualDecorators )
			.reduce( ( accumulator, manualDecorator ) => {
				const value = linkCommand.value === undefined && manualDecorator.value === undefined ?
					manualDecorator.defaultValue :
					manualDecorator.value;

				return {
					...accumulator,
					[ manualDecorator.id ]: !!value
				};
			}, {} as Record<string, boolean> );
>>>>>>> 5f1c8e6b
	}

	/**
	 * Creates a toolbar Link button. Clicking this button will show
	 * a {@link #_balloon} attached to the selection.
	 */
	private _createToolbarLinkButton(): void {
		const editor = this.editor;

		editor.ui.componentFactory.add( 'link', () => {
			const button = this._createButton( ButtonView );

			button.set( {
				tooltip: true
			} );

			return button;
		} );

		editor.ui.componentFactory.add( 'menuBar:link', () => {
			const button = this._createButton( MenuBarMenuListItemButtonView );

			button.set( {
				role: 'menuitemcheckbox'
			} );

			return button;
		} );
	}

	/**
	 * Creates a bookmarks button view.
	 */
	private _createBookmarksButton(): LinkButtonView {
		const locale = this.editor.locale!;
		const t = locale.t;
		const bookmarksButton = new LinkButtonView( locale );

		bookmarksButton.set( {
			label: t( 'Bookmarks' )
		} );

		this.listenTo( bookmarksButton, 'execute', () => {
			this._balloon.add( {
				view: this.bookmarksView!,
				position: this._getBalloonPositionData()
			} );
			this.bookmarksView!.focus();
		} );

		return bookmarksButton;
	}

	/**
	 * Creates a button for link command to use either in toolbar or in menu bar.
	 */
	private _createButton<T extends typeof ButtonView>( ButtonClass: T ): InstanceType<T> {
		const editor = this.editor;
		const locale = editor.locale;
		const command = editor.commands.get( 'link' )!;
		const view = new ButtonClass( editor.locale ) as InstanceType<T>;
		const t = locale.t;

		view.set( {
			label: t( 'Link' ),
			icon: linkIcon,
			keystroke: LINK_KEYSTROKE,
			isToggleable: true
		} );

		view.bind( 'isEnabled' ).to( command, 'isEnabled' );
		view.bind( 'isOn' ).to( command, 'value', value => !!value );

		// Show the panel on button click.
		this.listenTo( view, 'execute', () => this._showUI( true ) );

		return view;
	}

	/**
	 * Attaches actions that control whether the balloon panel containing the
	 * {@link #formView} should be displayed.
	 */
	private _enableBalloonActivators(): void {
		const editor = this.editor;
		const viewDocument = editor.editing.view.document;

		// Handle click on view document and show panel when selection is placed inside the link element.
		// Keep panel open until selection will be inside the same link element.
		this.listenTo<ViewDocumentClickEvent>( viewDocument, 'click', () => {
			const parentLink = this._getSelectedLinkElement();

			if ( parentLink ) {
				// Then show panel but keep focus inside editor editable.
				this._showUI();
			}
		} );

		// Handle the `Ctrl+K` keystroke and show the panel.
		editor.keystrokes.set( LINK_KEYSTROKE, ( keyEvtData, cancel ) => {
			// Prevent focusing the search bar in FF, Chrome and Edge. See https://github.com/ckeditor/ckeditor5/issues/4811.
			cancel();

			if ( editor.commands.get( 'link' )!.isEnabled ) {
				this._showUI( true );
			}
		} );
	}

	/**
	 * Attaches actions that control whether the balloon panel containing the
	 * {@link #formView} is visible or not.
	 */
	private _enableUserBalloonInteractions(): void {
		// Focus the form if the balloon is visible and the Tab key has been pressed.
		this.editor.keystrokes.set( 'Tab', ( data, cancel ) => {
			if ( this._areActionsVisible && !this.actionsView!.focusTracker.isFocused ) {
				this.actionsView!.focus();
				cancel();
			}
		}, {
			// Use the high priority because the link UI navigation is more important
			// than other feature's actions, e.g. list indentation.
			// https://github.com/ckeditor/ckeditor5-link/issues/146
			priority: 'high'
		} );

		// Close the panel on the Esc key press when the editable has focus and the balloon is visible.
		this.editor.keystrokes.set( 'Esc', ( data, cancel ) => {
			if ( this._isUIVisible ) {
				this._hideUI();
				cancel();
			}
		} );

		// Close on click outside of balloon panel element.
		clickOutsideHandler( {
			emitter: this.formView!,
			activator: () => this._isUIInPanel,
			contextElements: () => [ this._balloon.view.element! ],
			callback: () => this._hideUI()
		} );
	}

	/**
	 * Adds the {@link #actionsView} to the {@link #_balloon}.
	 *
	 * @internal
	 */
	public _addActionsView(): void {
		if ( !this.actionsView ) {
			this._createViews();
		}

		if ( this._areActionsInPanel ) {
			return;
		}

		this._balloon.add( {
			view: this.actionsView!,
			position: this._getBalloonPositionData()
		} );
	}

	/**
	 * Adds the {@link #formView} to the {@link #_balloon}.
	 */
	private _addFormView(): void {
		if ( !this.formView ) {
			this._createViews();
		}

		if ( this._isFormInPanel ) {
			return;
		}

		const editor = this.editor;

		if ( editor.plugins.has( 'BookmarkEditing' ) ) {
			// To make bindings works.
			// Clear the collection of bookmarks.
			this.bookmarksView!.listChildren.clear();

			// Add bookmarks to the collection.
			this.bookmarksView!.listChildren.addMany( this._createBookmarksListView() );
		}

		const linkCommand: LinkCommand = editor.commands.get( 'link' )!;

		this.formView!.disableCssTransitions();
		this.formView!.resetFormStatus();

		this._balloon.add( {
			view: this.formView!,
			position: this._getBalloonPositionData()
		} );

		// Make sure that each time the panel shows up, the URL field remains in sync with the value of
		// the command. If the user typed in the input, then canceled the balloon (`urlInputView.fieldView#value` stays
		// unaltered) and re-opened it without changing the value of the link command (e.g. because they
		// clicked the same link), they would see the old value instead of the actual value of the command.
		// https://github.com/ckeditor/ckeditor5-link/issues/78
		// https://github.com/ckeditor/ckeditor5-link/issues/123
		this.formView!.urlInputView.fieldView.value = linkCommand.value || '';

		// Select input when form view is currently visible.
		if ( this._balloon.visibleView === this.formView ) {
			this.formView!.urlInputView.fieldView.select();
		}

		this.formView!.enableCssTransitions();
	}

	/**
	 * Closes the form view. Decides whether the balloon should be hidden completely or if the action view should be shown. This is
	 * decided upon the link command value (which has a value if the document selection is in the link).
	 *
	 * Additionally, if any {@link module:link/linkconfig~LinkConfig#decorators} are defined in the editor configuration, the state of
	 * switch buttons responsible for manual decorator handling is restored.
	 */
	private _closeFormView(): void {
		const linkCommand: LinkCommand = this.editor.commands.get( 'link' )!;

		// Restore manual decorator states to represent the current model state. This case is important to reset the switch buttons
		// when the user cancels the editing form.
		linkCommand.restoreManualDecoratorStates();

		if ( linkCommand.value !== undefined ) {
			this._removeAdvancedView();
			this._removeFormView();
		} else {
			this._hideUI();
		}
	}

	/**
	 * Removes the {@link #advancedView} from the {@link #_balloon}.
	 */
	private _removeAdvancedView(): void {
		if ( this._isAdvancedInPanel ) {
			this._balloon.remove( this.advancedView! );
		}
	}

	/**
	 * Removes the {@link #formView} from the {@link #_balloon}.
	 */
	private _removeFormView(): void {
		if ( this._isFormInPanel ) {
			// Blur the input element before removing it from DOM to prevent issues in some browsers.
			// See https://github.com/ckeditor/ckeditor5/issues/1501.
			this.formView!.saveButtonView.focus();

			// Reset the URL field to update the state of the submit button.
			this.formView!.urlInputView.fieldView.reset();

			this._balloon.remove( this.formView! );

			// Because the form has an input which has focus, the focus must be brought back
			// to the editor. Otherwise, it would be lost.
			this.editor.editing.view.focus();

			this._hideFakeVisualSelection();
		}
	}

	/**
	 * Shows the correct UI type. It is either {@link #formView} or {@link #actionsView}.
	 *
	 * @internal
	 */
	public _showUI( forceVisible: boolean = false ): void {
		if ( !this.formView ) {
			this._createViews();
		}

		// When there's no link under the selection, go straight to the editing UI.
		if ( !this._getSelectedLinkElement() ) {
			// Show visual selection on a text without a link when the contextual balloon is displayed.
			// See https://github.com/ckeditor/ckeditor5/issues/4721.
			this._showFakeVisualSelection();

			this._addActionsView();

			// Be sure panel with link is visible.
			if ( forceVisible ) {
				this._balloon.showStack( 'main' );
			}

			this._addFormView();
		}
		// If there's a link under the selection...
		else {
			// Go to the editing UI if actions are already visible.
			if ( this._areActionsVisible ) {
				this._addFormView();
			}
			// Otherwise display just the actions UI.
			else {
				this._addActionsView();
			}

			// Be sure panel with link is visible.
			if ( forceVisible ) {
				this._balloon.showStack( 'main' );
			}
		}

		// Begin responding to ui#update once the UI is added.
		this._startUpdatingUI();
	}

	/**
	 * Removes the {@link #formView} from the {@link #_balloon}.
	 *
	 * See {@link #_addFormView}, {@link #_addActionsView}.
	 */
	private _hideUI(): void {
		if ( !this._isUIInPanel ) {
			return;
		}

		const editor = this.editor;

		this.stopListening( editor.ui, 'update' );
		this.stopListening( this._balloon, 'change:visibleView' );

		// Make sure the focus always gets back to the editable _before_ removing the focused form view.
		// Doing otherwise causes issues in some browsers. See https://github.com/ckeditor/ckeditor5-link/issues/193.
		editor.editing.view.focus();

<<<<<<< HEAD
		// If the bookmarks view is visible, remove it first  because it's on top of the stack.
		if ( this._balloon.visibleView === this.bookmarksView ) {
			this._balloon.remove( this.bookmarksView! );
		}
=======
		// TODO: Remove dynamically registered views

		// Remove the advanced form view first because it's on top of the stack.
		this._removeAdvancedView();
>>>>>>> 5f1c8e6b

		// Then remove the form view because it's beneath the advanced form.
		this._removeFormView();

		// Finally, remove the actions view because it's last in the stack.
		this._balloon.remove( this.actionsView! );

		this._hideFakeVisualSelection();
	}

	/**
	 * Makes the UI react to the {@link module:ui/editorui/editorui~EditorUI#event:update} event to
	 * reposition itself when the editor UI should be refreshed.
	 *
	 * See: {@link #_hideUI} to learn when the UI stops reacting to the `update` event.
	 */
	private _startUpdatingUI(): void {
		const editor = this.editor;
		const viewDocument = editor.editing.view.document;

		let prevSelectedLink = this._getSelectedLinkElement();
		let prevSelectionParent = getSelectionParent();

		const update = () => {
			const selectedLink = this._getSelectedLinkElement();
			const selectionParent = getSelectionParent();

			// Hide the panel if:
			//
			// * the selection went out of the EXISTING link element. E.g. user moved the caret out
			//   of the link,
			// * the selection went to a different parent when creating a NEW link. E.g. someone
			//   else modified the document.
			// * the selection has expanded (e.g. displaying link actions then pressing SHIFT+Right arrow).
			//
			// Note: #_getSelectedLinkElement will return a link for a non-collapsed selection only
			// when fully selected.
			if ( ( prevSelectedLink && !selectedLink ) ||
				( !prevSelectedLink && selectionParent !== prevSelectionParent ) ) {
				this._hideUI();
			}
			// Update the position of the panel when:
			//  * link panel is in the visible stack
			//  * the selection remains in the original link element,
			//  * there was no link element in the first place, i.e. creating a new link
			else if ( this._isUIVisible ) {
				// If still in a link element, simply update the position of the balloon.
				// If there was no link (e.g. inserting one), the balloon must be moved
				// to the new position in the editing view (a new native DOM range).
				this._balloon.updatePosition( this._getBalloonPositionData() );
			}

			prevSelectedLink = selectedLink;
			prevSelectionParent = selectionParent;
		};

		function getSelectionParent() {
			return viewDocument.selection.focus!.getAncestors()
				.reverse()
				.find( ( node ): node is ViewElement => node.is( 'element' ) );
		}

		this.listenTo( editor.ui, 'update', update );
		this.listenTo( this._balloon, 'change:visibleView', update );
	}

	/**
	 * Returns `true` when {@link #advancedView} is in the {@link #_balloon}.
	 */
	private get _isAdvancedInPanel(): boolean {
		return !!this.advancedView && this._balloon.hasView( this.advancedView );
	}

	/**
	 * Returns `true` when {@link #formView} is in the {@link #_balloon}.
	 */
	private get _isFormInPanel(): boolean {
		return !!this.formView && this._balloon.hasView( this.formView );
	}

	/**
	 * Returns `true` when {@link #actionsView} is in the {@link #_balloon}.
	 */
	private get _areActionsInPanel(): boolean {
		return !!this.actionsView && this._balloon.hasView( this.actionsView );
	}

	/**
	 * Returns `true` when {@link #advancedView} is in the {@link #_balloon} and it is
	 * currently visible.
	 */
	private get _isAdvancedVisible(): boolean {
		return !!this.advancedView && this._balloon.visibleView === this.advancedView;
	}

	/**
	 * Returns `true` when {@link #formView} is in the {@link #_balloon} and it is
	 * currently visible.
	 */
	private get _isFormVisible(): boolean {
		return !!this.formView && this._balloon.visibleView == this.formView;
	}

	/**
	 * Returns `true` when {@link #actionsView} is in the {@link #_balloon} and it is
	 * currently visible.
	 */
	private get _areActionsVisible(): boolean {
		return !!this.actionsView && this._balloon.visibleView === this.actionsView;
	}

	/**
<<<<<<< HEAD
	 * Returns `true` when {@link #bookmarksView} is in the {@link #_balloon} and it is
	 * currently visible.
	 */
	private get _areBookmarksVisible(): boolean {
		return !!this.bookmarksView && this._balloon.visibleView === this.bookmarksView;
	}

	/**
	 * Returns `true` when {@link #actionsView} or {@link #formView} is in the {@link #_balloon}.
=======
	 * Returns `true` when {@link #advancedView}, {@link #actionsView} or {@link #formView} is in the {@link #_balloon}.
>>>>>>> 5f1c8e6b
	 */
	private get _isUIInPanel(): boolean {
		return this._isAdvancedInPanel || this._isFormInPanel || this._areActionsInPanel;
	}

	/**
<<<<<<< HEAD
	 * Returns `true` when {@link #actionsView}, {@link #bookmarksView} or {@link #formView} is in the {@link #_balloon} and it is
	 * currently visible.
	 */
	private get _isUIVisible(): boolean {
		const visibleView = this._balloon.visibleView;

		return !!this.formView && visibleView == this.formView || this._areActionsVisible || this._areBookmarksVisible;
=======
	 * Returns `true` when {@link #advancedView}, {@link #actionsView} or {@link #formView} is in the {@link #_balloon}
	 * and it is currently visible.
	 */
	private get _isUIVisible(): boolean {
		return this._isAdvancedVisible || this._isFormVisible || this._areActionsVisible;
>>>>>>> 5f1c8e6b
	}

	/**
	 * Returns positioning options for the {@link #_balloon}. They control the way the balloon is attached
	 * to the target element or selection.
	 *
	 * If the selection is collapsed and inside a link element, the panel will be attached to the
	 * entire link element. Otherwise, it will be attached to the selection.
	 */
	private _getBalloonPositionData(): Partial<PositionOptions> {
		const view = this.editor.editing.view;
		const model = this.editor.model;
		const viewDocument = view.document;
		let target: PositionOptions[ 'target' ];

		if ( model.markers.has( VISUAL_SELECTION_MARKER_NAME ) ) {
			// There are cases when we highlight selection using a marker (#7705, #4721).
			const markerViewElements = Array.from( this.editor.editing.mapper.markerNameToElements( VISUAL_SELECTION_MARKER_NAME )! );
			const newRange = view.createRange(
				view.createPositionBefore( markerViewElements[ 0 ] ),
				view.createPositionAfter( markerViewElements[ markerViewElements.length - 1 ] )
			);

			target = view.domConverter.viewRangeToDom( newRange );
		} else {
			// Make sure the target is calculated on demand at the last moment because a cached DOM range
			// (which is very fragile) can desynchronize with the state of the editing view if there was
			// any rendering done in the meantime. This can happen, for instance, when an inline widget
			// gets unlinked.
			target = () => {
				const targetLink = this._getSelectedLinkElement();

				return targetLink ?
					// When selection is inside link element, then attach panel to this element.
					view.domConverter.mapViewToDom( targetLink )! :
					// Otherwise attach panel to the selection.
					view.domConverter.viewRangeToDom( viewDocument.selection.getFirstRange()! );
			};
		}

		return { target };
	}

	/**
	 * Returns the link {@link module:engine/view/attributeelement~AttributeElement} under
	 * the {@link module:engine/view/document~Document editing view's} selection or `null`
	 * if there is none.
	 *
	 * **Note**: For a non–collapsed selection, the link element is returned when **fully**
	 * selected and the **only** element within the selection boundaries, or when
	 * a linked widget is selected.
	 */
	private _getSelectedLinkElement(): ViewAttributeElement | null {
		const view = this.editor.editing.view;
		const selection = view.document.selection;
		const selectedElement = selection.getSelectedElement();

		// The selection is collapsed or some widget is selected (especially inline widget).
		if ( selection.isCollapsed || selectedElement && isWidget( selectedElement ) ) {
			return findLinkElementAncestor( selection.getFirstPosition()! );
		} else {
			// The range for fully selected link is usually anchored in adjacent text nodes.
			// Trim it to get closer to the actual link element.
			const range = selection.getFirstRange()!.getTrimmed();
			const startLink = findLinkElementAncestor( range.start );
			const endLink = findLinkElementAncestor( range.end );

			if ( !startLink || startLink != endLink ) {
				return null;
			}

			// Check if the link element is fully selected.
			if ( view.createRangeIn( startLink ).getTrimmed().isEqual( range ) ) {
				return startLink;
			} else {
				return null;
			}
		}
	}

	/**
	 * Displays a fake visual selection when the contextual balloon is displayed.
	 *
	 * This adds a 'link-ui' marker into the document that is rendered as a highlight on selected text fragment.
	 */
	private _showFakeVisualSelection(): void {
		const model = this.editor.model;

		model.change( writer => {
			const range = model.document.selection.getFirstRange()!;

			if ( model.markers.has( VISUAL_SELECTION_MARKER_NAME ) ) {
				writer.updateMarker( VISUAL_SELECTION_MARKER_NAME, { range } );
			} else {
				if ( range.start.isAtEnd ) {
					const startPosition = range.start.getLastMatchingPosition(
						( { item } ) => !model.schema.isContent( item ),
						{ boundaries: range }
					);

					writer.addMarker( VISUAL_SELECTION_MARKER_NAME, {
						usingOperation: false,
						affectsData: false,
						range: writer.createRange( startPosition, range.end )
					} );
				} else {
					writer.addMarker( VISUAL_SELECTION_MARKER_NAME, {
						usingOperation: false,
						affectsData: false,
						range
					} );
				}
			}
		} );
	}

	/**
	 * Hides the fake visual selection created in {@link #_showFakeVisualSelection}.
	 */
	private _hideFakeVisualSelection(): void {
		const model = this.editor.model;

		if ( model.markers.has( VISUAL_SELECTION_MARKER_NAME ) ) {
			model.change( writer => {
				writer.removeMarker( VISUAL_SELECTION_MARKER_NAME );
			} );
		}
	}
}

/**
 * Returns a link element if there's one among the ancestors of the provided `Position`.
 *
 * @param View position to analyze.
 * @returns Link element at the position or null.
 */
function findLinkElementAncestor( position: ViewPosition ): ViewAttributeElement | null {
	return position.getAncestors().find( ( ancestor ): ancestor is ViewAttributeElement => isLinkElement( ancestor ) ) || null;
}

/**
 * Returns link form validation callbacks.
 *
 * @param editor Editor instance.
 */
function getFormValidators( editor: Editor ): Array<LinkFormValidatorCallback> {
	const t = editor.t;
	const allowCreatingEmptyLinks = editor.config.get( 'link.allowCreatingEmptyLinks' );

	return [
		form => {
			if ( !allowCreatingEmptyLinks && !form.url!.length ) {
				return t( 'Link URL must not be empty.' );
			}
		}
	];
}<|MERGE_RESOLUTION|>--- conflicted
+++ resolved
@@ -29,11 +29,8 @@
 import { isWidget } from 'ckeditor5/src/widget.js';
 
 import LinkFormView, { type LinkFormValidatorCallback } from './ui/linkformview.js';
-<<<<<<< HEAD
 import LinkBookmarksView from './ui/linkbookmarksview.js';
-=======
 import LinkAdvancedView from './ui/linkadvancedview.js';
->>>>>>> 5f1c8e6b
 import LinkButtonView from './ui/linkbuttonview.js';
 import LinkActionsView from './ui/linkactionsview.js';
 import type LinkCommand from './linkcommand.js';
@@ -68,15 +65,14 @@
 	public formView: LinkFormView & ViewWithCssTransitionDisabler | null = null;
 
 	/**
-<<<<<<< HEAD
 	 * The view displaying bookmarks list.
 	 */
 	public bookmarksView: LinkBookmarksView | null = null;
-=======
+
+	/**
 	 * The form view displaying advanced link settings.
 	 */
 	public advancedView: LinkAdvancedView | null = null;
->>>>>>> 5f1c8e6b
 
 	/**
 	 * The contextual balloon plugin instance.
@@ -318,7 +314,6 @@
 	}
 
 	/**
-<<<<<<< HEAD
 	 * Creates a sorted array of buttons with bookmark names.
 	 */
 	private _createBookmarksListView(): Array<ButtonView> {
@@ -368,7 +363,9 @@
 		} );
 
 		return view;
-=======
+	}
+
+	/**
 	 * Creates the {@link module:link/ui/linkadvancedview~LinkAdvancedView} instance.
 	 */
 	private _createAdvancedView(): LinkAdvancedView {
@@ -428,7 +425,6 @@
 					[ manualDecorator.id ]: !!value
 				};
 			}, {} as Record<string, boolean> );
->>>>>>> 5f1c8e6b
 	}
 
 	/**
@@ -674,6 +670,15 @@
 	}
 
 	/**
+	 * Removes the {@link #bookmarksView} from the {@link #_balloon}.
+	 */
+	private _removeBookmarksView(): void {
+		if ( this._areBookmarksInPanel ) {
+			this._balloon.remove( this.bookmarksView! );
+		}
+	}
+
+	/**
 	 * Removes the {@link #formView} from the {@link #_balloon}.
 	 */
 	private _removeFormView(): void {
@@ -760,17 +765,13 @@
 		// Doing otherwise causes issues in some browsers. See https://github.com/ckeditor/ckeditor5-link/issues/193.
 		editor.editing.view.focus();
 
-<<<<<<< HEAD
-		// If the bookmarks view is visible, remove it first  because it's on top of the stack.
-		if ( this._balloon.visibleView === this.bookmarksView ) {
-			this._balloon.remove( this.bookmarksView! );
-		}
-=======
 		// TODO: Remove dynamically registered views
 
-		// Remove the advanced form view first because it's on top of the stack.
+		// If the bookmarks view is visible, remove it because it can be on top of the stack.
+		this._removeBookmarksView();
+
+		// If the advanced form view is visible, remove it because it can be on top of the stack.
 		this._removeAdvancedView();
->>>>>>> 5f1c8e6b
 
 		// Then remove the form view because it's beneath the advanced form.
 		this._removeFormView();
@@ -845,6 +846,13 @@
 	}
 
 	/**
+	 * Returns `true` when {@link #bookmarksView} is in the {@link #_balloon}.
+	 */
+	private get _areBookmarksInPanel(): boolean {
+		return !!this.bookmarksView && this._balloon.hasView( this.bookmarksView );
+	}
+
+	/**
 	 * Returns `true` when {@link #formView} is in the {@link #_balloon}.
 	 */
 	private get _isFormInPanel(): boolean {
@@ -883,7 +891,6 @@
 	}
 
 	/**
-<<<<<<< HEAD
 	 * Returns `true` when {@link #bookmarksView} is in the {@link #_balloon} and it is
 	 * currently visible.
 	 */
@@ -892,31 +899,19 @@
 	}
 
 	/**
-	 * Returns `true` when {@link #actionsView} or {@link #formView} is in the {@link #_balloon}.
-=======
-	 * Returns `true` when {@link #advancedView}, {@link #actionsView} or {@link #formView} is in the {@link #_balloon}.
->>>>>>> 5f1c8e6b
+	 * Returns `true` when {@link #advancedView}, {@link #actionsView}, {@link #bookmarksView}
+	 * or {@link #formView} is in the {@link #_balloon}.
 	 */
 	private get _isUIInPanel(): boolean {
-		return this._isAdvancedInPanel || this._isFormInPanel || this._areActionsInPanel;
-	}
-
-	/**
-<<<<<<< HEAD
-	 * Returns `true` when {@link #actionsView}, {@link #bookmarksView} or {@link #formView} is in the {@link #_balloon} and it is
-	 * currently visible.
+		return this._isAdvancedInPanel || this._areBookmarksInPanel || this._isFormInPanel || this._areActionsInPanel;
+	}
+
+	/**
+	 * Returns `true` when {@link #advancedView}, {@link #bookmarksView}, {@link #actionsView}
+	 * or {@link #formView} is in the {@link #_balloon} and it is currently visible.
 	 */
 	private get _isUIVisible(): boolean {
-		const visibleView = this._balloon.visibleView;
-
-		return !!this.formView && visibleView == this.formView || this._areActionsVisible || this._areBookmarksVisible;
-=======
-	 * Returns `true` when {@link #advancedView}, {@link #actionsView} or {@link #formView} is in the {@link #_balloon}
-	 * and it is currently visible.
-	 */
-	private get _isUIVisible(): boolean {
-		return this._isAdvancedVisible || this._isFormVisible || this._areActionsVisible;
->>>>>>> 5f1c8e6b
+		return this._isAdvancedVisible || this._areBookmarksVisible || this._isFormVisible || this._areActionsVisible;
 	}
 
 	/**
