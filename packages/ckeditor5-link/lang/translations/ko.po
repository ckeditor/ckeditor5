# Copyright (c) 2003-2024, CKSource Holding sp. z o.o. All rights reserved.
#
#                                     !!! IMPORTANT !!!
#
#         Before you edit this file, please keep in mind that contributing to the project
#                translations is possible ONLY via the Transifex online service.
#
#         To submit your translations, visit https://www.transifex.com/ckeditor/ckeditor5.
#
#                   To learn more, check out the official contributor's guide:
#     https://ckeditor.com/docs/ckeditor5/latest/framework/guides/contributing/contributing.html
#
msgid ""
msgstr ""
"Language-Team: Korean (https://app.transifex.com/ckeditor/teams/11143/ko/)\n"
"Language: ko\n"
"Plural-Forms: nplurals=1; plural=0;\n"
"Content-Type: text/plain; charset=UTF-8\n"

msgctxt "Toolbar button tooltip for the Unlink feature."
msgid "Unlink"
msgstr "링크 삭제"

msgctxt "Toolbar button tooltip for the Link feature."
msgid "Link"
msgstr "링크"

msgctxt "Label for the URL input in the Link URL editing balloon."
msgid "Link URL"
msgstr "링크 주소"

msgctxt "Label for the image link button."
msgid "Link image"
msgstr "사진 링크"

msgctxt "Button opening the Link URL editing balloon."
msgid "Edit link"
msgstr "링크 편집"

msgctxt "Button opening the link in new browser tab."
msgid "Open link in new tab"
msgstr "새 탭에서 링크 열기"

msgctxt "Label explaining that a link has no URL set (the URL is empty)."
msgid "This link has no URL"
msgstr "이 주소에는 URL이 없습니다."

msgctxt "The label of the switch button that controls whether the edited link will open in a new tab."
msgid "Open in a new tab"
msgstr "새 탭에서 열기"

msgctxt "The label of the switch button that controls whether the edited link refers to downloadable resource."
msgid "Downloadable"
msgstr "다운로드 가능"

msgctxt "Keystroke description for assistive technologies: keystroke for creating a link."
msgid "Create link"
<<<<<<< HEAD
msgstr ""

msgctxt "Keystroke description for assistive technologies: keystroke for moving out of a link."
msgid "Move out of a link"
msgstr ""
=======
msgstr "링크 생성"

msgctxt "Keystroke description for assistive technologies: keystroke for moving out of a link."
msgid "Move out of a link"
msgstr "링크 밖으로 이동"
>>>>>>> ab8eba95
<|MERGE_RESOLUTION|>--- conflicted
+++ resolved
@@ -55,16 +55,8 @@
 
 msgctxt "Keystroke description for assistive technologies: keystroke for creating a link."
 msgid "Create link"
-<<<<<<< HEAD
-msgstr ""
-
-msgctxt "Keystroke description for assistive technologies: keystroke for moving out of a link."
-msgid "Move out of a link"
-msgstr ""
-=======
 msgstr "링크 생성"
 
 msgctxt "Keystroke description for assistive technologies: keystroke for moving out of a link."
 msgid "Move out of a link"
-msgstr "링크 밖으로 이동"
->>>>>>> ab8eba95
+msgstr "링크 밖으로 이동"