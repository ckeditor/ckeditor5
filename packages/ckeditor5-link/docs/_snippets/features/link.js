--- conflicted
+++ resolved
@@ -34,9 +34,6 @@
 			tokenUrl: TOKEN_URL,
 			allowExternalImagesEditing: [ /^data:/, 'origin', /ckbox/ ],
 			forceDemoLabel: true
-<<<<<<< HEAD
-		}
-=======
 		},
 		link: {
 			addTargetToExternalLinks: false,
@@ -57,9 +54,7 @@
 					}
 				}
 			]
-		},
-		licenseKey: 'GPL'
->>>>>>> 8af6fdbc
+		}
 	} )
 	.then( editor => {
 		window.editor = editor;
