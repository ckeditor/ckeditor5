{
  "name": "@ckeditor/ckeditor5-link",
  "version": "45.2.1",
  "description": "Link feature for CKEditor 5.",
  "keywords": [
    "ckeditor",
    "ckeditor5",
    "ckeditor 5",
    "ckeditor5-feature",
    "ckeditor5-plugin",
    "ckeditor5-dll"
  ],
  "type": "module",
  "main": "src/index.ts",
  "dependencies": {
<<<<<<< HEAD
    "@ckeditor/ckeditor5-clipboard": "45.2.0",
    "@ckeditor/ckeditor5-core": "45.2.0",
    "@ckeditor/ckeditor5-engine": "45.2.0",
    "@ckeditor/ckeditor5-icons": "45.2.0",
    "@ckeditor/ckeditor5-image": "45.2.0",
    "@ckeditor/ckeditor5-typing": "45.2.0",
    "@ckeditor/ckeditor5-ui": "45.2.0",
    "@ckeditor/ckeditor5-utils": "45.2.0",
    "@ckeditor/ckeditor5-widget": "45.2.0",
    "ckeditor5": "45.2.0",
    "es-toolkit": "1.38.0"
  },
  "devDependencies": {
    "@ckeditor/ckeditor5-basic-styles": "45.2.0",
    "@ckeditor/ckeditor5-block-quote": "45.2.0",
    "@ckeditor/ckeditor5-cloud-services": "45.2.0",
    "@ckeditor/ckeditor5-code-block": "45.2.0",
    "@ckeditor/ckeditor5-dev-utils": "^50.0.0",
    "@ckeditor/ckeditor5-easy-image": "45.2.0",
    "@ckeditor/ckeditor5-editor-classic": "45.2.0",
    "@ckeditor/ckeditor5-enter": "45.2.0",
    "@ckeditor/ckeditor5-essentials": "45.2.0",
    "@ckeditor/ckeditor5-paragraph": "45.2.0",
    "@ckeditor/ckeditor5-table": "45.2.0",
    "@ckeditor/ckeditor5-theme-lark": "45.2.0",
    "@ckeditor/ckeditor5-undo": "45.2.0",
=======
    "@ckeditor/ckeditor5-clipboard": "45.2.1",
    "@ckeditor/ckeditor5-core": "45.2.1",
    "@ckeditor/ckeditor5-engine": "45.2.1",
    "@ckeditor/ckeditor5-icons": "45.2.1",
    "@ckeditor/ckeditor5-image": "45.2.1",
    "@ckeditor/ckeditor5-typing": "45.2.1",
    "@ckeditor/ckeditor5-ui": "45.2.1",
    "@ckeditor/ckeditor5-utils": "45.2.1",
    "@ckeditor/ckeditor5-widget": "45.2.1",
    "ckeditor5": "45.2.1",
    "es-toolkit": "1.32.0"
  },
  "devDependencies": {
    "@ckeditor/ckeditor5-basic-styles": "45.2.1",
    "@ckeditor/ckeditor5-block-quote": "45.2.1",
    "@ckeditor/ckeditor5-cloud-services": "45.2.1",
    "@ckeditor/ckeditor5-code-block": "45.2.1",
    "@ckeditor/ckeditor5-dev-utils": "^50.0.0",
    "@ckeditor/ckeditor5-easy-image": "45.2.1",
    "@ckeditor/ckeditor5-editor-classic": "45.2.1",
    "@ckeditor/ckeditor5-enter": "45.2.1",
    "@ckeditor/ckeditor5-essentials": "45.2.1",
    "@ckeditor/ckeditor5-paragraph": "45.2.1",
    "@ckeditor/ckeditor5-table": "45.2.1",
    "@ckeditor/ckeditor5-theme-lark": "45.2.1",
    "@ckeditor/ckeditor5-undo": "45.2.1",
>>>>>>> eb368c23
    "typescript": "5.0.4",
    "webpack": "^5.94.0",
    "webpack-cli": "^6.0.1"
  },
  "author": "CKSource (http://cksource.com/)",
  "license": "SEE LICENSE IN LICENSE.md",
  "homepage": "https://ckeditor.com/ckeditor-5",
  "bugs": "https://github.com/ckeditor/ckeditor5/issues",
  "repository": {
    "type": "git",
    "url": "https://github.com/ckeditor/ckeditor5.git",
    "directory": "packages/ckeditor5-link"
  },
  "files": [
    "dist",
    "lang",
    "src/**/*.js",
    "src/**/*.d.ts",
    "theme",
    "build",
    "ckeditor5-metadata.json",
    "CHANGELOG.md"
  ],
  "scripts": {
    "dll:build": "webpack",
    "build": "tsc --build --force ./tsconfig.json",
    "build:dist": "node ../../scripts/nim/build-package.mjs"
  }
}<|MERGE_RESOLUTION|>--- conflicted
+++ resolved
@@ -13,34 +13,6 @@
   "type": "module",
   "main": "src/index.ts",
   "dependencies": {
-<<<<<<< HEAD
-    "@ckeditor/ckeditor5-clipboard": "45.2.0",
-    "@ckeditor/ckeditor5-core": "45.2.0",
-    "@ckeditor/ckeditor5-engine": "45.2.0",
-    "@ckeditor/ckeditor5-icons": "45.2.0",
-    "@ckeditor/ckeditor5-image": "45.2.0",
-    "@ckeditor/ckeditor5-typing": "45.2.0",
-    "@ckeditor/ckeditor5-ui": "45.2.0",
-    "@ckeditor/ckeditor5-utils": "45.2.0",
-    "@ckeditor/ckeditor5-widget": "45.2.0",
-    "ckeditor5": "45.2.0",
-    "es-toolkit": "1.38.0"
-  },
-  "devDependencies": {
-    "@ckeditor/ckeditor5-basic-styles": "45.2.0",
-    "@ckeditor/ckeditor5-block-quote": "45.2.0",
-    "@ckeditor/ckeditor5-cloud-services": "45.2.0",
-    "@ckeditor/ckeditor5-code-block": "45.2.0",
-    "@ckeditor/ckeditor5-dev-utils": "^50.0.0",
-    "@ckeditor/ckeditor5-easy-image": "45.2.0",
-    "@ckeditor/ckeditor5-editor-classic": "45.2.0",
-    "@ckeditor/ckeditor5-enter": "45.2.0",
-    "@ckeditor/ckeditor5-essentials": "45.2.0",
-    "@ckeditor/ckeditor5-paragraph": "45.2.0",
-    "@ckeditor/ckeditor5-table": "45.2.0",
-    "@ckeditor/ckeditor5-theme-lark": "45.2.0",
-    "@ckeditor/ckeditor5-undo": "45.2.0",
-=======
     "@ckeditor/ckeditor5-clipboard": "45.2.1",
     "@ckeditor/ckeditor5-core": "45.2.1",
     "@ckeditor/ckeditor5-engine": "45.2.1",
@@ -51,7 +23,7 @@
     "@ckeditor/ckeditor5-utils": "45.2.1",
     "@ckeditor/ckeditor5-widget": "45.2.1",
     "ckeditor5": "45.2.1",
-    "es-toolkit": "1.32.0"
+    "es-toolkit": "1.38.0"
   },
   "devDependencies": {
     "@ckeditor/ckeditor5-basic-styles": "45.2.1",
@@ -67,7 +39,6 @@
     "@ckeditor/ckeditor5-table": "45.2.1",
     "@ckeditor/ckeditor5-theme-lark": "45.2.1",
     "@ckeditor/ckeditor5-undo": "45.2.1",
->>>>>>> eb368c23
     "typescript": "5.0.4",
     "webpack": "^5.94.0",
     "webpack-cli": "^6.0.1"
