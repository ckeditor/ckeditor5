{
  "name": "@ckeditor/ckeditor5-link",
  "version": "44.2.1",
  "description": "Link feature for CKEditor 5.",
  "keywords": [
    "ckeditor",
    "ckeditor5",
    "ckeditor 5",
    "ckeditor5-feature",
    "ckeditor5-plugin",
    "ckeditor5-dll"
  ],
  "type": "module",
  "main": "src/index.ts",
  "dependencies": {
<<<<<<< HEAD
    "@ckeditor/ckeditor5-clipboard": "44.2.0",
    "@ckeditor/ckeditor5-core": "44.2.0",
    "@ckeditor/ckeditor5-engine": "44.2.0",
=======
    "@ckeditor/ckeditor5-bookmark": "44.2.1",
    "@ckeditor/ckeditor5-clipboard": "44.2.1",
    "@ckeditor/ckeditor5-core": "44.2.1",
    "@ckeditor/ckeditor5-engine": "44.2.1",
>>>>>>> 529527ff
    "@ckeditor/ckeditor5-icons": "0.0.1",
    "@ckeditor/ckeditor5-image": "44.2.1",
    "@ckeditor/ckeditor5-typing": "44.2.1",
    "@ckeditor/ckeditor5-ui": "44.2.1",
    "@ckeditor/ckeditor5-utils": "44.2.1",
    "@ckeditor/ckeditor5-widget": "44.2.1",
    "ckeditor5": "44.2.1",
    "es-toolkit": "1.32.0"
  },
  "devDependencies": {
<<<<<<< HEAD
    "@ckeditor/ckeditor5-basic-styles": "44.2.0",
    "@ckeditor/ckeditor5-block-quote": "44.2.0",
    "@ckeditor/ckeditor5-cloud-services": "44.2.0",
    "@ckeditor/ckeditor5-code-block": "44.2.0",
    "@ckeditor/ckeditor5-dev-utils": "^45.0.0",
    "@ckeditor/ckeditor5-easy-image": "44.2.0",
    "@ckeditor/ckeditor5-editor-classic": "44.2.0",
    "@ckeditor/ckeditor5-enter": "44.2.0",
    "@ckeditor/ckeditor5-essentials": "44.2.0",
    "@ckeditor/ckeditor5-paragraph": "44.2.0",
    "@ckeditor/ckeditor5-table": "44.2.0",
    "@ckeditor/ckeditor5-theme-lark": "44.2.0",
    "@ckeditor/ckeditor5-undo": "44.2.0",
=======
    "@ckeditor/ckeditor5-basic-styles": "44.2.1",
    "@ckeditor/ckeditor5-block-quote": "44.2.1",
    "@ckeditor/ckeditor5-cloud-services": "44.2.1",
    "@ckeditor/ckeditor5-code-block": "44.2.1",
    "@ckeditor/ckeditor5-dev-utils": "^46.0.0",
    "@ckeditor/ckeditor5-easy-image": "44.2.1",
    "@ckeditor/ckeditor5-editor-classic": "44.2.1",
    "@ckeditor/ckeditor5-enter": "44.2.1",
    "@ckeditor/ckeditor5-essentials": "44.2.1",
    "@ckeditor/ckeditor5-paragraph": "44.2.1",
    "@ckeditor/ckeditor5-table": "44.2.1",
    "@ckeditor/ckeditor5-theme-lark": "44.2.1",
    "@ckeditor/ckeditor5-undo": "44.2.1",
>>>>>>> 529527ff
    "typescript": "5.0.4",
    "webpack": "^5.94.0",
    "webpack-cli": "^5.1.4"
  },
  "author": "CKSource (http://cksource.com/)",
  "license": "SEE LICENSE IN LICENSE.md",
  "homepage": "https://ckeditor.com/ckeditor-5",
  "bugs": "https://github.com/ckeditor/ckeditor5/issues",
  "repository": {
    "type": "git",
    "url": "https://github.com/ckeditor/ckeditor5.git",
    "directory": "packages/ckeditor5-link"
  },
  "files": [
    "dist",
    "lang",
    "src/**/*.js",
    "src/**/*.d.ts",
    "theme",
    "build",
    "ckeditor5-metadata.json",
    "CHANGELOG.md"
  ],
  "scripts": {
    "dll:build": "webpack",
    "build": "tsc -p ./tsconfig.json",
    "build:dist": "node ../../scripts/nim/build-package.mjs"
  }
}<|MERGE_RESOLUTION|>--- conflicted
+++ resolved
@@ -13,16 +13,9 @@
   "type": "module",
   "main": "src/index.ts",
   "dependencies": {
-<<<<<<< HEAD
-    "@ckeditor/ckeditor5-clipboard": "44.2.0",
-    "@ckeditor/ckeditor5-core": "44.2.0",
-    "@ckeditor/ckeditor5-engine": "44.2.0",
-=======
-    "@ckeditor/ckeditor5-bookmark": "44.2.1",
     "@ckeditor/ckeditor5-clipboard": "44.2.1",
     "@ckeditor/ckeditor5-core": "44.2.1",
     "@ckeditor/ckeditor5-engine": "44.2.1",
->>>>>>> 529527ff
     "@ckeditor/ckeditor5-icons": "0.0.1",
     "@ckeditor/ckeditor5-image": "44.2.1",
     "@ckeditor/ckeditor5-typing": "44.2.1",
@@ -33,21 +26,6 @@
     "es-toolkit": "1.32.0"
   },
   "devDependencies": {
-<<<<<<< HEAD
-    "@ckeditor/ckeditor5-basic-styles": "44.2.0",
-    "@ckeditor/ckeditor5-block-quote": "44.2.0",
-    "@ckeditor/ckeditor5-cloud-services": "44.2.0",
-    "@ckeditor/ckeditor5-code-block": "44.2.0",
-    "@ckeditor/ckeditor5-dev-utils": "^45.0.0",
-    "@ckeditor/ckeditor5-easy-image": "44.2.0",
-    "@ckeditor/ckeditor5-editor-classic": "44.2.0",
-    "@ckeditor/ckeditor5-enter": "44.2.0",
-    "@ckeditor/ckeditor5-essentials": "44.2.0",
-    "@ckeditor/ckeditor5-paragraph": "44.2.0",
-    "@ckeditor/ckeditor5-table": "44.2.0",
-    "@ckeditor/ckeditor5-theme-lark": "44.2.0",
-    "@ckeditor/ckeditor5-undo": "44.2.0",
-=======
     "@ckeditor/ckeditor5-basic-styles": "44.2.1",
     "@ckeditor/ckeditor5-block-quote": "44.2.1",
     "@ckeditor/ckeditor5-cloud-services": "44.2.1",
@@ -61,7 +39,6 @@
     "@ckeditor/ckeditor5-table": "44.2.1",
     "@ckeditor/ckeditor5-theme-lark": "44.2.1",
     "@ckeditor/ckeditor5-undo": "44.2.1",
->>>>>>> 529527ff
     "typescript": "5.0.4",
     "webpack": "^5.94.0",
     "webpack-cli": "^5.1.4"
