--- conflicted
+++ resolved
@@ -3,11 +3,7 @@
  * For licensing, see LICENSE.md or https://ckeditor.com/legal/ckeditor-licensing-options
  */
 
-<<<<<<< HEAD
-import { AutomaticDecorators } from '../../src/utils/automaticdecorators.js';
-=======
 import { AutomaticLinkDecorators } from '../../src/utils/automaticdecorators.js';
->>>>>>> 5d69fd4f
 
 describe( 'Automatic Decorators', () => {
 	let automaticDecorators;
