--- conflicted
+++ resolved
@@ -26,36 +26,6 @@
     "ckeditor5-metadata.json"
   ],
   "dependencies": {
-<<<<<<< HEAD
-    "@ckeditor/ckeditor5-adapter-ckfinder": "^30.0.0",
-    "@ckeditor/ckeditor5-autoformat": "^30.0.0",
-    "@ckeditor/ckeditor5-basic-styles": "^30.0.0",
-    "@ckeditor/ckeditor5-block-quote": "^30.0.0",
-    "@ckeditor/ckeditor5-ckfinder": "^30.0.0",
-    "@ckeditor/ckeditor5-cloud-services": "^30.0.0",
-    "@ckeditor/ckeditor5-easy-image": "^30.0.0",
-    "@ckeditor/ckeditor5-editor-classic": "^30.0.0",
-    "@ckeditor/ckeditor5-essentials": "^30.0.0",
-    "@ckeditor/ckeditor5-heading": "^30.0.0",
-    "@ckeditor/ckeditor5-image": "^30.0.0",
-    "@ckeditor/ckeditor5-indent": "^30.0.0",
-    "@ckeditor/ckeditor5-link": "^30.0.0",
-    "@ckeditor/ckeditor5-list": "^30.0.0",
-    "@ckeditor/ckeditor5-media-embed": "^30.0.0",
-    "@ckeditor/ckeditor5-paragraph": "^30.0.0",
-    "@ckeditor/ckeditor5-paste-from-office": "^30.0.0",
-    "@ckeditor/ckeditor5-table": "^30.0.0",
-    "@ckeditor/ckeditor5-typing": "^30.0.0",
-    "@eastdesire/jscolor": "^2.4.5"
-  },
-  "devDependencies": {
-    "@ckeditor/ckeditor5-alignment": "^30.0.0",
-    "@ckeditor/ckeditor5-core": "^30.0.0",
-    "@ckeditor/ckeditor5-dev-utils": "^25.4.0",
-    "@ckeditor/ckeditor5-dev-webpack-plugin": "^25.0.0",
-    "@ckeditor/ckeditor5-theme-lark": "^30.0.0",
-    "postcss-loader": "^3.0.0",
-=======
     "@ckeditor/ckeditor5-adapter-ckfinder": "^33.0.0",
     "@ckeditor/ckeditor5-autoformat": "^33.0.0",
     "@ckeditor/ckeditor5-basic-styles": "^33.0.0",
@@ -74,7 +44,8 @@
     "@ckeditor/ckeditor5-paragraph": "^33.0.0",
     "@ckeditor/ckeditor5-paste-from-office": "^33.0.0",
     "@ckeditor/ckeditor5-table": "^33.0.0",
-    "@ckeditor/ckeditor5-typing": "^33.0.0"
+    "@ckeditor/ckeditor5-typing": "^33.0.0",
+    "@eastdesire/jscolor": "^2.4.5"
   },
   "devDependencies": {
     "@ckeditor/ckeditor5-core": "^33.0.0",
@@ -83,7 +54,6 @@
     "@ckeditor/ckeditor5-theme-lark": "^33.0.0",
     "css-loader": "^5.2.7",
     "postcss-loader": "^4.3.0",
->>>>>>> 253040d0
     "raw-loader": "^4.0.1",
     "style-loader": "^2.0.0",
     "terser-webpack-plugin": "^4.2.3",
