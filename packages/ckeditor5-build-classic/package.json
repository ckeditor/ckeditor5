--- conflicted
+++ resolved
@@ -26,28 +26,6 @@
     "ckeditor5-metadata.json"
   ],
   "dependencies": {
-<<<<<<< HEAD
-    "@ckeditor/ckeditor5-adapter-ckfinder": "^29.2.0",
-    "@ckeditor/ckeditor5-autoformat": "^29.2.0",
-    "@ckeditor/ckeditor5-basic-styles": "^29.2.0",
-    "@ckeditor/ckeditor5-block-quote": "^29.2.0",
-    "@ckeditor/ckeditor5-ckfinder": "^29.2.0",
-    "@ckeditor/ckeditor5-cloud-services": "^29.2.0",
-    "@ckeditor/ckeditor5-easy-image": "^29.2.0",
-    "@ckeditor/ckeditor5-editor-classic": "^29.2.0",
-    "@ckeditor/ckeditor5-essentials": "^29.2.0",
-    "@ckeditor/ckeditor5-heading": "^29.2.0",
-    "@ckeditor/ckeditor5-image": "^29.2.0",
-    "@ckeditor/ckeditor5-indent": "^29.2.0",
-    "@ckeditor/ckeditor5-link": "^29.2.0",
-    "@ckeditor/ckeditor5-list": "^29.2.0",
-    "@ckeditor/ckeditor5-media-embed": "^29.2.0",
-    "@ckeditor/ckeditor5-paragraph": "^29.2.0",
-    "@ckeditor/ckeditor5-paste-from-office": "^29.2.0",
-    "@ckeditor/ckeditor5-table": "^29.2.0",
-    "@ckeditor/ckeditor5-typing": "^29.2.0",
-    "@ckeditor/ckeditor5-alignment": "^29.2.0"
-=======
     "@ckeditor/ckeditor5-adapter-ckfinder": "^31.1.0",
     "@ckeditor/ckeditor5-autoformat": "^31.1.0",
     "@ckeditor/ckeditor5-basic-styles": "^31.1.0",
@@ -66,8 +44,8 @@
     "@ckeditor/ckeditor5-paragraph": "^31.1.0",
     "@ckeditor/ckeditor5-paste-from-office": "^31.1.0",
     "@ckeditor/ckeditor5-table": "^31.1.0",
-    "@ckeditor/ckeditor5-typing": "^31.1.0"
->>>>>>> f6f4b5db
+    "@ckeditor/ckeditor5-typing": "^31.1.0",
+    "@ckeditor/ckeditor5-alignment": "^29.2.0"
   },
   "devDependencies": {
     "@ckeditor/ckeditor5-core": "^31.1.0",
