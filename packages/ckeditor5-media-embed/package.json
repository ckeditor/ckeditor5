--- conflicted
+++ resolved
@@ -25,17 +25,6 @@
     "ckeditor5": "46.0.2"
   },
   "devDependencies": {
-<<<<<<< HEAD
-    "@ckeditor/ckeditor5-basic-styles": "46.0.1",
-    "@ckeditor/ckeditor5-dev-utils": "^51.0.0",
-    "@ckeditor/ckeditor5-editor-balloon": "46.0.1",
-    "@ckeditor/ckeditor5-editor-classic": "46.0.1",
-    "@ckeditor/ckeditor5-image": "46.0.1",
-    "@ckeditor/ckeditor5-link": "46.0.1",
-    "@ckeditor/ckeditor5-paragraph": "46.0.1",
-    "@ckeditor/ckeditor5-table": "46.0.1",
-    "@ckeditor/ckeditor5-theme-lark": "46.0.1",
-=======
     "@ckeditor/ckeditor5-basic-styles": "46.0.2",
     "@ckeditor/ckeditor5-dev-utils": "^51.0.0",
     "@ckeditor/ckeditor5-editor-balloon": "46.0.2",
@@ -45,7 +34,6 @@
     "@ckeditor/ckeditor5-paragraph": "46.0.2",
     "@ckeditor/ckeditor5-table": "46.0.2",
     "@ckeditor/ckeditor5-theme-lark": "46.0.2",
->>>>>>> c288fdc4
     "es-toolkit": "1.39.5",
     "typescript": "5.0.4",
     "webpack": "^5.94.0",
