--- conflicted
+++ resolved
@@ -25,18 +25,6 @@
     "ckeditor5": "45.2.1"
   },
   "devDependencies": {
-<<<<<<< HEAD
-    "@ckeditor/ckeditor5-basic-styles": "45.2.0",
-    "@ckeditor/ckeditor5-dev-utils": "^50.0.0",
-    "@ckeditor/ckeditor5-editor-balloon": "45.2.0",
-    "@ckeditor/ckeditor5-editor-classic": "45.2.0",
-    "@ckeditor/ckeditor5-image": "45.2.0",
-    "@ckeditor/ckeditor5-link": "45.2.0",
-    "@ckeditor/ckeditor5-paragraph": "45.2.0",
-    "@ckeditor/ckeditor5-table": "45.2.0",
-    "@ckeditor/ckeditor5-theme-lark": "45.2.0",
-    "es-toolkit": "1.38.0",
-=======
     "@ckeditor/ckeditor5-basic-styles": "45.2.1",
     "@ckeditor/ckeditor5-dev-utils": "^50.0.0",
     "@ckeditor/ckeditor5-editor-balloon": "45.2.1",
@@ -46,8 +34,7 @@
     "@ckeditor/ckeditor5-paragraph": "45.2.1",
     "@ckeditor/ckeditor5-table": "45.2.1",
     "@ckeditor/ckeditor5-theme-lark": "45.2.1",
-    "es-toolkit": "1.32.0",
->>>>>>> eb368c23
+    "es-toolkit": "1.38.0",
     "typescript": "5.0.4",
     "webpack": "^5.94.0",
     "webpack-cli": "^6.0.1"
