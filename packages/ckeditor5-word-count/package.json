{
  "name": "@ckeditor/ckeditor5-word-count",
  "version": "44.2.1",
  "description": "Word and character count feature for CKEditor 5.",
  "keywords": [
    "ckeditor",
    "ckeditor5",
    "ckeditor 5",
    "ckeditor5-feature",
    "ckeditor5-plugin",
    "ckeditor5-dll"
  ],
  "type": "module",
  "main": "src/index.ts",
  "dependencies": {
<<<<<<< HEAD
    "@ckeditor/ckeditor5-core": "44.2.0",
    "@ckeditor/ckeditor5-ui": "44.2.0",
    "@ckeditor/ckeditor5-utils": "44.2.0",
    "es-toolkit": "1.32.0",
    "ckeditor5": "44.2.0"
=======
    "@ckeditor/ckeditor5-core": "44.2.1",
    "@ckeditor/ckeditor5-ui": "44.2.1",
    "@ckeditor/ckeditor5-utils": "44.2.1",
    "lodash-es": "4.17.21",
    "ckeditor5": "44.2.1"
>>>>>>> b4759c78
  },
  "devDependencies": {
    "@ckeditor/ckeditor5-basic-styles": "44.2.1",
    "@ckeditor/ckeditor5-block-quote": "44.2.1",
    "@ckeditor/ckeditor5-dev-utils": "^46.0.0",
    "@ckeditor/ckeditor5-editor-classic": "44.2.1",
    "@ckeditor/ckeditor5-editor-multi-root": "44.2.1",
    "@ckeditor/ckeditor5-engine": "44.2.1",
    "@ckeditor/ckeditor5-enter": "44.2.1",
    "@ckeditor/ckeditor5-image": "44.2.1",
    "@ckeditor/ckeditor5-link": "44.2.1",
    "@ckeditor/ckeditor5-list": "44.2.1",
    "@ckeditor/ckeditor5-paragraph": "44.2.1",
    "@ckeditor/ckeditor5-table": "44.2.1",
    "@ckeditor/ckeditor5-theme-lark": "44.2.1",
    "typescript": "5.0.4",
    "webpack": "^5.94.0",
    "webpack-cli": "^5.1.4"
  },
  "author": "CKSource (http://cksource.com/)",
  "license": "SEE LICENSE IN LICENSE.md",
  "homepage": "https://ckeditor.com",
  "bugs": "https://github.com/ckeditor/ckeditor5/issues",
  "repository": {
    "type": "git",
    "url": "https://github.com/ckeditor/ckeditor5.git",
    "directory": "packages/ckeditor5-word-count"
  },
  "files": [
    "dist",
    "lang",
    "src/**/*.js",
    "src/**/*.d.ts",
    "theme",
    "build",
    "ckeditor5-metadata.json",
    "CHANGELOG.md"
  ],
  "scripts": {
    "dll:build": "webpack",
    "build": "tsc -p ./tsconfig.json",
    "build:dist": "node ../../scripts/nim/build-package.mjs"
  }
}<|MERGE_RESOLUTION|>--- conflicted
+++ resolved
@@ -13,19 +13,11 @@
   "type": "module",
   "main": "src/index.ts",
   "dependencies": {
-<<<<<<< HEAD
-    "@ckeditor/ckeditor5-core": "44.2.0",
-    "@ckeditor/ckeditor5-ui": "44.2.0",
-    "@ckeditor/ckeditor5-utils": "44.2.0",
-    "es-toolkit": "1.32.0",
-    "ckeditor5": "44.2.0"
-=======
     "@ckeditor/ckeditor5-core": "44.2.1",
     "@ckeditor/ckeditor5-ui": "44.2.1",
     "@ckeditor/ckeditor5-utils": "44.2.1",
-    "lodash-es": "4.17.21",
+    "es-toolkit": "1.32.0",
     "ckeditor5": "44.2.1"
->>>>>>> b4759c78
   },
   "devDependencies": {
     "@ckeditor/ckeditor5-basic-styles": "44.2.1",
