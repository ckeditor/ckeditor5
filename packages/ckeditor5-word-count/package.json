{
  "name": "@ckeditor/ckeditor5-word-count",
  "version": "47.3.0",
  "description": "Word and character count feature for CKEditor 5.",
  "keywords": [
    "ckeditor",
    "ckeditor5",
    "ckeditor 5",
    "ckeditor5-feature",
    "ckeditor5-plugin",
    "ckeditor5-dll"
  ],
  "type": "module",
  "main": "src/index.ts",
  "dependencies": {
    "@ckeditor/ckeditor5-core": "workspace:*",
    "@ckeditor/ckeditor5-ui": "workspace:*",
    "@ckeditor/ckeditor5-utils": "workspace:*",
    "es-toolkit": "1.39.5",
    "ckeditor5": "workspace:*"
  },
  "devDependencies": {
    "@ckeditor/ckeditor5-basic-styles": "workspace:*",
    "@ckeditor/ckeditor5-block-quote": "workspace:*",
<<<<<<< HEAD
    "@ckeditor/ckeditor5-dev-utils": "^54.2.1",
=======
    "@ckeditor/ckeditor5-dev-utils": "^54.0.0",
>>>>>>> 5ed4c3d1
    "@ckeditor/ckeditor5-editor-classic": "workspace:*",
    "@ckeditor/ckeditor5-editor-multi-root": "workspace:*",
    "@ckeditor/ckeditor5-engine": "workspace:*",
    "@ckeditor/ckeditor5-enter": "workspace:*",
    "@ckeditor/ckeditor5-image": "workspace:*",
    "@ckeditor/ckeditor5-link": "workspace:*",
    "@ckeditor/ckeditor5-list": "workspace:*",
    "@ckeditor/ckeditor5-paragraph": "workspace:*",
    "@ckeditor/ckeditor5-table": "workspace:*",
    "@ckeditor/ckeditor5-theme-lark": "workspace:*",
    "typescript": "5.3.3",
    "webpack": "^5.94.0",
    "webpack-cli": "^6.0.1"
  },
  "author": "CKSource (http://cksource.com/)",
  "license": "SEE LICENSE IN LICENSE.md",
  "homepage": "https://ckeditor.com/ckeditor-5",
  "bugs": "https://github.com/ckeditor/ckeditor5/issues",
  "repository": {
    "type": "git",
    "url": "https://github.com/ckeditor/ckeditor5.git",
    "directory": "packages/ckeditor5-word-count"
  },
  "files": [
    "dist",
    "lang",
    "src/**/*.js",
    "src/**/*.d.ts",
    "theme",
    "build",
    "ckeditor5-metadata.json",
    "CHANGELOG.md"
  ],
  "scripts": {
    "dll:build": "webpack",
    "build": "tsc --build --force ./tsconfig.json",
    "build:dist": "node ../../scripts/nim/build-package.mjs"
  }
}<|MERGE_RESOLUTION|>--- conflicted
+++ resolved
@@ -22,11 +22,7 @@
   "devDependencies": {
     "@ckeditor/ckeditor5-basic-styles": "workspace:*",
     "@ckeditor/ckeditor5-block-quote": "workspace:*",
-<<<<<<< HEAD
     "@ckeditor/ckeditor5-dev-utils": "^54.2.1",
-=======
-    "@ckeditor/ckeditor5-dev-utils": "^54.0.0",
->>>>>>> 5ed4c3d1
     "@ckeditor/ckeditor5-editor-classic": "workspace:*",
     "@ckeditor/ckeditor5-editor-multi-root": "workspace:*",
     "@ckeditor/ckeditor5-engine": "workspace:*",
