/*
 * Copyright (c) 2003-2022, CKSource Holding sp. z o.o. All rights reserved.
 * For licensing, see LICENSE.md or https://ckeditor.com/legal/ckeditor-oss-license
 */

:root {
	--ck-html-embed-content-width: calc(100% - 1.5 * var(--ck-icon-size));
	--ck-html-embed-source-height: 10em;
	--ck-html-embed-unfocused-outline-width: 1px;
	--ck-html-embed-content-min-height: calc(var(--ck-icon-size) + var(--ck-spacing-standard));

	--ck-html-embed-source-disabled-background: var(--ck-color-base-foreground);
	--ck-html-embed-source-disabled-color: hsl(0deg 0% 45%);
}

/* The feature container. */
.ck-widget.raw-html-embed {
	font-size: var(--ck-font-size-base);
	background-color: var(--ck-color-base-foreground);
	border: 1px solid #E5E5E5;
	outline: none !important;

	& .raw-html-embed__hidden {
		display: none;
	}

<<<<<<< HEAD
	/* &:not(.ck-widget_selected):not(:hover) { */
		/* outline: var(--ck-html-embed-unfocused-outline-width) dashed var(--ck-color-widget-blurred-border); */
		/* border: 1px solid #E5E5E5; */
	/* } */

	& .ck-widget__type-around .ck-widget__type-around__button.ck-widget__type-around__button_before {
		margin-left: 50px;
=======
	/* HTML embed widget itself should respect UI language direction */
	&[dir="ltr"] {
		text-align: left;
	}

	&[dir="rtl"] {
		text-align: right;
>>>>>>> 8075fb6b
	}

	/* ----- Embed label in the upper left corner ----------------------------------------------- */

	&::before {
		content: attr(data-html-embed-label);
		top: calc(-1 * var(--ck-html-embed-unfocused-outline-width));
		left: var(--ck-spacing-standard);
		background: hsl(0deg 0% 60%);
		transition: background var(--ck-widget-handler-animation-duration) var(--ck-widget-handler-animation-curve);
		padding: calc(var(--ck-spacing-tiny) + var(--ck-html-embed-unfocused-outline-width)) var(--ck-spacing-small) var(--ck-spacing-tiny);
		border-radius: 0 0 var(--ck-border-radius) var(--ck-border-radius);
		color: var(--ck-color-base-background);
		font-size: var(--ck-font-size-tiny);
		font-family: var(--ck-font-face);
	}

	&[dir="rtl"]::before {
		left: auto;
		right: var(--ck-spacing-standard);
	}

	/* Make space for label but it only collides in LTR languages */
	&[dir="ltr"] .ck-widget__type-around .ck-widget__type-around__button.ck-widget__type-around__button_before {
		margin-left: 50px;
	}

	@nest .ck.ck-editor__editable.ck-blurred &.ck-widget_selected::before {
		top: 0px;
		padding: var(--ck-spacing-tiny) var(--ck-spacing-small);
	}

	@nest .ck.ck-editor__editable:not(.ck-blurred) &.ck-widget_selected::before {
		top: 0;
		padding: var(--ck-spacing-tiny) var(--ck-spacing-small);
		background: var(--ck-color-focus-border);
	}

	@nest .ck.ck-editor__editable &:not(.ck-widget_selected):hover::before {
		top: 0px;
		padding: var(--ck-spacing-tiny) var(--ck-spacing-small);
	}

	/* ----- Emebed internals --------------------------------------------------------------------- */

	& .raw-html-embed__content-wrapper {
		/* padding: var(--ck-spacing-standard); */
		display: flex;
		flex-direction: column-reverse;
	}

	/* The switch mode button wrapper. */
	& .raw-html-embed__buttons-wrapper {
		/* top: var(--ck-spacing-standard); */
		/* right: var(--ck-spacing-standard); */
		flex-direction: row;
		padding: 10px 15px;
		background-color: #fff;

		& .ck-button.raw-html-embed__save-button {
			/* color: var(--ck-color-button-save); */
			color: white;
			background-color: #797979;
			padding: 10px 20px;
			font-size: 16px;
			margin-right: 15px;
			& svg {
				width: 15px;
				height: 15px;
				margin-right: 10px;
			}
		}

		& .ck-button.raw-html-embed__cancel-button {
			/* color: var(--ck-color-button-cancel); */
			color: #818181;
			background-color: #E5E5E5;
			padding: 10px 20px;
			font-size: 16px;
			margin-right: 15px;
			& svg {
				width: 15px;
				height: 15px;
				margin-right: 10px;
			}
		}

		/* & .ck-button:not(:first-child) {
			margin-top: var(--ck-spacing-small);
		} */
	}

	&[dir="rtl"] .raw-html-embed__buttons-wrapper {
		left: var(--ck-spacing-standard);
		right: auto;
	}

	/* The edit source element. */
	& .raw-html-embed__source {
		box-sizing: border-box;
		height: var(--ck-html-embed-source-height);
		/* width: var(--ck-html-embed-content-width); */
		width: 100%;
		resize: none;
		min-width: 0;
		/* padding: var(--ck-spacing-standard); */
		padding: 15px 10px;
		font-family: monospace;
		tab-size: 4;
		white-space: pre-wrap;
		font-size: var(--ck-font-size-base); /* Safari needs this. */
<<<<<<< HEAD
		box-shadow: none;
		border-bottom: 1px solid #E5E5E5;
		border-top: 0;
		border-left: 0;
		border-right: 0;
		&:focus {
			box-shadow: none;
			outline: none;
		}
=======

		/* HTML code is direction–agnostic. */
		text-align: left;
		direction: ltr;

>>>>>>> 8075fb6b
		&[disabled] {
			background: var(--ck-html-embed-source-disabled-background);
			color: var(--ck-html-embed-source-disabled-color);

			/* Safari needs this for the proper text color in disabled input (https://github.com/ckeditor/ckeditor5/issues/8320). */
			-webkit-text-fill-color: var(--ck-html-embed-source-disabled-color);
			opacity: 1;
		}
	}

	/* The preview data container. */
	& .raw-html-embed__preview {
		min-height: var(--ck-html-embed-content-min-height);
		width: var(--ck-html-embed-content-width);

		/* Disable all mouse interaction as long as the editor is not read–only. */
		@nest .ck-editor__editable:not(.ck-read-only) & {
			pointer-events: none;
		}
	}

	& .raw-html-embed__preview-content {
		box-sizing: border-box;
		background-color: var(--ck-color-base-foreground);

		& > * {
			margin-left: auto;
			margin-right: auto;
		}
	}

	& .raw-html-embed__preview-placeholder {
		color: var(--ck-html-embed-source-disabled-color)
	}
}<|MERGE_RESOLUTION|>--- conflicted
+++ resolved
@@ -7,7 +7,9 @@
 	--ck-html-embed-content-width: calc(100% - 1.5 * var(--ck-icon-size));
 	--ck-html-embed-source-height: 10em;
 	--ck-html-embed-unfocused-outline-width: 1px;
-	--ck-html-embed-content-min-height: calc(var(--ck-icon-size) + var(--ck-spacing-standard));
+	--ck-html-embed-content-min-height: calc(
+		var(--ck-icon-size) + var(--ck-spacing-standard)
+	);
 
 	--ck-html-embed-source-disabled-background: var(--ck-color-base-foreground);
 	--ck-html-embed-source-disabled-color: hsl(0deg 0% 45%);
@@ -17,30 +19,22 @@
 .ck-widget.raw-html-embed {
 	font-size: var(--ck-font-size-base);
 	background-color: var(--ck-color-base-foreground);
-	border: 1px solid #E5E5E5;
+	border: 1px solid #e5e5e5;
 	outline: none !important;
 
 	& .raw-html-embed__hidden {
 		display: none;
 	}
 
-<<<<<<< HEAD
 	/* &:not(.ck-widget_selected):not(:hover) { */
-		/* outline: var(--ck-html-embed-unfocused-outline-width) dashed var(--ck-color-widget-blurred-border); */
-		/* border: 1px solid #E5E5E5; */
+	/* outline: var(--ck-html-embed-unfocused-outline-width) dashed var(--ck-color-widget-blurred-border); */
+	/* border: 1px solid #E5E5E5; */
 	/* } */
 
-	& .ck-widget__type-around .ck-widget__type-around__button.ck-widget__type-around__button_before {
+	&
+		.ck-widget__type-around
+		.ck-widget__type-around__button.ck-widget__type-around__button_before {
 		margin-left: 50px;
-=======
-	/* HTML embed widget itself should respect UI language direction */
-	&[dir="ltr"] {
-		text-align: left;
-	}
-
-	&[dir="rtl"] {
-		text-align: right;
->>>>>>> 8075fb6b
 	}
 
 	/* ----- Embed label in the upper left corner ----------------------------------------------- */
@@ -50,21 +44,28 @@
 		top: calc(-1 * var(--ck-html-embed-unfocused-outline-width));
 		left: var(--ck-spacing-standard);
 		background: hsl(0deg 0% 60%);
-		transition: background var(--ck-widget-handler-animation-duration) var(--ck-widget-handler-animation-curve);
-		padding: calc(var(--ck-spacing-tiny) + var(--ck-html-embed-unfocused-outline-width)) var(--ck-spacing-small) var(--ck-spacing-tiny);
+		transition: background var(--ck-widget-handler-animation-duration)
+			var(--ck-widget-handler-animation-curve);
+		padding: calc(
+				var(--ck-spacing-tiny) +
+					var(--ck-html-embed-unfocused-outline-width)
+			)
+			var(--ck-spacing-small) var(--ck-spacing-tiny);
 		border-radius: 0 0 var(--ck-border-radius) var(--ck-border-radius);
 		color: var(--ck-color-base-background);
 		font-size: var(--ck-font-size-tiny);
 		font-family: var(--ck-font-face);
 	}
 
-	&[dir="rtl"]::before {
+	&[dir='rtl']::before {
 		left: auto;
 		right: var(--ck-spacing-standard);
 	}
 
 	/* Make space for label but it only collides in LTR languages */
-	&[dir="ltr"] .ck-widget__type-around .ck-widget__type-around__button.ck-widget__type-around__button_before {
+	&[dir='ltr']
+		.ck-widget__type-around
+		.ck-widget__type-around__button.ck-widget__type-around__button_before {
 		margin-left: 50px;
 	}
 
@@ -73,7 +74,8 @@
 		padding: var(--ck-spacing-tiny) var(--ck-spacing-small);
 	}
 
-	@nest .ck.ck-editor__editable:not(.ck-blurred) &.ck-widget_selected::before {
+	@nest .ck.ck-editor__editable:not(.ck-blurred)
+			&.ck-widget_selected::before {
 		top: 0;
 		padding: var(--ck-spacing-tiny) var(--ck-spacing-small);
 		background: var(--ck-color-focus-border);
@@ -117,7 +119,7 @@
 		& .ck-button.raw-html-embed__cancel-button {
 			/* color: var(--ck-color-button-cancel); */
 			color: #818181;
-			background-color: #E5E5E5;
+			background-color: #e5e5e5;
 			padding: 10px 20px;
 			font-size: 16px;
 			margin-right: 15px;
@@ -133,7 +135,7 @@
 		} */
 	}
 
-	&[dir="rtl"] .raw-html-embed__buttons-wrapper {
+	&[dir='rtl'] .raw-html-embed__buttons-wrapper {
 		left: var(--ck-spacing-standard);
 		right: auto;
 	}
@@ -152,9 +154,8 @@
 		tab-size: 4;
 		white-space: pre-wrap;
 		font-size: var(--ck-font-size-base); /* Safari needs this. */
-<<<<<<< HEAD
 		box-shadow: none;
-		border-bottom: 1px solid #E5E5E5;
+		border-bottom: 1px solid #e5e5e5;
 		border-top: 0;
 		border-left: 0;
 		border-right: 0;
@@ -162,13 +163,6 @@
 			box-shadow: none;
 			outline: none;
 		}
-=======
-
-		/* HTML code is direction–agnostic. */
-		text-align: left;
-		direction: ltr;
-
->>>>>>> 8075fb6b
 		&[disabled] {
 			background: var(--ck-html-embed-source-disabled-background);
 			color: var(--ck-html-embed-source-disabled-color);
@@ -201,6 +195,6 @@
 	}
 
 	& .raw-html-embed__preview-placeholder {
-		color: var(--ck-html-embed-source-disabled-color)
+		color: var(--ck-html-embed-source-disabled-color);
 	}
 }