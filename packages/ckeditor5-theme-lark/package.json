--- conflicted
+++ resolved
@@ -12,26 +12,6 @@
     "@ckeditor/ckeditor5-ui": "44.1.0"
   },
   "devDependencies": {
-<<<<<<< HEAD
-    "@ckeditor/ckeditor5-basic-styles": "44.0.0",
-    "@ckeditor/ckeditor5-core": "44.0.0",
-    "@ckeditor/ckeditor5-editor-balloon": "44.0.0",
-    "@ckeditor/ckeditor5-editor-classic": "44.0.0",
-    "@ckeditor/ckeditor5-find-and-replace": "44.0.0",
-    "@ckeditor/ckeditor5-font": "44.0.0",
-    "@ckeditor/ckeditor5-highlight": "44.0.0",
-    "@ckeditor/ckeditor5-link": "44.0.0",
-    "@ckeditor/ckeditor5-media-embed": "44.0.0",
-    "@ckeditor/ckeditor5-page-break": "44.0.0",
-    "@ckeditor/ckeditor5-remove-format": "44.0.0",
-    "@ckeditor/ckeditor5-restricted-editing": "44.0.0",
-    "@ckeditor/ckeditor5-select-all": "44.0.0",
-    "@ckeditor/ckeditor5-show-blocks": "44.0.0",
-    "@ckeditor/ckeditor5-special-characters": "44.0.0",
-    "@ckeditor/ckeditor5-utils": "44.0.0",
-    "@ckeditor/ckeditor5-table": "44.0.0",
-    "ckeditor5": "44.0.0"
-=======
     "@ckeditor/ckeditor5-basic-styles": "44.1.0",
     "@ckeditor/ckeditor5-core": "44.1.0",
     "@ckeditor/ckeditor5-editor-balloon": "44.1.0",
@@ -51,7 +31,6 @@
     "@ckeditor/ckeditor5-utils": "44.1.0",
     "@ckeditor/ckeditor5-table": "44.1.0",
     "ckeditor5": "44.1.0"
->>>>>>> a6f927e4
   },
   "author": "CKSource (http://cksource.com/)",
   "license": "SEE LICENSE IN LICENSE.md",
