--- conflicted
+++ resolved
@@ -12,26 +12,6 @@
     "@ckeditor/ckeditor5-ui": "44.0.0"
   },
   "devDependencies": {
-<<<<<<< HEAD
-    "@ckeditor/ckeditor5-basic-styles": "43.3.1",
-    "@ckeditor/ckeditor5-core": "43.3.1",
-    "@ckeditor/ckeditor5-editor-balloon": "43.3.1",
-    "@ckeditor/ckeditor5-editor-classic": "43.3.1",
-    "@ckeditor/ckeditor5-find-and-replace": "43.3.1",
-    "@ckeditor/ckeditor5-font": "43.3.1",
-    "@ckeditor/ckeditor5-highlight": "43.3.1",
-    "@ckeditor/ckeditor5-link": "43.3.1",
-    "@ckeditor/ckeditor5-media-embed": "43.3.1",
-    "@ckeditor/ckeditor5-page-break": "43.3.1",
-    "@ckeditor/ckeditor5-remove-format": "43.3.1",
-    "@ckeditor/ckeditor5-restricted-editing": "43.3.1",
-    "@ckeditor/ckeditor5-select-all": "43.3.1",
-    "@ckeditor/ckeditor5-show-blocks": "43.3.1",
-    "@ckeditor/ckeditor5-special-characters": "43.3.1",
-    "@ckeditor/ckeditor5-utils": "43.3.1",
-    "@ckeditor/ckeditor5-table": "43.3.1",
-    "ckeditor5": "43.3.1"
-=======
     "@ckeditor/ckeditor5-basic-styles": "44.0.0",
     "@ckeditor/ckeditor5-core": "44.0.0",
     "@ckeditor/ckeditor5-editor-balloon": "44.0.0",
@@ -51,7 +31,6 @@
     "@ckeditor/ckeditor5-utils": "44.0.0",
     "@ckeditor/ckeditor5-table": "44.0.0",
     "ckeditor5": "44.0.0"
->>>>>>> d9b35d2d
   },
   "author": "CKSource (http://cksource.com/)",
   "license": "SEE LICENSE IN LICENSE.md",
