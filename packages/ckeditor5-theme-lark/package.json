{
  "name": "@ckeditor/ckeditor5-theme-lark",
  "version": "43.3.1",
  "description": "A bright theme for CKEditor 5.",
  "keywords": [
    "ckeditor",
    "ckeditor5",
    "ckeditor 5",
    "ckeditor5-theme"
  ],
  "dependencies": {
    "@ckeditor/ckeditor5-ui": "43.3.1"
  },
  "devDependencies": {
<<<<<<< HEAD
    "@ckeditor/ckeditor5-basic-styles": "43.3.0",
    "@ckeditor/ckeditor5-core": "43.3.0",
    "@ckeditor/ckeditor5-editor-balloon": "43.3.0",
    "@ckeditor/ckeditor5-editor-classic": "43.3.0",
    "@ckeditor/ckeditor5-find-and-replace": "43.3.0",
    "@ckeditor/ckeditor5-font": "43.3.0",
    "@ckeditor/ckeditor5-highlight": "43.3.0",
    "@ckeditor/ckeditor5-link": "43.3.0",
    "@ckeditor/ckeditor5-media-embed": "43.3.0",
    "@ckeditor/ckeditor5-page-break": "43.3.0",
    "@ckeditor/ckeditor5-remove-format": "43.3.0",
    "@ckeditor/ckeditor5-restricted-editing": "43.3.0",
    "@ckeditor/ckeditor5-select-all": "43.3.0",
    "@ckeditor/ckeditor5-show-blocks": "43.3.0",
    "@ckeditor/ckeditor5-special-characters": "43.3.0",
    "@ckeditor/ckeditor5-utils": "43.3.0",
    "@ckeditor/ckeditor5-table": "43.3.0",
    "ckeditor5": "43.3.0"
=======
    "@ckeditor/ckeditor5-basic-styles": "43.3.1",
    "@ckeditor/ckeditor5-core": "43.3.1",
    "@ckeditor/ckeditor5-editor-balloon": "43.3.1",
    "@ckeditor/ckeditor5-editor-classic": "43.3.1",
    "@ckeditor/ckeditor5-find-and-replace": "43.3.1",
    "@ckeditor/ckeditor5-font": "43.3.1",
    "@ckeditor/ckeditor5-highlight": "43.3.1",
    "@ckeditor/ckeditor5-link": "43.3.1",
    "@ckeditor/ckeditor5-media-embed": "43.3.1",
    "@ckeditor/ckeditor5-page-break": "43.3.1",
    "@ckeditor/ckeditor5-remove-format": "43.3.1",
    "@ckeditor/ckeditor5-restricted-editing": "43.3.1",
    "@ckeditor/ckeditor5-select-all": "43.3.1",
    "@ckeditor/ckeditor5-show-blocks": "43.3.1",
    "@ckeditor/ckeditor5-source-editing": "43.3.1",
    "@ckeditor/ckeditor5-special-characters": "43.3.1",
    "@ckeditor/ckeditor5-utils": "43.3.1",
    "@ckeditor/ckeditor5-table": "43.3.1",
    "ckeditor5": "43.3.1"
>>>>>>> e1093ebe
  },
  "author": "CKSource (http://cksource.com/)",
  "license": "GPL-2.0-or-later",
  "homepage": "https://ckeditor.com/ckeditor-5",
  "bugs": "https://github.com/ckeditor/ckeditor5/issues",
  "repository": {
    "type": "git",
    "url": "https://github.com/ckeditor/ckeditor5.git",
    "directory": "packages/ckeditor5-theme-lark"
  },
  "files": [
    "dist",
    "lang",
    "src",
    "theme",
    "ckeditor5-metadata.json",
    "CHANGELOG.md"
  ],
  "main": "./theme/theme.css",
  "scripts": {
    "build:dist": "ckeditor5-dev-build-tools --input=theme/index.css --clean --source-map --banner=../../scripts/nim/banner.mjs"
  }
}<|MERGE_RESOLUTION|>--- conflicted
+++ resolved
@@ -12,26 +12,6 @@
     "@ckeditor/ckeditor5-ui": "43.3.1"
   },
   "devDependencies": {
-<<<<<<< HEAD
-    "@ckeditor/ckeditor5-basic-styles": "43.3.0",
-    "@ckeditor/ckeditor5-core": "43.3.0",
-    "@ckeditor/ckeditor5-editor-balloon": "43.3.0",
-    "@ckeditor/ckeditor5-editor-classic": "43.3.0",
-    "@ckeditor/ckeditor5-find-and-replace": "43.3.0",
-    "@ckeditor/ckeditor5-font": "43.3.0",
-    "@ckeditor/ckeditor5-highlight": "43.3.0",
-    "@ckeditor/ckeditor5-link": "43.3.0",
-    "@ckeditor/ckeditor5-media-embed": "43.3.0",
-    "@ckeditor/ckeditor5-page-break": "43.3.0",
-    "@ckeditor/ckeditor5-remove-format": "43.3.0",
-    "@ckeditor/ckeditor5-restricted-editing": "43.3.0",
-    "@ckeditor/ckeditor5-select-all": "43.3.0",
-    "@ckeditor/ckeditor5-show-blocks": "43.3.0",
-    "@ckeditor/ckeditor5-special-characters": "43.3.0",
-    "@ckeditor/ckeditor5-utils": "43.3.0",
-    "@ckeditor/ckeditor5-table": "43.3.0",
-    "ckeditor5": "43.3.0"
-=======
     "@ckeditor/ckeditor5-basic-styles": "43.3.1",
     "@ckeditor/ckeditor5-core": "43.3.1",
     "@ckeditor/ckeditor5-editor-balloon": "43.3.1",
@@ -46,12 +26,10 @@
     "@ckeditor/ckeditor5-restricted-editing": "43.3.1",
     "@ckeditor/ckeditor5-select-all": "43.3.1",
     "@ckeditor/ckeditor5-show-blocks": "43.3.1",
-    "@ckeditor/ckeditor5-source-editing": "43.3.1",
     "@ckeditor/ckeditor5-special-characters": "43.3.1",
     "@ckeditor/ckeditor5-utils": "43.3.1",
     "@ckeditor/ckeditor5-table": "43.3.1",
     "ckeditor5": "43.3.1"
->>>>>>> e1093ebe
   },
   "author": "CKSource (http://cksource.com/)",
   "license": "GPL-2.0-or-later",
