--- conflicted
+++ resolved
@@ -217,11 +217,7 @@
 
 // View.
 export { ViewDataTransfer, type ViewDropEffect, type ViewEffectAllowed } from './view/datatransfer.js';
-<<<<<<< HEAD
-export { ViewDomConverter, type BlockFillerMode } from './view/domconverter.js';
-=======
 export { ViewDomConverter, type ViewBlockFillerMode } from './view/domconverter.js';
->>>>>>> 5d69fd4f
 export { ViewRenderer } from './view/renderer.js';
 export {
 	EditingView,
