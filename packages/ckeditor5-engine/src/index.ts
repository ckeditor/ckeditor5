/**
 * @license Copyright (c) 2003-2025, CKSource Holding sp. z o.o. All rights reserved.
 * For licensing, see LICENSE.md or https://ckeditor.com/legal/ckeditor-licensing-options
 */

/**
 * @module engine
 */

export {
	type PlaceholderableViewElement,
	disableViewPlaceholder,
	enableViewPlaceholder,
	hideViewPlaceholder,
	needsViewPlaceholder,
	showViewPlaceholder
} from './view/placeholder.js';

// Controller.
export { EditingController } from './controller/editingcontroller.js';
export {
	DataController,
	type DataControllerInitEvent,
	type DataControllerSetEvent,
	type DataControllerToModelEvent,
	type DataControllerToViewEvent,
	type DataControllerReadyEvent,
	type DataControllerGetEvent
} from './controller/datacontroller.js';

// Conversion.
export { Conversion, type ConversionType } from './conversion/conversion.js';
export { ConversionHelpers } from './conversion/conversionhelpers.js';
export type {
	DowncastDispatcher,
	DowncastDispatcherEventMap,
	DowncastAddMarkerEvent,
	DowncastAttributeEvent,
	DowncastConversionApi,
	DowncastInsertEvent,
	DowncastRemoveEvent,
	DowncastRemoveMarkerEvent,
	DowncastSelectionEvent,
	DowncastReduceChangesEvent,
	DowncastReduceChangesEventData,
	DowncastEvent,
	DowncastCleanSelectionEvent
} from './conversion/downcastdispatcher.js';
export type {
	UpcastDispatcher,
	UpcastConversionApi,
	UpcastConversionData,
	UpcastElementEvent,
	UpcastTextEvent,
	UpcastViewCleanupEvent,
	UpcastEvent,
	UpcastDocumentFragmentEvent
} from './conversion/upcastdispatcher.js';
export { UpcastHelpers } from './conversion/upcasthelpers.js';
export {
	DowncastHelpers,
	type DowncastStructureCreatorFunction,
	type DowncastAttributeElementCreatorFunction,
	type DowncastElementCreatorFunction,
	type DowncastHighlightDescriptor,
	type DowncastSlotFilter,
	type DowncastAttributeDescriptor,
	type DowncastMarkerElementCreatorFunction,
	type DowncastAddHighlightCallback,
	type DowncastHighlightDescriptorCreatorFunction,
	type DowncastRemoveHighlightCallback,
	type DowncastMarkerDataCreatorFunction
} from './conversion/downcasthelpers.js';

export type {
	UpcastElementCreatorFunction,
	UpcastAttributeCreatorFunction,
	UpcastMarkerFromElementCreatorFunction,
	UpcastMarkerFromAttributeCreatorFunction
} from './conversion/upcasthelpers.js';

export type {
	Mapper,
	MapperModelToViewPositionEvent,
	MapperViewToModelPositionEvent,
	MapperModelToViewPositionEventData,
	MapperViewToModelPositionEventData
} from './conversion/mapper.js';
export type { ModelConsumable } from './conversion/modelconsumable.js';
export type { Consumables, ViewConsumable } from './conversion/viewconsumable.js';

// DataProcessor.
export type { DataProcessor } from './dataprocessor/dataprocessor.js';
export type { DataProcessorHtmlWriter } from './dataprocessor/htmlwriter.js';

export { HtmlDataProcessor } from './dataprocessor/htmldataprocessor.js';
export { XmlDataProcessor } from './dataprocessor/xmldataprocessor.js';

// Model / Operation.
export type { Operation } from './model/operation/operation.js';
export { InsertOperation } from './model/operation/insertoperation.js';
export { MoveOperation } from './model/operation/moveoperation.js';
export { MergeOperation } from './model/operation/mergeoperation.js';
export { SplitOperation } from './model/operation/splitoperation.js';
export { MarkerOperation } from './model/operation/markeroperation.js';
export { OperationFactory } from './model/operation/operationfactory.js';
export { AttributeOperation } from './model/operation/attributeoperation.js';
export { RenameOperation } from './model/operation/renameoperation.js';
export { RootAttributeOperation } from './model/operation/rootattributeoperation.js';
export { RootOperation } from './model/operation/rootoperation.js';
export { NoOperation } from './model/operation/nooperation.js';
export { transformOperationSets, type TransformOperationSetsResult } from './model/operation/transform.js';

// Model.
export {
	ModelDocumentSelection,
	type ModelDocumentSelectionChangeRangeEvent,
	type ModelDocumentSelectionChangeMarkerEvent,
	type ModelDocumentSelectionChangeAttributeEvent
} from './model/documentselection.js';
export { ModelRange } from './model/range.js';
export {
	ModelLiveRange,
	type ModelLiveRangeChangeRangeEvent,
	type ModelLiveRangeChangeContentEvent,
	type ModelLiveRangeChangeEvent
} from './model/liverange.js';
export { ModelLivePosition, type ModelLivePositionChangeEvent } from './model/liveposition.js';
export { Model } from './model/model.js';
export {
	ModelTreeWalker,
	type ModelTreeWalkerValue,
	type ModelTreeWalkerValueType,
	type ModelTreeWalkerDirection,
	type ModelTreeWalkerOptions
} from './model/treewalker.js';
export { ModelElement } from './model/element.js';
export {
	ModelPosition,
	type ModelPositionOffset,
	type ModelPositionRelation,
	type ModelPositionStickiness
} from './model/position.js';
export { ModelDocumentFragment } from './model/documentfragment.js';
export { ModelDocument, type ModelPostFixer } from './model/document.js';
export { History } from './model/history.js';
export { ModelText } from './model/text.js';
export { ModelTextProxy } from './model/textproxy.js';
export {
	MarkerCollection,
	type Marker,
	type MarkerData,
	type MarkerChangeRangeEvent,
	type MarkerCollectionChangeContentEvent,
	type MarkerChangeEvent,
	type MarkerCollectionUpdateEvent
} from './model/markercollection.js';
export { Batch, type BatchType } from './model/batch.js';
export {
	Differ,
	type DifferItem,
	type DifferItemAttribute,
	type DifferItemInsert,
	type DifferItemRemove,
	type DifferItemAction,
	type DifferItemReinsert,
	type DifferItemRoot
} from './model/differ.js';
export type { ModelItem } from './model/item.js';
export { ModelNode, type ModelNodeAttributes } from './model/node.js';
export { ModelNodeList } from './model/nodelist.js';
export { ModelRootElement } from './model/rootelement.js';
export {
	ModelSchemaContext,
	type ModelSchema,
	type ModelSchemaCheckChildEvent,
	type ModelSchemaCheckAttributeEvent,
	type ModelSchemaAttributeCheckCallback,
	type ModelSchemaChildCheckCallback,
	type ModelAttributeProperties,
	type ModelSchemaItemDefinition,
	type ModelSchemaCompiledItemDefinition,
	type ModelSchemaContextDefinition,
	type ModelSchemaContextItem
} from './model/schema.js';
export {
	ModelSelection,
	type ModelSelectionChangeEvent,
	type ModelSelectionChangeRangeEvent,
	type ModelSelectionChangeAttributeEvent,
	type ModelSelectable,
	type ModelPlaceOrOffset
} from './model/selection.js';
export { ModelTypeCheckable } from './model/typecheckable.js';
export { ModelWriter } from './model/writer.js';

// Model utils.
export {
	autoParagraphEmptyRoots,
	isParagraphable,
	wrapInParagraph
} from './model/utils/autoparagraphing.js';

// Model Events.
export type { ModelDocumentChangeEvent } from './model/document.js';
export type { ModelDocumentSelectionChangeEvent } from './model/documentselection.js';
export type {
	ModelApplyOperationEvent,
	ModelDeleteContentEvent,
	ModelGetSelectedContentEvent,
	ModelInsertContentEvent,
	ModelInsertObjectEvent,
	ModelModifySelectionEvent,
	ModelCanEditAtEvent
} from './model/model.js';
export type { ModelSelectionChangeRangeEvent as SelectionChangeRangeEvent } from './model/selection.js';

// View.
export { ViewDataTransfer, type ViewDropEffect, type ViewEffectAllowed } from './view/datatransfer.js';
export { ViewDomConverter, type BlockFillerMode } from './view/domconverter.js';
export { ViewRenderer } from './view/renderer.js';
export {
	EditingView,
	type ViewRenderEvent,
	type ViewScrollToTheSelectionEvent,
	type ViewScrollToTheSelectionEventData,
	type AlwaysRegisteredViewObservers
} from './view/view.js';

export { ViewDocument, type ViewDocumentPostFixer, type ViewDocumentChangeType } from './view/document.js';
export { ViewText } from './view/text.js';
export { ViewTextProxy } from './view/textproxy.js';
export { ViewTokenList } from './view/tokenlist.js';
export {
	ViewElement,
	type ViewElementAttributes,
	type ViewElementAttributeValue,
	type ViewNormalizedConsumables
} from './view/element.js';

export { ViewContainerElement, getViewFillerOffset } from './view/containerelement.js';
export { ViewEditableElement } from './view/editableelement.js';
export { ViewRootEditableElement } from './view/rooteditableelement.js';
export { ViewAttributeElement } from './view/attributeelement.js';
export { ViewEmptyElement } from './view/emptyelement.js';
export { ViewRawElement } from './view/rawelement.js';
export { ViewUIElement } from './view/uielement.js';
export { ViewDocumentFragment } from './view/documentfragment.js';
export type { ViewElementDefinition, ViewElementObjectDefinition } from './view/elementdefinition.js';
export { ViewDocumentSelection } from './view/documentselection.js';
export type { ViewItem } from './view/item.js';
export { ViewNode, type ViewNodeChangeEvent } from './view/node.js';
export {
	ViewPosition,
	type ViewPositionOffset,
	type ViewPositionRelation
} from './view/position.js';

export { ViewRange } from './view/range.js';
export {
	ViewSelection,
	type ViewSelectionChangeEvent,
	type ViewSelectable,
	type ViewSelectionOptions,
	type ViewPlaceOrOffset
} from './view/selection.js';

export {
	ViewTreeWalker,
	type ViewTreeWalkerValueType,
	type ViewTreeWalkerValue,
	type ViewTreeWalkerDirection,
	type ViewTreeWalkerOptions
} from './view/treewalker.js';

export { ViewTypeCheckable } from './view/typecheckable.js';

// View / Observer.
export { Observer, type ObserverConstructor } from './view/observer/observer.js';
export { ClickObserver } from './view/observer/clickobserver.js';
export { DomEventObserver } from './view/observer/domeventobserver.js';
export { MouseObserver } from './view/observer/mouseobserver.js';
export { TabObserver } from './view/observer/tabobserver.js';
export { TouchObserver } from './view/observer/touchobserver.js';
export { FakeSelectionObserver } from './view/observer/fakeselectionobserver.js';
export {
	KeyObserver,
	type ViewDocumentKeyDownEvent,
	type ViewDocumentKeyUpEvent,
	type ViewDocumentKeyEventData
} from './view/observer/keyobserver.js';

export {
	MutationObserver,
	type ViewDocumentMutationEventData,
	type ObserverMutationData
} from './view/observer/mutationobserver.js';

export {
	SelectionObserver,
	type ViewDocumentSelectionEventData
} from './view/observer/selectionobserver.js';

export { CompositionObserver, type ViewDocumentCompositionEventData } from './view/observer/compositionobserver.js';
export {
	InputObserver,
	type ViewDocumentInputEventData,
	type ViewDocumentInputEvent
} from './view/observer/inputobserver.js';

export {
	FocusObserver,
	type ViewDocumentBlurEvent,
	type ViewDocumentFocusEvent
} from './view/observer/focusobserver.js';

export { ViewDowncastWriter } from './view/downcastwriter.js';
export {
	ViewUpcastWriter,
	ViewUpcastWriter as UpcastWriter // TODO: Remove after MathType has been adjusted.
} from './view/upcastwriter.js';

export {
	Matcher,
	type MatcherPattern,
	type MatcherObjectPattern,
	type MatcherFunctionPattern,
	type Match,
	type MatchResult,
	type MatchPropertyPatterns,
	type MatchAttributePatterns,
	type MatchStylePatterns,
	type MatchClassPatterns
} from './view/matcher.js';

export { BubblingEventInfo, type BubblingEventPhase } from './view/observer/bubblingeventinfo.js';
export { ViewDocumentDomEventData as ViewDocumentDomEventData } from './view/observer/domeventdata.js';

// View / Events.
export {
	type BubblingEvent,
	type BubblingEmitter,
	type BubblingEventContextFunction,
	type BubblingCallbackOptions,
	BubblingEmitterMixin
} from './view/observer/bubblingemittermixin.js';

export type { ViewDocumentArrowKeyEvent } from './view/observer/arrowkeysobserver.js';
export type {
	ViewDocumentCompositionStartEvent,
	ViewDocumentCompositionUpdateEvent,
	ViewDocumentCompositionEndEvent
} from './view/observer/compositionobserver.js';
export type { ViewDocumentMutationsEvent } from './view/observer/mutationobserver.js';
export type { ViewDocumentLayoutChangedEvent } from './view/document.js';
export type {
	ViewDocumentMouseDownEvent,
	ViewDocumentMouseUpEvent,
	ViewDocumentMouseOverEvent,
	ViewDocumentMouseOutEvent
} from './view/observer/mouseobserver.js';
export type {
	ViewDocumentTouchEndEvent,
	ViewDocumentTouchMoveEvent,
	ViewDocumentTouchStartEvent
} from './view/observer/touchobserver.js';
export type { ViewDocumentTabEvent } from './view/observer/tabobserver.js';
export type { ViewDocumentClickEvent } from './view/observer/clickobserver.js';
export type { ViewDocumentSelectionChangeEvent, ViewDocumentSelectionChangeDoneEvent } from './view/observer/selectionobserver.js';

// View / Styles.
export {
	StylesMap,
	StylesProcessor,
	type StyleValue,
	type StylesNormalizer,
	type StylesExtractor,
	type StylesReducer,
	type Styles,
	type BoxStyleSides,
	type StylePropertyDescriptor
} from './view/stylesmap.js';

export { addBackgroundStylesRules } from './view/styles/background.js';
export { addBorderStylesRules } from './view/styles/border.js';
export { addMarginStylesRules } from './view/styles/margin.js';
export { addPaddingStylesRules } from './view/styles/padding.js';
export {
	isColorStyleValue,
	isLineStyleValue,
	isLengthStyleValue,
	isPercentageStyleValue,
	isRepeatStyleValue,
	isPositionStyleValue,
	isAttachmentStyleValue,
	isURLStyleValue,
	getBoxSidesStyleValues,
	getBoxSidesStyleValueReducer,
	getBoxSidesStyleShorthandValue,
	getPositionStyleShorthandNormalizer,
	getShorthandStylesValues
} from './view/styles/utils.js';

// Development / testing utils.
export {
	_getModelData,
	_setModelData,
	_parseModel,
	_stringifyModel
} from './dev-utils/model.js';

export {
<<<<<<< HEAD
	_getViewData,
	_setViewData,
	_parseView,
	_stringifyView
} from './dev-utils/view.js';

export {
	convertMapToTags as _convertMapToTags,
	convertMapToStringifiedObject as _convertMapToStringifiedObject,
	dumpTrees as _dumpTrees,
	initDocumentDumping as _initDocumentDumping,
	logDocument as _logDocument
} from './dev-utils/utils.js';

// Internals
export {
	insertText as _downcastInsertText,
	insertAttributesAndChildren as _downcastInsertAttributesAndChildren,
	remove as _downcastRemove,
	createViewElementFromDowncastHighlightDescriptor as _downcastCreateViewElementFromDowncastHighlightDescriptor,
	convertRangeSelection as _downcastConvertRangeSelection,
	convertCollapsedSelection as _downcastConvertCollapsedSelection,
	cleanSelection as _downcastCleanSelection,
	wrap as _downcastWrap,
	insertElement as _downcastInsertElement,
	insertStructure as _downcastInsertStructure,
	insertUIElement as _downcastInsertUIElement,
	type ConsumerFunction as _DowncastConsumerFunction
} from './conversion/downcasthelpers.js';

export { MapperCache as _MapperCache } from './conversion/mapper.js';
export {
	convertToModelFragment as _upcastConvertToModelFragment,
	convertText as _upcastConvertText,
	convertSelectionChange as _upcastConvertSelectionChange
} from './conversion/upcasthelpers.js';

export {
	ViewElementConsumables as _ViewElementConversionConsumables,
	normalizeConsumables as _normalizeConversionConsumables
} from './conversion/viewconsumable.js';

export { BasicHtmlWriter as _DataProcessorBasicHtmlWriter } from './dataprocessor/basichtmlwriter.js';
export { OperationReplayer as _OperationReplayer } from './dev-utils/operationreplayer.js';

export type { DifferSnapshot as _DifferSnapshot } from './model/differ.js';
export type {
	BeforeChangesEvent as _ModelBeforeChangesEvent,
	AfterChangesEvent as _ModelAfterChangesEvent
} from './model/model.js';

export { DetachOperation as _DetachOperation } from './model/operation/detachoperation.js';
export {
	transform as _operationTransform,
	type TransformationContext as _OperationTransformationContext
} from './model/operation/transform.js';

export {
	_insert as _insertIntoModelNodeList,
	_remove as _removeFromModelNodeList,
	_move as _moveInModelNodeList,
	_setAttribute as _setAttributeInModelNodeList,
	_normalizeNodes as _normalizeInModelNodeList,
	type ModelNodeSet
} from './model/operation/utils.js';

export {
	getTextNodeAtPosition as _getModelTextNodeAtPosition,
	getNodeAfterPosition as _getModelNodeAfterPosition,
	getNodeBeforePosition as _getModelNodeBeforePosition
} from './model/position.js';

export {
	autoParagraphEmptyRoots as _autoParagraphEmptyModelRoots,
	isParagraphable as _isParagraphableModelNode,
	wrapInParagraph as _wrapInModelParagraph
} from './model/utils/autoparagraphing.js';

export { deleteContent as _deleteModelContent } from './model/utils/deletecontent.js';
export { getSelectedContent as _getSelectedModelContent } from './model/utils/getselectedcontent.js';
export { insertContent as _insertModelContent } from './model/utils/insertcontent.js';
export { insertObject as _insertModelObject } from './model/utils/insertobject.js';
export { modifySelection as _modifyModelSelection } from './model/utils/modifyselection.js';

export {
	injectSelectionPostFixer as _injectModelSelectionPostFixer,
	tryFixingRange as _tryFixingModelRange,
	mergeIntersectingRanges as _mergeIntersectingModelRanges
} from './model/utils/selection-post-fixer.js';

export {
	NBSP_FILLER as _VIEW_NBSP_FILLER,
	MARKED_NBSP_FILLER as _VIEW_MARKED_NBSP_FILLER,
	BR_FILLER as _VIEW_BR_FILLER,
	INLINE_FILLER_LENGTH as _VIEW_INLINE_FILLER_LENGTH,
	INLINE_FILLER as _VIEW_INLINE_FILLER,
	startsWithFiller as _startsWithViewFiller,
	isInlineFiller as _isInlineViewFiller,
	getDataWithoutFiller as _getDataWithoutViewFiller,
	injectQuirksHandling as _injectViewQuirksHandling
} from './view/filler.js';

export {
	isPatternMatched as _isViewPatternMatched,
	type NormalizedPropertyPattern as _NormalizedViewPropertyPattern
} from './view/matcher.js';

export { injectUiElementHandling as _injectViewUIElementHandling } from './view/uielement.js';
=======
	getData as _getViewData,
	setData as _setViewData,
	parse as _parseView,
	stringify as _stringifyView
} from './dev-utils/view.js';

export {
	tryFixingRange as _tryFixingModelRange
} from './model/utils/selection-post-fixer.js';
>>>>>>> eb368c23
<|MERGE_RESOLUTION|>--- conflicted
+++ resolved
@@ -410,7 +410,6 @@
 } from './dev-utils/model.js';
 
 export {
-<<<<<<< HEAD
 	_getViewData,
 	_setViewData,
 	_parseView,
@@ -519,14 +518,7 @@
 } from './view/matcher.js';
 
 export { injectUiElementHandling as _injectViewUIElementHandling } from './view/uielement.js';
-=======
-	getData as _getViewData,
-	setData as _setViewData,
-	parse as _parseView,
-	stringify as _stringifyView
-} from './dev-utils/view.js';
 
 export {
 	tryFixingRange as _tryFixingModelRange
-} from './model/utils/selection-post-fixer.js';
->>>>>>> eb368c23
+} from './model/utils/selection-post-fixer.js';