/**
 * @license Copyright (c) 2003-2023, CKSource Holding sp. z o.o. All rights reserved.
 * For licensing, see LICENSE.md or https://ckeditor.com/legal/ckeditor-oss-license
 */

/**
 * @module engine
 */

export * from './view/placeholder';

// Controller.
export { default as EditingController } from './controller/editingcontroller';
export { default as DataController, type DataControllerSetEvent } from './controller/datacontroller';

// Conversion.
export { default as Conversion } from './conversion/conversion';
export type {
	default as DowncastDispatcher,
<<<<<<< HEAD
=======
	DowncastAddMarkerEvent,
>>>>>>> bb0f347c
	DowncastAttributeEvent,
	DowncastConversionApi,
	DowncastInsertEvent,
	DowncastRemoveEvent,
	DowncastSelectionEvent
} from './conversion/downcastdispatcher';
export type {
	default as UpcastDispatcher,
	UpcastConversionApi,
<<<<<<< HEAD
=======
	UpcastConversionData,
>>>>>>> bb0f347c
	UpcastElementEvent,
	UpcastTextEvent
} from './conversion/upcastdispatcher';
export type {
	AddHighlightCallback,
	AttributeDescriptor,
	ElementCreatorFunction,
	HighlightDescriptor,
<<<<<<< HEAD
	RemoveHighlightCallback
=======
	RemoveHighlightCallback,
	SlotFilter
>>>>>>> bb0f347c
} from './conversion/downcasthelpers';
export type {
	default as Mapper,
	MapperModelToViewPositionEvent,
	MapperViewToModelPositionEvent
} from './conversion/mapper';
export type { default as ModelConsumable } from './conversion/modelconsumable';
export type { Consumables } from './conversion/viewconsumable';

// DataProcessor.
<<<<<<< HEAD
=======
export { default as DataProcessor } from './dataprocessor/dataprocessor';
>>>>>>> bb0f347c
export { default as HtmlDataProcessor } from './dataprocessor/htmldataprocessor';

// Model / Operation.
export type { default as Operation } from './model/operation/operation';
export { default as InsertOperation } from './model/operation/insertoperation';
export { default as MarkerOperation } from './model/operation/markeroperation';
export { default as OperationFactory } from './model/operation/operationfactory';
export type { default as AttributeOperation } from './model/operation/attributeoperation';
export type { default as RenameOperation } from './model/operation/renameoperation';
export { transformSets } from './model/operation/transform';

// Model.
export { default as DocumentSelection, type DocumentSelectionChangeRangeEvent } from './model/documentselection';
export { default as Range } from './model/range';
export { default as LiveRange } from './model/liverange';
export { default as LivePosition } from './model/liveposition';
export { default as Model } from './model/model';
export { default as TreeWalker, type TreeWalkerValue } from './model/treewalker';
export { default as Element } from './model/element';
export { default as Position, type PositionOffset } from './model/position';
export { default as DocumentFragment } from './model/documentfragment';
export { default as History } from './model/history';
export { default as Text } from './model/text';
<<<<<<< HEAD
export type { default as Batch } from './model/batch';
export type { DiffItem } from './model/differ';
export type { default as Item } from './model/item';
export type { default as Node } from './model/node';
export type { default as Schema } from './model/schema';
export type { default as Selection } from './model/selection';
export type { default as Writer } from './model/writer';
export type { default as TypeCheckable } from './model/typecheckable';
=======
export type { default as Document, ModelPostFixer } from './model/document';
export type { Marker } from './model/markercollection';
export type { default as Batch } from './model/batch';
export type { default as Differ, DiffItem, DiffItemAttribute, DiffItemInsert, DiffItemRemove } from './model/differ';
export type { default as Item } from './model/item';
export type { default as Node } from './model/node';
export type { default as RootElement } from './model/rootelement';
export type {
	default as Schema,
	SchemaAttributeCheckCallback,
	SchemaChildCheckCallback
} from './model/schema';
export type { default as Selection, Selectable } from './model/selection';
export type { default as TypeCheckable } from './model/typecheckable';
export type { default as Writer } from './model/writer';
>>>>>>> bb0f347c

export { findOptimalInsertionRange } from './model/utils/findoptimalinsertionrange';

// Model Events.
export type { DocumentChangeEvent } from './model/document';
export type { DocumentSelectionChangeEvent } from './model/documentselection';
export type {
	ModelApplyOperationEvent,
	ModelDeleteContentEvent,
	ModelGetSelectedContentEvent,
	ModelInsertContentEvent,
	ModelInsertObjectEvent,
	ModelModifySelectionEvent
} from './model/model';
export type { SelectionChangeRangeEvent } from './model/selection';

// View.
export { default as DataTransfer } from './view/datatransfer';
export { default as DomConverter } from './view/domconverter';
export { default as Renderer } from './view/renderer';
export { default as View } from './view/view';
export { default as ViewDocument } from './view/document';
export { default as ViewText } from './view/text';
export { default as ViewElement, ElementAttributes as ViewElementAttributes } from './view/element';
export { default as ViewContainerElement } from './view/containerelement';
export { default as ViewEditableElement } from './view/editableelement';
export { default as ViewAttributeElement } from './view/attributeelement';
export { default as ViewEmptyElement } from './view/emptyelement';
export { default as ViewRawElement } from './view/rawelement';
export { default as ViewUIElement } from './view/uielement';
export { default as ViewDocumentFragment } from './view/documentfragment';
<<<<<<< HEAD
export type { default as ViewItem } from './view/item';
export type { default as ViewNode } from './view/node';
export type { default as ViewDocumentSelection } from './view/documentselection';
export type { default as ViewPosition } from './view/position';
export type { default as ViewRange } from './view/range';
export type { default as ViewSelection, ViewSelectionChangeEvent } from './view/selection';
=======
export type { default as ViewElementDefinition } from './view/elementdefinition';
export type { default as ViewDocumentSelection } from './view/documentselection';
export { default as AttributeElement } from './view/attributeelement';
export type { default as ViewItem } from './view/item';
export type { default as ViewNode } from './view/node';
export type { default as ViewPosition, PositionOffset as ViewPositionOffset } from './view/position';
export type { default as ViewRange } from './view/range';
export type { default as ViewSelection, ViewSelectionChangeEvent, Selectable as ViewSelectable } from './view/selection';
>>>>>>> bb0f347c
export type { default as ViewTypeCheckable } from './view/typecheckable';

export { getFillerOffset } from './view/containerelement';

// View / Observer.
export { default as Observer } from './view/observer/observer';
export { default as ClickObserver } from './view/observer/clickobserver';
export { default as DomEventObserver } from './view/observer/domeventobserver';
export { default as MouseObserver } from './view/observer/mouseobserver';
export { default as TabObserver } from './view/observer/tabobserver';

export { default as DowncastWriter } from './view/downcastwriter';
export { default as UpcastWriter } from './view/upcastwriter';
export { default as Matcher, type MatcherPattern, type MatcherObjectPattern, type Match } from './view/matcher';

export { default as BubblingEventInfo } from './view/observer/bubblingeventinfo';
export { default as DomEventData } from './view/observer/domeventdata';

// View / Events.
export type { BubblingEvent } from './view/observer/bubblingemittermixin';
export type { ViewDocumentArrowKeyEvent } from './view/observer/arrowkeysobserver';
<<<<<<< HEAD
export type { ViewDocumentCompositionEvent } from './view/observer/compositionobserver';
export type { ViewDocumentInputEvent } from './view/observer/inputobserver';
export type { ViewDocumentKeyEvent } from './view/observer/keyobserver';
export type { ViewDocumentLayoutChangedEvent } from './view/document';
export type { ViewDocumentMouseEvent } from './view/observer/mouseobserver';
export type { ViewDocumentTabEvent } from './view/observer/tabobserver';

// View / Styles.
export { StylesProcessor } from './view/stylesmap';
=======
export type {
	ViewDocumentCompositionStartEvent,
	ViewDocumentCompositionUpdateEvent,
	ViewDocumentCompositionEndEvent
} from './view/observer/compositionobserver';
export type { ViewDocumentInputEvent } from './view/observer/inputobserver';
export type { ViewDocumentKeyDownEvent, ViewDocumentKeyUpEvent, KeyEventData } from './view/observer/keyobserver';
export type { ViewDocumentLayoutChangedEvent } from './view/document';
export type {
	ViewDocumentMouseDownEvent,
	ViewDocumentMouseUpEvent,
	ViewDocumentMouseOverEvent,
	ViewDocumentMouseOutEvent
} from './view/observer/mouseobserver';
export type { ViewDocumentTabEvent } from './view/observer/tabobserver';
export type { ViewDocumentClickEvent } from './view/observer/clickobserver';
export type { ViewDocumentSelectionChangeEvent } from './view/observer/selectionobserver';
export type { ViewRenderEvent } from './view/view';

// View / Styles.
export { StylesProcessor, BoxSides } from './view/stylesmap';
>>>>>>> bb0f347c
export * from './view/styles/background';
export * from './view/styles/border';
export * from './view/styles/margin';
export * from './view/styles/padding';
export * from './view/styles/utils';<|MERGE_RESOLUTION|>--- conflicted
+++ resolved
@@ -17,10 +17,7 @@
 export { default as Conversion } from './conversion/conversion';
 export type {
 	default as DowncastDispatcher,
-<<<<<<< HEAD
-=======
 	DowncastAddMarkerEvent,
->>>>>>> bb0f347c
 	DowncastAttributeEvent,
 	DowncastConversionApi,
 	DowncastInsertEvent,
@@ -30,10 +27,7 @@
 export type {
 	default as UpcastDispatcher,
 	UpcastConversionApi,
-<<<<<<< HEAD
-=======
 	UpcastConversionData,
->>>>>>> bb0f347c
 	UpcastElementEvent,
 	UpcastTextEvent
 } from './conversion/upcastdispatcher';
@@ -42,12 +36,8 @@
 	AttributeDescriptor,
 	ElementCreatorFunction,
 	HighlightDescriptor,
-<<<<<<< HEAD
-	RemoveHighlightCallback
-=======
 	RemoveHighlightCallback,
 	SlotFilter
->>>>>>> bb0f347c
 } from './conversion/downcasthelpers';
 export type {
 	default as Mapper,
@@ -58,10 +48,7 @@
 export type { Consumables } from './conversion/viewconsumable';
 
 // DataProcessor.
-<<<<<<< HEAD
-=======
 export { default as DataProcessor } from './dataprocessor/dataprocessor';
->>>>>>> bb0f347c
 export { default as HtmlDataProcessor } from './dataprocessor/htmldataprocessor';
 
 // Model / Operation.
@@ -85,16 +72,6 @@
 export { default as DocumentFragment } from './model/documentfragment';
 export { default as History } from './model/history';
 export { default as Text } from './model/text';
-<<<<<<< HEAD
-export type { default as Batch } from './model/batch';
-export type { DiffItem } from './model/differ';
-export type { default as Item } from './model/item';
-export type { default as Node } from './model/node';
-export type { default as Schema } from './model/schema';
-export type { default as Selection } from './model/selection';
-export type { default as Writer } from './model/writer';
-export type { default as TypeCheckable } from './model/typecheckable';
-=======
 export type { default as Document, ModelPostFixer } from './model/document';
 export type { Marker } from './model/markercollection';
 export type { default as Batch } from './model/batch';
@@ -110,7 +87,6 @@
 export type { default as Selection, Selectable } from './model/selection';
 export type { default as TypeCheckable } from './model/typecheckable';
 export type { default as Writer } from './model/writer';
->>>>>>> bb0f347c
 
 export { findOptimalInsertionRange } from './model/utils/findoptimalinsertionrange';
 
@@ -142,14 +118,6 @@
 export { default as ViewRawElement } from './view/rawelement';
 export { default as ViewUIElement } from './view/uielement';
 export { default as ViewDocumentFragment } from './view/documentfragment';
-<<<<<<< HEAD
-export type { default as ViewItem } from './view/item';
-export type { default as ViewNode } from './view/node';
-export type { default as ViewDocumentSelection } from './view/documentselection';
-export type { default as ViewPosition } from './view/position';
-export type { default as ViewRange } from './view/range';
-export type { default as ViewSelection, ViewSelectionChangeEvent } from './view/selection';
-=======
 export type { default as ViewElementDefinition } from './view/elementdefinition';
 export type { default as ViewDocumentSelection } from './view/documentselection';
 export { default as AttributeElement } from './view/attributeelement';
@@ -158,7 +126,6 @@
 export type { default as ViewPosition, PositionOffset as ViewPositionOffset } from './view/position';
 export type { default as ViewRange } from './view/range';
 export type { default as ViewSelection, ViewSelectionChangeEvent, Selectable as ViewSelectable } from './view/selection';
->>>>>>> bb0f347c
 export type { default as ViewTypeCheckable } from './view/typecheckable';
 
 export { getFillerOffset } from './view/containerelement';
@@ -180,17 +147,6 @@
 // View / Events.
 export type { BubblingEvent } from './view/observer/bubblingemittermixin';
 export type { ViewDocumentArrowKeyEvent } from './view/observer/arrowkeysobserver';
-<<<<<<< HEAD
-export type { ViewDocumentCompositionEvent } from './view/observer/compositionobserver';
-export type { ViewDocumentInputEvent } from './view/observer/inputobserver';
-export type { ViewDocumentKeyEvent } from './view/observer/keyobserver';
-export type { ViewDocumentLayoutChangedEvent } from './view/document';
-export type { ViewDocumentMouseEvent } from './view/observer/mouseobserver';
-export type { ViewDocumentTabEvent } from './view/observer/tabobserver';
-
-// View / Styles.
-export { StylesProcessor } from './view/stylesmap';
-=======
 export type {
 	ViewDocumentCompositionStartEvent,
 	ViewDocumentCompositionUpdateEvent,
@@ -212,7 +168,6 @@
 
 // View / Styles.
 export { StylesProcessor, BoxSides } from './view/stylesmap';
->>>>>>> bb0f347c
 export * from './view/styles/background';
 export * from './view/styles/border';
 export * from './view/styles/margin';
