--- conflicted
+++ resolved
@@ -160,17 +160,13 @@
 export { default as DomEventObserver } from './view/observer/domeventobserver.js';
 export { default as MouseObserver } from './view/observer/mouseobserver.js';
 export { default as TabObserver } from './view/observer/tabobserver.js';
-<<<<<<< HEAD
-export { default as FocusObserver } from './view/observer/focusobserver.js';
-export { default as CompositionObserver } from './view/observer/compositionobserver.js';
-=======
 
 export {
 	default as FocusObserver,
 	type ViewDocumentBlurEvent,
 	type ViewDocumentFocusEvent
 } from './view/observer/focusobserver.js';
->>>>>>> 86ca1311
+export { default as CompositionObserver } from './view/observer/compositionobserver.js';
 
 export { default as DowncastWriter } from './view/downcastwriter.js';
 export { default as UpcastWriter } from './view/upcastwriter.js';
