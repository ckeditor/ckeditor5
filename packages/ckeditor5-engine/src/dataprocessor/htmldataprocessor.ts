/**
 * @license Copyright (c) 2003-2023, CKSource Holding sp. z o.o. All rights reserved.
 * For licensing, see LICENSE.md or https://ckeditor.com/legal/ckeditor-oss-license
 */

/**
 * @module engine/dataprocessor/htmldataprocessor
 */

/* globals DOMParser */

import BasicHtmlWriter from './basichtmlwriter';
import DomConverter from '../view/domconverter';

import type DataProcessor from './dataprocessor';
import type HtmlWriter from './htmlwriter';
import type ViewDocument from '../view/document';
import type ViewDocumentFragment from '../view/documentfragment';
import type { MatcherPattern } from '../view/matcher';

/**
 * The HTML data processor class.
 * This data processor implementation uses HTML as input and output data.
 */
export default class HtmlDataProcessor implements DataProcessor {
	/**
	 * A DOM parser instance used to parse an HTML string to an HTML document.
	 */
	public domParser: DOMParser;

	/**
	 * A DOM converter used to convert DOM elements to view elements.
	 */
	public domConverter: DomConverter;

	/**
	 * A basic HTML writer instance used to convert DOM elements to an HTML string.
	 */
	public htmlWriter: HtmlWriter;
	public skipComments: boolean = true;

	public skipComments: boolean = true;

	/**
	 * Creates a new instance of the HTML data processor class.
	 *
	 * @param document The view document instance.
	 */
	constructor( document: ViewDocument ) {
		this.domParser = new DOMParser();
		this.domConverter = new DomConverter( document, { renderingMode: 'data' } );
		this.htmlWriter = new BasicHtmlWriter();
	}

	/**
	 * Converts a provided {@link module:engine/view/documentfragment~DocumentFragment document fragment}
	 * to data format &mdash; in this case to an HTML string.
	 *
	 * @returns HTML string.
	 */
	public toData( viewFragment: ViewDocumentFragment ): string {
		// Convert view DocumentFragment to DOM DocumentFragment.
		const domFragment = this.domConverter.viewToDom( viewFragment ) as DocumentFragment;

		// Convert DOM DocumentFragment to HTML output.
		return this.htmlWriter.getHtml( domFragment );
	}

	/**
	 * Converts the provided HTML string to a view tree.
	 *
	 * @param data An HTML string.
	 * @returns A converted view element.
	 */
	public toView( data: string ): ViewDocumentFragment {
		// Convert input HTML data to DOM DocumentFragment.
		const domFragment = this._toDom( data );

		// Convert DOM DocumentFragment to view DocumentFragment.
		return this.domConverter.domToView( domFragment, { skipComments: this.skipComments } ) as ViewDocumentFragment;
	}

	/**
	 * Registers a {@link module:engine/view/matcher~MatcherPattern} for view elements whose content should be treated as raw data
	 * and not processed during the conversion from the DOM to the view elements.
	 *
	 * The raw data can be later accessed by a
	 * {@link module:engine/view/element~Element#getCustomProperty custom property of a view element} called `"$rawContent"`.
	 *
	 * @param pattern Pattern matching all view elements whose content should be treated as raw data.
	 */
	public registerRawContentMatcher( pattern: MatcherPattern ): void {
		this.domConverter.registerRawContentMatcher( pattern );
	}

	/**
	 * If the processor is set to use marked fillers, it will insert `&nbsp;` fillers wrapped in `<span>` elements
	 * (`<span data-cke-filler="true">&nbsp;</span>`) instead of regular `&nbsp;` characters.
	 *
	 * This mode allows for a more precise handling of the block fillers (so they do not leak into the editor content) but
	 * bloats the editor data with additional markup.
	 *
	 * This mode may be required by some features and will be turned on by them automatically.
	 *
	 * @param type Whether to use the default or the marked `&nbsp;` block fillers.
	 */
	public useFillerType( type: 'default' | 'marked' ): void {
		this.domConverter.blockFillerMode = type == 'marked' ? 'markedNbsp' : 'nbsp';
	}

	/**
	 * Converts an HTML string to its DOM representation. Returns a document fragment containing nodes parsed from
	 * the provided data.
<<<<<<< HEAD
	 *
	 * @param {String} data
	 * @returns {DocumentFragment}
=======
>>>>>>> bb0f347c
	 */
	protected _toDom( data: string ): DocumentFragment {
		// Wrap data with a <body> tag so leading non-layout nodes (like <script>, <style>, HTML comment)
		// will be preserved in the body collection.
		// Do it only for data that is not a full HTML document.
		if ( !data.match( /<(?:html|body|head|meta)(?:\s[^>]*)?>/i ) ) {
			data = `<body>${ data }</body>`;
		}

		const document = this.domParser.parseFromString( data, 'text/html' );
		const fragment = document.createDocumentFragment();
		const bodyChildNodes = document.body.childNodes;

		while ( bodyChildNodes.length > 0 ) {
			fragment.appendChild( bodyChildNodes[ 0 ] );
		}

		return fragment;
	}
}<|MERGE_RESOLUTION|>--- conflicted
+++ resolved
@@ -37,7 +37,6 @@
 	 * A basic HTML writer instance used to convert DOM elements to an HTML string.
 	 */
 	public htmlWriter: HtmlWriter;
-	public skipComments: boolean = true;
 
 	public skipComments: boolean = true;
 
@@ -111,12 +110,6 @@
 	/**
 	 * Converts an HTML string to its DOM representation. Returns a document fragment containing nodes parsed from
 	 * the provided data.
-<<<<<<< HEAD
-	 *
-	 * @param {String} data
-	 * @returns {DocumentFragment}
-=======
->>>>>>> bb0f347c
 	 */
 	protected _toDom( data: string ): DocumentFragment {
 		// Wrap data with a <body> tag so leading non-layout nodes (like <script>, <style>, HTML comment)
