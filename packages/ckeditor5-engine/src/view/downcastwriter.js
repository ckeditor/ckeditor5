/**
 * @license Copyright (c) 2003-2020, CKSource - Frederico Knabben. All rights reserved.
 * For licensing, see LICENSE.md or https://ckeditor.com/legal/ckeditor-oss-license
 */

/**
 * @module module:engine/view/downcastwriter
 */

import Position from './position';
import Range from './range';
import Selection from './selection';
import ContainerElement from './containerelement';
import AttributeElement from './attributeelement';
import EmptyElement from './emptyelement';
import UIElement from './uielement';
import RawElement from './rawelement';
import CKEditorError from '@ckeditor/ckeditor5-utils/src/ckeditorerror';
import DocumentFragment from './documentfragment';
import isIterable from '@ckeditor/ckeditor5-utils/src/isiterable';
import Text from './text';
import EditableElement from './editableelement';
import { isPlainObject } from 'lodash-es';

/**
 * View downcast writer.
 *
 * It provides a set of methods used to manipulate view nodes.
 *
 * Do not create an instance of this writer manually. To modify a view structure, use
 * the {@link module:engine/view/view~View#change `View#change()`} block.
 *
 * The `DowncastWriter` is designed to work with semantic views which are the views that were/are being downcasted from the model.
 * To work with ordinary views (e.g. parsed from a pasted content) use the
 * {@link module:engine/view/upcastwriter~UpcastWriter upcast writer}.
 *
 * Read more about changing the view in the {@glink framework/guides/architecture/editing-engine#changing-the-view Changing the view}
 * section of the {@glink framework/guides/architecture/editing-engine Editing engine architecture} guide.
 */
export default class DowncastWriter {
	/**
	 * @param {module:engine/view/document~Document} document The view document instance.
	 */
	constructor( document ) {
		/**
		 * The view document instance in which this writer operates.
		 *
		 * @readonly
		 * @type {module:engine/view/document~Document}
		 */
		this.document = document;

		/**
		 * Holds references to the attribute groups that share the same {@link module:engine/view/attributeelement~AttributeElement#id id}.
		 * The keys are `id`s, the values are `Set`s holding {@link module:engine/view/attributeelement~AttributeElement}s.
		 *
		 * @private
		 * @type {Map.<String,Set>}
		 */
		this._cloneGroups = new Map();
	}

	/**
	 * Sets {@link module:engine/view/documentselection~DocumentSelection selection's} ranges and direction to the
	 * specified location based on the given {@link module:engine/view/selection~Selectable selectable}.
	 *
	 * Usage:
	 *
	 *		// Sets selection to the given range.
	 *		const range = writer.createRange( start, end );
	 *		writer.setSelection( range );
	 *
	 *		// Sets backward selection to the given range.
	 *		const range = writer.createRange( start, end );
	 *		writer.setSelection( range );
	 *
	 *		// Sets selection to given ranges.
	 * 		const ranges = [ writer.createRange( start1, end2 ), writer.createRange( start2, end2 ) ];
	 *		writer.setSelection( range );
	 *
	 *		// Sets selection to the other selection.
	 *		const otherSelection = writer.createSelection();
	 *		writer.setSelection( otherSelection );
	 *
	 * 		// Sets collapsed selection at the given position.
	 *		const position = writer.createPositionFromPath( root, path );
	 *		writer.setSelection( position );
	 *
	 * 		// Sets collapsed selection at the position of given item and offset.
	 *		const paragraph = writer.createContainerElement( 'p' );
	 *		writer.setSelection( paragraph, offset );
	 *
	 * Creates a range inside an {@link module:engine/view/element~Element element} which starts before the first child of
 	 * that element and ends after the last child of that element.
	 *
	 * 		writer.setSelection( paragraph, 'in' );
	 *
	 * Creates a range on the {@link module:engine/view/item~Item item} which starts before the item and ends just after the item.
	 *
	 *		writer.setSelection( paragraph, 'on' );
	 *
	 * 		// Removes all ranges.
	 *		writer.setSelection( null );
	 *
	 * `DowncastWriter#setSelection()` allow passing additional options (`backward`, `fake` and `label`) as the last argument.
	 *
	 *		// Sets selection as backward.
	 *		writer.setSelection( range, { backward: true } );
	 *
	 *		// Sets selection as fake.
	 *		// Fake selection does not render as browser native selection over selected elements and is hidden to the user.
	 * 		// This way, no native selection UI artifacts are displayed to the user and selection over elements can be
	 * 		// represented in other way, for example by applying proper CSS class.
	 *		writer.setSelection( range, { fake: true } );
	 *
	 * 		// Additionally fake's selection label can be provided. It will be used to describe fake selection in DOM
	 * 		// (and be  properly handled by screen readers).
	 *		writer.setSelection( range, { fake: true, label: 'foo' } );
	 *
	 * @param {module:engine/view/selection~Selectable} selectable
	 * @param {Number|'before'|'end'|'after'|'on'|'in'} [placeOrOffset] Sets place or offset of the selection.
	 * @param {Object} [options]
	 * @param {Boolean} [options.backward] Sets this selection instance to be backward.
	 * @param {Boolean} [options.fake] Sets this selection instance to be marked as `fake`.
	 * @param {String} [options.label] Label for the fake selection.
	 */
	setSelection( selectable, placeOrOffset, options ) {
		this.document.selection._setTo( selectable, placeOrOffset, options );
	}

	/**
	 * Moves {@link module:engine/view/documentselection~DocumentSelection#focus selection's focus} to the specified location.
	 *
	 * The location can be specified in the same form as {@link module:engine/view/view~View#createPositionAt view.createPositionAt()}
	 * parameters.
	 *
	 * @param {module:engine/view/item~Item|module:engine/view/position~Position} itemOrPosition
	 * @param {Number|'end'|'before'|'after'} [offset] Offset or one of the flags. Used only when
	 * first parameter is a {@link module:engine/view/item~Item view item}.
	 */
	setSelectionFocus( itemOrPosition, offset ) {
		this.document.selection._setFocus( itemOrPosition, offset );
	}

	/**
	 * Creates a new {@link module:engine/view/text~Text text node}.
	 *
	 *		writer.createText( 'foo' );
	 *
	 * @param {String} data The text's data.
	 * @returns {module:engine/view/text~Text} The created text node.
	 */
	createText( data ) {
		return new Text( this.document, data );
	}

	/**
	 * Creates a new {@link module:engine/view/attributeelement~AttributeElement}.
	 *
	 *		writer.createAttributeElement( 'strong' );
	 *		writer.createAttributeElement( 'a', { href: 'foo.bar' } );
	 *
	 *		// Make `<a>` element contain other attributes element so the `<a>` element is not broken.
	 *		writer.createAttributeElement( 'a', { href: 'foo.bar' }, { priority: 5 } );
	 *
	 *		// Set `id` of a marker element so it is not joined or merged with "normal" elements.
	 *		writer.createAttributeElement( 'span', { class: 'my-marker' }, { id: 'marker:my' } );
	 *
	 * @param {String} name Name of the element.
	 * @param {Object} [attributes] Element's attributes.
	 * @param {Object} [options] Element's options.
	 * @param {Number} [options.priority] Element's {@link module:engine/view/attributeelement~AttributeElement#priority priority}.
	 * @param {Number|String} [options.id] Element's {@link module:engine/view/attributeelement~AttributeElement#id id}.
	 * @returns {module:engine/view/attributeelement~AttributeElement} Created element.
	 */
	createAttributeElement( name, attributes, options = {} ) {
		const attributeElement = new AttributeElement( this.document, name, attributes );

		if ( options.priority ) {
			attributeElement._priority = options.priority;
		}

		if ( options.id ) {
			attributeElement._id = options.id;
		}

		return attributeElement;
	}

	/**
	 * Creates a new {@link module:engine/view/containerelement~ContainerElement}.
	 *
	 *		writer.createContainerElement( 'p' );
	 *
	 *		// Create element with custom attributes.
	 *		writer.createContainerElement( 'div', { id: 'foo-bar', 'data-baz': '123' } );
	 *
	 *		// Create element with custom styles.
	 *		writer.createContainerElement( 'p', { style: 'font-weight: bold; padding-bottom: 10px' } );
	 *
	 *		// Create element with custom classes.
	 *		writer.createContainerElement( 'p', { class: 'foo bar baz' } );
	 *
	 * @param {String} name Name of the element.
	 * @param {Object} [attributes] Elements attributes.
	 * @returns {module:engine/view/containerelement~ContainerElement} Created element.
	 */
	createContainerElement( name, attributes ) {
		return new ContainerElement( this.document, name, attributes );
	}

	/**
	 * Creates a new {@link module:engine/view/editableelement~EditableElement}.
	 *
	 *		writer.createEditableElement( 'div' );
	 *		writer.createEditableElement( 'div', { id: 'foo-1234' } );
	 *
	 * Note: The editable element is to be used in the editing pipeline. Usually, together with
	 * {@link module:widget/utils~toWidgetEditable `toWidgetEditable()`}.
	 *
	 * @param {String} name Name of the element.
	 * @param {Object} [attributes] Elements attributes.
	 * @returns {module:engine/view/editableelement~EditableElement} Created element.
	 */
	createEditableElement( name, attributes ) {
		const editableElement = new EditableElement( this.document, name, attributes );
		editableElement._document = this.document;

		return editableElement;
	}

	/**
	 * Creates a new {@link module:engine/view/emptyelement~EmptyElement}.
	 *
	 *		writer.createEmptyElement( 'img' );
	 *		writer.createEmptyElement( 'img', { id: 'foo-1234' } );
	 *
	 * @param {String} name Name of the element.
	 * @param {Object} [attributes] Elements attributes.
	 * @returns {module:engine/view/emptyelement~EmptyElement} Created element.
	 */
	createEmptyElement( name, attributes ) {
		return new EmptyElement( this.document, name, attributes );
	}

	/**
	 * Creates a new {@link module:engine/view/uielement~UIElement}.
	 *
	 *		writer.createUIElement( 'span' );
	 *		writer.createUIElement( 'span', { id: 'foo-1234' } );
	 *
	 * A custom render function can be provided as the third parameter:
	 *
	 *		writer.createUIElement( 'span', null, function( domDocument ) {
	 *			const domElement = this.toDomElement( domDocument );
	 *			domElement.innerHTML = '<b>this is ui element</b>';
	 *
	 *			return domElement;
	 *		} );
	 *
	 * Unlike {@link #createRawElement raw elements}, UI elements are by no means editor content, for instance,
	 * they are ignored by the editor selection system.
	 *
	 * You should not use UI elements as data containers. Check out {@link #createRawElement} instead.
	 *
	 * @param {String} name The name of the element.
	 * @param {Object} [attributes] Element attributes.
	 * @param {Function} [renderFunction] A custom render function.
	 * @returns {module:engine/view/uielement~UIElement} The created element.
	 */
	createUIElement( name, attributes, renderFunction ) {
		const uiElement = new UIElement( this.document, name, attributes );

		if ( renderFunction ) {
			uiElement.render = renderFunction;
		}

		return uiElement;
	}

	/**
	 * Creates a new {@link module:engine/view/rawelement~RawElement}.
	 *
	 *		writer.createRawElement( 'span', { id: 'foo-1234' }, function( domElement ) {
	 *			domElement.innerHTML = '<b>This is the raw content of the raw element.</b>';
	 *		} );
	 *
	 * Raw elements work as data containers ("wrappers", "sandboxes") but their children are not managed or
	 * even recognized by the editor. This encapsulation allows integrations to maintain custom DOM structures
	 * in the editor content without, for instance, worrying about compatibility with other editor features.
	 * Raw elements are a perfect tool for integration with external frameworks and data sources.
	 *
	 * Unlike {@link #createUIElement UI elements}, raw elements act like "real" editor content (similar to
	 * {@link module:engine/view/containerelement~ContainerElement} or {@link module:engine/view/emptyelement~EmptyElement}),
	 * and they are considered by the editor selection.
	 *
	 * You should not use raw elements to render the UI in the editor content. Check out {@link #createUIElement `#createUIElement()`}
	 * instead.
	 *
	 * @param {String} name The name of the element.
	 * @param {Object} [attributes] Element attributes.
	 * @param {Function} [renderFunction] A custom render function.
	 * @returns {module:engine/view/rawelement~RawElement} The created element.
	 */
	createRawElement( name, attributes, renderFunction ) {
		const rawElement = new RawElement( this.document, name, attributes );

		rawElement.render = renderFunction || ( () => {} );

		return rawElement;
	}

	/**
	 * Adds or overwrites the element's attribute with a specified key and value.
	 *
	 *		writer.setAttribute( 'href', 'http://ckeditor.com', linkElement );
	 *
	 * @param {String} key The attribute key.
	 * @param {String} value The attribute value.
	 * @param {module:engine/view/element~Element} element
	 */
	setAttribute( key, value, element ) {
		element._setAttribute( key, value );
	}

	/**
	 * Removes attribute from the element.
	 *
	 *		writer.removeAttribute( 'href', linkElement );
	 *
	 * @param {String} key Attribute key.
	 * @param {module:engine/view/element~Element} element
	 */
	removeAttribute( key, element ) {
		element._removeAttribute( key );
	}

	/**
	 * Adds specified class to the element.
	 *
	 *		writer.addClass( 'foo', linkElement );
	 *		writer.addClass( [ 'foo', 'bar' ], linkElement );
	 *
	 * @param {Array.<String>|String} className
	 * @param {module:engine/view/element~Element} element
	 */
	addClass( className, element ) {
		element._addClass( className );
	}

	/**
	 * Removes specified class from the element.
	 *
	 *		writer.removeClass( 'foo', linkElement );
	 *		writer.removeClass( [ 'foo', 'bar' ], linkElement );
	 *
	 * @param {Array.<String>|String} className
	 * @param {module:engine/view/element~Element} element
	 */
	removeClass( className, element ) {
		element._removeClass( className );
	}

	/**
	 * Adds style to the element.
	 *
	 *		writer.setStyle( 'color', 'red', element );
	 *		writer.setStyle( {
	 *			color: 'red',
	 *			position: 'fixed'
	 *		}, element );
	 *
	 * **Note**: The passed style can be normalized if
	 * {@link module:engine/controller/datacontroller~DataController#addStyleProcessorRules a particular style processor rule is enabled}.
	 * See {@link module:engine/view/stylesmap~StylesMap#set `StylesMap#set()`} for details.
	 *
	 * @param {String|Object} property Property name or object with key - value pairs.
	 * @param {String} [value] Value to set. This parameter is ignored if object is provided as the first parameter.
	 * @param {module:engine/view/element~Element} element Element to set styles on.
	 */
	setStyle( property, value, element ) {
		if ( isPlainObject( property ) && element === undefined ) {
			element = value;
		}

		element._setStyle( property, value );
	}

	/**
	 * Removes specified style from the element.
	 *
	 *		writer.removeStyle( 'color', element ); // Removes 'color' style.
	 *		writer.removeStyle( [ 'color', 'border-top' ], element ); // Removes both 'color' and 'border-top' styles.
	 *
	 * **Note**: This method can work with normalized style names if
	 * {@link module:engine/controller/datacontroller~DataController#addStyleProcessorRules a particular style processor rule is enabled}.
	 * See {@link module:engine/view/stylesmap~StylesMap#remove `StylesMap#remove()`} for details.
	 *
	 * @param {Array.<String>|String} property
	 * @param {module:engine/view/element~Element} element
	 */
	removeStyle( property, element ) {
		element._removeStyle( property );
	}

	/**
	 * Sets a custom property on element. Unlike attributes, custom properties are not rendered to the DOM,
	 * so they can be used to add special data to elements.
	 *
	 * @param {String|Symbol} key
	 * @param {*} value
	 * @param {module:engine/view/element~Element} element
	 */
	setCustomProperty( key, value, element ) {
		element._setCustomProperty( key, value );
	}

	/**
	 * Removes a custom property stored under the given key.
	 *
	 * @param {String|Symbol} key
	 * @param {module:engine/view/element~Element} element
	 * @returns {Boolean} Returns true if property was removed.
	 */
	removeCustomProperty( key, element ) {
		return element._removeCustomProperty( key );
	}

	/**
	 * Breaks attribute elements at the provided position or at the boundaries of a provided range. It breaks attribute elements
	 * up to their first ancestor that is a container element.
	 *
	 * In following examples `<p>` is a container, `<b>` and `<u>` are attribute elements:
	 *
	 *		<p>foo<b><u>bar{}</u></b></p> -> <p>foo<b><u>bar</u></b>[]</p>
	 *		<p>foo<b><u>{}bar</u></b></p> -> <p>foo{}<b><u>bar</u></b></p>
	 *		<p>foo<b><u>b{}ar</u></b></p> -> <p>foo<b><u>b</u></b>[]<b><u>ar</u></b></p>
	 *		<p><b>fo{o</b><u>ba}r</u></p> -> <p><b>fo</b><b>o</b><u>ba</u><u>r</u></b></p>
	 *
	 * **Note:** {@link module:engine/view/documentfragment~DocumentFragment DocumentFragment} is treated like a container.
	 *
	 * **Note:** The difference between {@link module:engine/view/downcastwriter~DowncastWriter#breakAttributes breakAttributes()} and
	 * {@link module:engine/view/downcastwriter~DowncastWriter#breakContainer breakContainer()} is that `breakAttributes()` breaks all
	 * {@link module:engine/view/attributeelement~AttributeElement attribute elements} that are ancestors of a given `position`,
	 * up to the first encountered {@link module:engine/view/containerelement~ContainerElement container element}.
	 * `breakContainer()` assumes that a given `position` is directly in the container element and breaks that container element.
	 *
	 * Throws the `view-writer-invalid-range-container` {@link module:utils/ckeditorerror~CKEditorError CKEditorError}
	 * when the {@link module:engine/view/range~Range#start start}
	 * and {@link module:engine/view/range~Range#end end} positions of a passed range are not placed inside same parent container.
	 *
	 * Throws the `view-writer-cannot-break-empty-element` {@link module:utils/ckeditorerror~CKEditorError CKEditorError}
	 * when trying to break attributes inside an {@link module:engine/view/emptyelement~EmptyElement EmptyElement}.
	 *
	 * Throws the `view-writer-cannot-break-ui-element` {@link module:utils/ckeditorerror~CKEditorError CKEditorError}
	 * when trying to break attributes inside a {@link module:engine/view/uielement~UIElement UIElement}.
	 *
	 * @see module:engine/view/attributeelement~AttributeElement
	 * @see module:engine/view/containerelement~ContainerElement
	 * @see module:engine/view/downcastwriter~DowncastWriter#breakContainer
	 * @param {module:engine/view/position~Position|module:engine/view/range~Range} positionOrRange The position where
	 * to break attribute elements.
	 * @returns {module:engine/view/position~Position|module:engine/view/range~Range} The new position or range, after breaking the
	 * attribute elements.
	 */
	breakAttributes( positionOrRange ) {
		if ( positionOrRange instanceof Position ) {
			return this._breakAttributes( positionOrRange );
		} else {
			return this._breakAttributesRange( positionOrRange );
		}
	}

	/**
	 * Breaks a {@link module:engine/view/containerelement~ContainerElement container view element} into two, at the given position.
	 * The position has to be directly inside the container element and cannot be in the root. It does not break the conrainer view element
	 * if the position is at the beginning or at the end of its parent element.
	 *
	 *		<p>foo^bar</p> -> <p>foo</p><p>bar</p>
	 *		<div><p>foo</p>^<p>bar</p></div> -> <div><p>foo</p></div><div><p>bar</p></div>
	 *		<p>^foobar</p> -> ^<p>foobar</p>
	 *		<p>foobar^</p> -> <p>foobar</p>^
	 *
	 * **Note:** The difference between {@link module:engine/view/downcastwriter~DowncastWriter#breakAttributes breakAttributes()} and
	 * {@link module:engine/view/downcastwriter~DowncastWriter#breakContainer breakContainer()} is that `breakAttributes()` breaks all
	 * {@link module:engine/view/attributeelement~AttributeElement attribute elements} that are ancestors of a given `position`,
	 * up to the first encountered {@link module:engine/view/containerelement~ContainerElement container element}.
	 * `breakContainer()` assumes that the given `position` is directly in the container element and breaks that container element.
	 *
	 * @see module:engine/view/attributeelement~AttributeElement
	 * @see module:engine/view/containerelement~ContainerElement
	 * @see module:engine/view/downcastwriter~DowncastWriter#breakAttributes
	 * @param {module:engine/view/position~Position} position The position where to break the element.
	 * @returns {module:engine/view/position~Position} The position between broken elements. If an element has not been broken,
	 * the returned position is placed either before or after it.
	 */
	breakContainer( position ) {
		const element = position.parent;

		if ( !( element.is( 'containerElement' ) ) ) {
			/**
			 * Trying to break an element which is not a container element.
			 *
			 * @error view-writer-break-non-container-element
			 */
			throw new CKEditorError(
				'view-writer-break-non-container-element',
				this.document
			);
		}

		if ( !element.parent ) {
			/**
			 * Trying to break root element.
			 *
			 * @error view-writer-break-root
			 */
<<<<<<< HEAD
			throw new CKEditorError( 'view-writer-break-root', this.document );
=======
			throw new CKEditorError( 'view-writer-break-root: Trying to break a root element.', this.document );
>>>>>>> bd283ac4
		}

		if ( position.isAtStart ) {
			return Position._createBefore( element );
		} else if ( !position.isAtEnd ) {
			const newElement = element._clone( false );

			this.insert( Position._createAfter( element ), newElement );

			const sourceRange = new Range( position, Position._createAt( element, 'end' ) );
			const targetPosition = new Position( newElement, 0 );

			this.move( sourceRange, targetPosition );
		}

		return Position._createAfter( element );
	}

	/**
	 * Merges {@link module:engine/view/attributeelement~AttributeElement attribute elements}. It also merges text nodes if needed.
	 * Only {@link module:engine/view/attributeelement~AttributeElement#isSimilar similar} attribute elements can be merged.
	 *
	 * In following examples `<p>` is a container and `<b>` is an attribute element:
	 *
	 *		<p>foo[]bar</p> -> <p>foo{}bar</p>
	 *		<p><b>foo</b>[]<b>bar</b></p> -> <p><b>foo{}bar</b></p>
	 *		<p><b foo="bar">a</b>[]<b foo="baz">b</b></p> -> <p><b foo="bar">a</b>[]<b foo="baz">b</b></p>
	 *
	 * It will also take care about empty attributes when merging:
	 *
	 *		<p><b>[]</b></p> -> <p>[]</p>
	 *		<p><b>foo</b><i>[]</i><b>bar</b></p> -> <p><b>foo{}bar</b></p>
	 *
	 * **Note:** Difference between {@link module:engine/view/downcastwriter~DowncastWriter#mergeAttributes mergeAttributes} and
	 * {@link module:engine/view/downcastwriter~DowncastWriter#mergeContainers mergeContainers} is that `mergeAttributes` merges two
	 * {@link module:engine/view/attributeelement~AttributeElement attribute elements} or {@link module:engine/view/text~Text text nodes}
	 * while `mergeContainer` merges two {@link module:engine/view/containerelement~ContainerElement container elements}.
	 *
	 * @see module:engine/view/attributeelement~AttributeElement
	 * @see module:engine/view/containerelement~ContainerElement
	 * @see module:engine/view/downcastwriter~DowncastWriter#mergeContainers
	 * @param {module:engine/view/position~Position} position Merge position.
	 * @returns {module:engine/view/position~Position} Position after merge.
	 */
	mergeAttributes( position ) {
		const positionOffset = position.offset;
		const positionParent = position.parent;

		// When inside text node - nothing to merge.
		if ( positionParent.is( '$text' ) ) {
			return position;
		}

		// When inside empty attribute - remove it.
		if ( positionParent.is( 'attributeElement' ) && positionParent.childCount === 0 ) {
			const parent = positionParent.parent;
			const offset = positionParent.index;

			positionParent._remove();
			this._removeFromClonedElementsGroup( positionParent );

			return this.mergeAttributes( new Position( parent, offset ) );
		}

		const nodeBefore = positionParent.getChild( positionOffset - 1 );
		const nodeAfter = positionParent.getChild( positionOffset );

		// Position should be placed between two nodes.
		if ( !nodeBefore || !nodeAfter ) {
			return position;
		}

		// When position is between two text nodes.
		if ( nodeBefore.is( '$text' ) && nodeAfter.is( '$text' ) ) {
			return mergeTextNodes( nodeBefore, nodeAfter );
		}
		// When position is between two same attribute elements.
		else if ( nodeBefore.is( 'attributeElement' ) && nodeAfter.is( 'attributeElement' ) && nodeBefore.isSimilar( nodeAfter ) ) {
			// Move all children nodes from node placed after selection and remove that node.
			const count = nodeBefore.childCount;
			nodeBefore._appendChild( nodeAfter.getChildren() );

			nodeAfter._remove();
			this._removeFromClonedElementsGroup( nodeAfter );

			// New position is located inside the first node, before new nodes.
			// Call this method recursively to merge again if needed.
			return this.mergeAttributes( new Position( nodeBefore, count ) );
		}

		return position;
	}

	/**
	 * Merges two {@link module:engine/view/containerelement~ContainerElement container elements} that are before and after given position.
	 * Precisely, the element after the position is removed and it's contents are moved to element before the position.
	 *
	 *		<p>foo</p>^<p>bar</p> -> <p>foo^bar</p>
	 *		<div>foo</div>^<p>bar</p> -> <div>foo^bar</div>
	 *
	 * **Note:** Difference between {@link module:engine/view/downcastwriter~DowncastWriter#mergeAttributes mergeAttributes} and
	 * {@link module:engine/view/downcastwriter~DowncastWriter#mergeContainers mergeContainers} is that `mergeAttributes` merges two
	 * {@link module:engine/view/attributeelement~AttributeElement attribute elements} or {@link module:engine/view/text~Text text nodes}
	 * while `mergeContainer` merges two {@link module:engine/view/containerelement~ContainerElement container elements}.
	 *
	 * @see module:engine/view/attributeelement~AttributeElement
	 * @see module:engine/view/containerelement~ContainerElement
	 * @see module:engine/view/downcastwriter~DowncastWriter#mergeAttributes
	 * @param {module:engine/view/position~Position} position Merge position.
	 * @returns {module:engine/view/position~Position} Position after merge.
	 */
	mergeContainers( position ) {
		const prev = position.nodeBefore;
		const next = position.nodeAfter;

		if ( !prev || !next || !prev.is( 'containerElement' ) || !next.is( 'containerElement' ) ) {
			/**
			 * Element before and after given position cannot be merged.
			 *
			 * @error view-writer-merge-containers-invalid-position
			 */
			throw new CKEditorError( 'view-writer-merge-containers-invalid-position', this.document );
		}

		const lastChild = prev.getChild( prev.childCount - 1 );
		const newPosition = lastChild instanceof Text ? Position._createAt( lastChild, 'end' ) : Position._createAt( prev, 'end' );

		this.move( Range._createIn( next ), Position._createAt( prev, 'end' ) );
		this.remove( Range._createOn( next ) );

		return newPosition;
	}

	/**
	 * Inserts a node or nodes at specified position. Takes care about breaking attributes before insertion
	 * and merging them afterwards.
	 *
	 * Throws {@link module:utils/ckeditorerror~CKEditorError CKEditorError} `view-writer-insert-invalid-node` when nodes to insert
	 * contains instances that are not {@link module:engine/view/text~Text Texts},
	 * {@link module:engine/view/attributeelement~AttributeElement AttributeElements},
	 * {@link module:engine/view/containerelement~ContainerElement ContainerElements},
	 * {@link module:engine/view/emptyelement~EmptyElement EmptyElements} or
	 * {@link module:engine/view/uielement~UIElement UIElements}.
	 *
	 * @param {module:engine/view/position~Position} position Insertion position.
	 * @param {module:engine/view/text~Text|module:engine/view/attributeelement~AttributeElement|
	 * module:engine/view/containerelement~ContainerElement|module:engine/view/emptyelement~EmptyElement|
	 * module:engine/view/uielement~UIElement|Iterable.<module:engine/view/text~Text|
	 * module:engine/view/attributeelement~AttributeElement|module:engine/view/containerelement~ContainerElement|
	 * module:engine/view/emptyelement~EmptyElement|module:engine/view/uielement~UIElement>} nodes Node or nodes to insert.
	 * @returns {module:engine/view/range~Range} Range around inserted nodes.
	 */
	insert( position, nodes ) {
		nodes = isIterable( nodes ) ? [ ...nodes ] : [ nodes ];

		// Check if nodes to insert are instances of AttributeElements, ContainerElements, EmptyElements, UIElements or Text.
		validateNodesToInsert( nodes, this.document );

		const container = getParentContainer( position );

		if ( !container ) {
			/**
			 * Position's parent container cannot be found.
			 *
			 * @error view-writer-invalid-position-container
			 */
			throw new CKEditorError(
				'view-writer-invalid-position-container',
				this.document
			);
		}

		const insertionPosition = this._breakAttributes( position, true );
		const length = container._insertChild( insertionPosition.offset, nodes );

		for ( const node of nodes ) {
			this._addToClonedElementsGroup( node );
		}

		const endPosition = insertionPosition.getShiftedBy( length );
		const start = this.mergeAttributes( insertionPosition );

		// When no nodes were inserted - return collapsed range.
		if ( length === 0 ) {
			return new Range( start, start );
		} else {
			// If start position was merged - move end position.
			if ( !start.isEqual( insertionPosition ) ) {
				endPosition.offset--;
			}

			const end = this.mergeAttributes( endPosition );

			return new Range( start, end );
		}
	}

	/**
	 * Removes provided range from the container.
	 *
	 * Throws {@link module:utils/ckeditorerror~CKEditorError CKEditorError} `view-writer-invalid-range-container` when
	 * {@link module:engine/view/range~Range#start start} and {@link module:engine/view/range~Range#end end} positions are not placed inside
	 * same parent container.
	 *
	 * @param {module:engine/view/range~Range|module:engine/view/item~Item} rangeOrItem Range to remove from container
	 * or an {@link module:engine/view/item~Item item} to remove. If range is provided, after removing, it will be updated
	 * to a collapsed range showing the new position.
	 * @returns {module:engine/view/documentfragment~DocumentFragment} Document fragment containing removed nodes.
	 */
	remove( rangeOrItem ) {
		const range = rangeOrItem instanceof Range ? rangeOrItem : Range._createOn( rangeOrItem );

		validateRangeContainer( range, this.document );

		// If range is collapsed - nothing to remove.
		if ( range.isCollapsed ) {
			return new DocumentFragment( this.document );
		}

		// Break attributes at range start and end.
		const { start: breakStart, end: breakEnd } = this._breakAttributesRange( range, true );
		const parentContainer = breakStart.parent;

		const count = breakEnd.offset - breakStart.offset;

		// Remove nodes in range.
		const removed = parentContainer._removeChildren( breakStart.offset, count );

		for ( const node of removed ) {
			this._removeFromClonedElementsGroup( node );
		}

		// Merge after removing.
		const mergePosition = this.mergeAttributes( breakStart );
		range.start = mergePosition;
		range.end = mergePosition.clone();

		// Return removed nodes.
		return new DocumentFragment( this.document, removed );
	}

	/**
	 * Removes matching elements from given range.
	 *
	 * Throws {@link module:utils/ckeditorerror~CKEditorError CKEditorError} `view-writer-invalid-range-container` when
	 * {@link module:engine/view/range~Range#start start} and {@link module:engine/view/range~Range#end end} positions are not placed inside
	 * same parent container.
	 *
	 * @param {module:engine/view/range~Range} range Range to clear.
	 * @param {module:engine/view/element~Element} element Element to remove.
	 */
	clear( range, element ) {
		validateRangeContainer( range, this.document );

		// Create walker on given range.
		// We walk backward because when we remove element during walk it modifies range end position.
		const walker = range.getWalker( {
			direction: 'backward',
			ignoreElementEnd: true
		} );

		// Let's walk.
		for ( const current of walker ) {
			const item = current.item;
			let rangeToRemove;

			// When current item matches to the given element.
			if ( item.is( 'element' ) && element.isSimilar( item ) ) {
				// Create range on this element.
				rangeToRemove = Range._createOn( item );
				// When range starts inside Text or TextProxy element.
			} else if ( !current.nextPosition.isAfter( range.start ) && item.is( '$textProxy' ) ) {
				// We need to check if parent of this text matches to given element.
				const parentElement = item.getAncestors().find( ancestor => {
					return ancestor.is( 'element' ) && element.isSimilar( ancestor );
				} );

				// If it is then create range inside this element.
				if ( parentElement ) {
					rangeToRemove = Range._createIn( parentElement );
				}
			}

			// If we have found element to remove.
			if ( rangeToRemove ) {
				// We need to check if element range stick out of the given range and truncate if it is.
				if ( rangeToRemove.end.isAfter( range.end ) ) {
					rangeToRemove.end = range.end;
				}

				if ( rangeToRemove.start.isBefore( range.start ) ) {
					rangeToRemove.start = range.start;
				}

				// At the end we remove range with found element.
				this.remove( rangeToRemove );
			}
		}
	}

	/**
	 * Moves nodes from provided range to target position.
	 *
	 * Throws {@link module:utils/ckeditorerror~CKEditorError CKEditorError} `view-writer-invalid-range-container` when
	 * {@link module:engine/view/range~Range#start start} and {@link module:engine/view/range~Range#end end} positions are not placed inside
	 * same parent container.
	 *
	 * @param {module:engine/view/range~Range} sourceRange Range containing nodes to move.
	 * @param {module:engine/view/position~Position} targetPosition Position to insert.
	 * @returns {module:engine/view/range~Range} Range in target container. Inserted nodes are placed between
	 * {@link module:engine/view/range~Range#start start} and {@link module:engine/view/range~Range#end end} positions.
	 */
	move( sourceRange, targetPosition ) {
		let nodes;

		if ( targetPosition.isAfter( sourceRange.end ) ) {
			targetPosition = this._breakAttributes( targetPosition, true );

			const parent = targetPosition.parent;
			const countBefore = parent.childCount;

			sourceRange = this._breakAttributesRange( sourceRange, true );

			nodes = this.remove( sourceRange );

			targetPosition.offset += ( parent.childCount - countBefore );
		} else {
			nodes = this.remove( sourceRange );
		}

		return this.insert( targetPosition, nodes );
	}

	/**
	 * Wraps elements within range with provided {@link module:engine/view/attributeelement~AttributeElement AttributeElement}.
	 * If a collapsed range is provided, it will be wrapped only if it is equal to view selection.
	 *
	 * If a collapsed range was passed and is same as selection, the selection
	 * will be moved to the inside of the wrapped attribute element.
	 *
	 * Throws {@link module:utils/ckeditorerror~CKEditorError} `view-writer-invalid-range-container`
	 * when {@link module:engine/view/range~Range#start}
	 * and {@link module:engine/view/range~Range#end} positions are not placed inside same parent container.
	 *
	 * Throws {@link module:utils/ckeditorerror~CKEditorError} `view-writer-wrap-invalid-attribute` when passed attribute element is not
	 * an instance of {@link module:engine/view/attributeelement~AttributeElement AttributeElement}.
	 *
	 * Throws {@link module:utils/ckeditorerror~CKEditorError} `view-writer-wrap-nonselection-collapsed-range` when passed range
	 * is collapsed and different than view selection.
	 *
	 * @param {module:engine/view/range~Range} range Range to wrap.
	 * @param {module:engine/view/attributeelement~AttributeElement} attribute Attribute element to use as wrapper.
	 * @returns {module:engine/view/range~Range} range Range after wrapping, spanning over wrapping attribute element.
	 */
	wrap( range, attribute ) {
		if ( !( attribute instanceof AttributeElement ) ) {
			throw new CKEditorError(
				'view-writer-wrap-invalid-attribute',
				this.document
			);
		}

		validateRangeContainer( range, this.document );

		if ( !range.isCollapsed ) {
			// Non-collapsed range. Wrap it with the attribute element.
			return this._wrapRange( range, attribute );
		} else {
			// Collapsed range. Wrap position.
			let position = range.start;

			if ( position.parent.is( 'element' ) && !_hasNonUiChildren( position.parent ) ) {
				position = position.getLastMatchingPosition( value => value.item.is( 'uiElement' ) );
			}

			position = this._wrapPosition( position, attribute );
			const viewSelection = this.document.selection;

			// If wrapping position is equal to view selection, move view selection inside wrapping attribute element.
			if ( viewSelection.isCollapsed && viewSelection.getFirstPosition().isEqual( range.start ) ) {
				this.setSelection( position );
			}

			return new Range( position );
		}
	}

	/**
	 * Unwraps nodes within provided range from attribute element.
	 *
	 * Throws {@link module:utils/ckeditorerror~CKEditorError CKEditorError} `view-writer-invalid-range-container` when
	 * {@link module:engine/view/range~Range#start start} and {@link module:engine/view/range~Range#end end} positions are not placed inside
	 * same parent container.
	 *
	 * @param {module:engine/view/range~Range} range
	 * @param {module:engine/view/attributeelement~AttributeElement} attribute
	 */
	unwrap( range, attribute ) {
		if ( !( attribute instanceof AttributeElement ) ) {
			/**
			 * The `attribute` passed to {@link module:engine/view/downcastwriter~DowncastWriter#unwrap `DowncastWriter#unwrap()`}
			 * must be an instance of {@link module:engine/view/attributeelement~AttributeElement `AttributeElement`}.
			 *
			 * @error view-writer-unwrap-invalid-attribute
			 */
			throw new CKEditorError(
				'view-writer-unwrap-invalid-attribute',
				this.document
			);
		}

		validateRangeContainer( range, this.document );

		// If range is collapsed - nothing to unwrap.
		if ( range.isCollapsed ) {
			return range;
		}

		// Break attributes at range start and end.
		const { start: breakStart, end: breakEnd } = this._breakAttributesRange( range, true );
		const parentContainer = breakStart.parent;

		// Unwrap children located between break points.
		const newRange = this._unwrapChildren( parentContainer, breakStart.offset, breakEnd.offset, attribute );

		// Merge attributes at the both ends and return a new range.
		const start = this.mergeAttributes( newRange.start );

		// If start position was merged - move end position back.
		if ( !start.isEqual( newRange.start ) ) {
			newRange.end.offset--;
		}

		const end = this.mergeAttributes( newRange.end );

		return new Range( start, end );
	}

	/**
	 * Renames element by creating a copy of renamed element but with changed name and then moving contents of the
	 * old element to the new one. Keep in mind that this will invalidate all {@link module:engine/view/position~Position positions} which
	 * has renamed element as {@link module:engine/view/position~Position#parent a parent}.
	 *
	 * New element has to be created because `Element#tagName` property in DOM is readonly.
	 *
	 * Since this function creates a new element and removes the given one, the new element is returned to keep reference.
	 *
	 * @param {String} newName New name for element.
	 * @param {module:engine/view/containerelement~ContainerElement} viewElement Element to be renamed.
	 */
	rename( newName, viewElement ) {
		const newElement = new ContainerElement( this.document, newName, viewElement.getAttributes() );

		this.insert( Position._createAfter( viewElement ), newElement );
		this.move( Range._createIn( viewElement ), Position._createAt( newElement, 0 ) );
		this.remove( Range._createOn( viewElement ) );

		return newElement;
	}

	/**
	 * Cleans up memory by removing obsolete cloned elements group from the writer.
	 *
	 * Should be used whenever all {@link module:engine/view/attributeelement~AttributeElement attribute elements}
	 * with the same {@link module:engine/view/attributeelement~AttributeElement#id id} are going to be removed from the view and
	 * the group will no longer be needed.
	 *
	 * Cloned elements group are not removed automatically in case if the group is still needed after all its elements
	 * were removed from the view.
	 *
	 * Keep in mind that group names are equal to the `id` property of the attribute element.
	 *
	 * @param {String} groupName Name of the group to clear.
	 */
	clearClonedElementsGroup( groupName ) {
		this._cloneGroups.delete( groupName );
	}

	/**
	 * Creates position at the given location. The location can be specified as:
	 *
	 * * a {@link module:engine/view/position~Position position},
	 * * parent element and offset (offset defaults to `0`),
	 * * parent element and `'end'` (sets position at the end of that element),
	 * * {@link module:engine/view/item~Item view item} and `'before'` or `'after'` (sets position before or after given view item).
	 *
	 * This method is a shortcut to other constructors such as:
	 *
	 * * {@link #createPositionBefore},
	 * * {@link #createPositionAfter},
	 *
	 * @param {module:engine/view/item~Item|module:engine/model/position~Position} itemOrPosition
	 * @param {Number|'end'|'before'|'after'} [offset] Offset or one of the flags. Used only when
	 * first parameter is a {@link module:engine/view/item~Item view item}.
	 */
	createPositionAt( itemOrPosition, offset ) {
		return Position._createAt( itemOrPosition, offset );
	}

	/**
	 * Creates a new position after given view item.
	 *
	 * @param {module:engine/view/item~Item} item View item after which the position should be located.
	 * @returns {module:engine/view/position~Position}
	 */
	createPositionAfter( item ) {
		return Position._createAfter( item );
	}

	/**
	 * Creates a new position before given view item.
	 *
	 * @param {module:engine/view/item~Item} item View item before which the position should be located.
	 * @returns {module:engine/view/position~Position}
	 */
	createPositionBefore( item ) {
		return Position._createBefore( item );
	}

	/**
	 * Creates a range spanning from `start` position to `end` position.
	 *
	 * **Note:** This factory method creates its own {@link module:engine/view/position~Position} instances basing on passed values.
	 *
	 * @param {module:engine/view/position~Position} start Start position.
	 * @param {module:engine/view/position~Position} [end] End position. If not set, range will be collapsed at `start` position.
	 * @returns {module:engine/view/range~Range}
	 */
	createRange( start, end ) {
		return new Range( start, end );
	}

	/**
	 * Creates a range that starts before given {@link module:engine/view/item~Item view item} and ends after it.
	 *
	 * @param {module:engine/view/item~Item} item
	 * @returns {module:engine/view/range~Range}
	 */
	createRangeOn( item ) {
		return Range._createOn( item );
	}

	/**
	 * Creates a range inside an {@link module:engine/view/element~Element element} which starts before the first child of
	 * that element and ends after the last child of that element.
	 *
	 * @param {module:engine/view/element~Element} element Element which is a parent for the range.
	 * @returns {module:engine/view/range~Range}
	 */
	createRangeIn( element ) {
		return Range._createIn( element );
	}

	/**
	 Creates new {@link module:engine/view/selection~Selection} instance.
	 *
	 * 		// Creates empty selection without ranges.
	 *		const selection = writer.createSelection();
	 *
	 *		// Creates selection at the given range.
	 *		const range = writer.createRange( start, end );
	 *		const selection = writer.createSelection( range );
	 *
	 *		// Creates selection at the given ranges
	 * 		const ranges = [ writer.createRange( start1, end2 ), writer.createRange( star2, end2 ) ];
	 *		const selection = writer.createSelection( ranges );
	 *
	 *		// Creates selection from the other selection.
	 *		const otherSelection = writer.createSelection();
	 *		const selection = writer.createSelection( otherSelection );
	 *
	 *		// Creates selection from the document selection.
	 *		const selection = writer.createSelection( editor.editing.view.document.selection );
	 *
	 * 		// Creates selection at the given position.
	 *		const position = writer.createPositionFromPath( root, path );
	 *		const selection = writer.createSelection( position );
	 *
	 *		// Creates collapsed selection at the position of given item and offset.
	 *		const paragraph = writer.createContainerElement( 'p' );
	 *		const selection = writer.createSelection( paragraph, offset );
	 *
	 *		// Creates a range inside an {@link module:engine/view/element~Element element} which starts before the
	 *		// first child of that element and ends after the last child of that element.
	 *		const selection = writer.createSelection( paragraph, 'in' );
	 *
	 *		// Creates a range on an {@link module:engine/view/item~Item item} which starts before the item and ends
	 *		// just after the item.
	 *		const selection = writer.createSelection( paragraph, 'on' );
	 *
	 * `Selection`'s constructor allow passing additional options (`backward`, `fake` and `label`) as the last argument.
	 *
	 *		// Creates backward selection.
	 *		const selection = writer.createSelection( range, { backward: true } );
	 *
	 * Fake selection does not render as browser native selection over selected elements and is hidden to the user.
	 * This way, no native selection UI artifacts are displayed to the user and selection over elements can be
	 * represented in other way, for example by applying proper CSS class.
	 *
	 * Additionally fake's selection label can be provided. It will be used to describe fake selection in DOM
	 * (and be  properly handled by screen readers).
	 *
	 *		// Creates fake selection with label.
	 *		const selection = writer.createSelection( range, { fake: true, label: 'foo' } );
	 *
	 * @param {module:engine/view/selection~Selectable} [selectable=null]
	 * @param {Number|'before'|'end'|'after'|'on'|'in'} [placeOrOffset] Offset or place when selectable is an `Item`.
	 * @param {Object} [options]
	 * @param {Boolean} [options.backward] Sets this selection instance to be backward.
	 * @param {Boolean} [options.fake] Sets this selection instance to be marked as `fake`.
	 * @param {String} [options.label] Label for the fake selection.
	 * @returns {module:engine/view/selection~Selection}
	 */
	createSelection( selectable, placeOrOffset, options ) {
		return new Selection( selectable, placeOrOffset, options );
	}

	/**
	 * Wraps children with provided `wrapElement`. Only children contained in `parent` element between
	 * `startOffset` and `endOffset` will be wrapped.
	 *
	 * @private
	 * @param {module:engine/view/element~Element} parent
	 * @param {Number} startOffset
	 * @param {Number} endOffset
	 * @param {module:engine/view/element~Element} wrapElement
	 */
	_wrapChildren( parent, startOffset, endOffset, wrapElement ) {
		let i = startOffset;
		const wrapPositions = [];

		while ( i < endOffset ) {
			const child = parent.getChild( i );
			const isText = child.is( '$text' );
			const isAttribute = child.is( 'attributeElement' );
			const isEmpty = child.is( 'emptyElement' );
			const isUI = child.is( 'uiElement' );
			const isRaw = child.is( 'rawElement' );

			//
			// (In all examples, assume that `wrapElement` is `<span class="foo">` element.)
			//
			// Check if `wrapElement` can be joined with the wrapped element. One of requirements is having same name.
			// If possible, join elements.
			//
			// <p><span class="bar">abc</span></p>  -->  <p><span class="foo bar">abc</span></p>
			//
			if ( isAttribute && this._wrapAttributeElement( wrapElement, child ) ) {
				wrapPositions.push( new Position( parent, i ) );
			}
			//
			// Wrap the child if it is not an attribute element or if it is an attribute element that should be inside
			// `wrapElement` (due to priority).
			//
			// <p>abc</p>                   -->  <p><span class="foo">abc</span></p>
			// <p><strong>abc</strong></p>  -->  <p><span class="foo"><strong>abc</strong></span></p>
			else if ( isText || isEmpty || isUI || isRaw || ( isAttribute && shouldABeOutsideB( wrapElement, child ) ) ) {
				// Clone attribute.
				const newAttribute = wrapElement._clone();

				// Wrap current node with new attribute.
				child._remove();
				newAttribute._appendChild( child );

				parent._insertChild( i, newAttribute );
				this._addToClonedElementsGroup( newAttribute );

				wrapPositions.push( new Position( parent, i ) );
			}
			//
			// If other nested attribute is found and it wasn't wrapped (see above), continue wrapping inside it.
			//
			// <p><a href="foo.html">abc</a></p>  -->  <p><a href="foo.html"><span class="foo">abc</span></a></p>
			//
			else if ( isAttribute ) {
				this._wrapChildren( child, 0, child.childCount, wrapElement );
			}

			i++;
		}

		// Merge at each wrap.
		let offsetChange = 0;

		for ( const position of wrapPositions ) {
			position.offset -= offsetChange;

			// Do not merge with elements outside selected children.
			if ( position.offset == startOffset ) {
				continue;
			}

			const newPosition = this.mergeAttributes( position );

			// If nodes were merged - other merge offsets will change.
			if ( !newPosition.isEqual( position ) ) {
				offsetChange++;
				endOffset--;
			}
		}

		return Range._createFromParentsAndOffsets( parent, startOffset, parent, endOffset );
	}

	/**
	 * Unwraps children from provided `unwrapElement`. Only children contained in `parent` element between
	 * `startOffset` and `endOffset` will be unwrapped.
	 *
	 * @private
	 * @param {module:engine/view/element~Element} parent
	 * @param {Number} startOffset
	 * @param {Number} endOffset
	 * @param {module:engine/view/element~Element} unwrapElement
	 */
	_unwrapChildren( parent, startOffset, endOffset, unwrapElement ) {
		let i = startOffset;
		const unwrapPositions = [];

		// Iterate over each element between provided offsets inside parent.
		// We don't use tree walker or range iterator because we will be removing and merging potentially multiple nodes,
		// so it could get messy. It is safer to it manually in this case.
		while ( i < endOffset ) {
			const child = parent.getChild( i );

			// Skip all text nodes. There should be no container element's here either.
			if ( !child.is( 'attributeElement' ) ) {
				i++;

				continue;
			}

			//
			// (In all examples, assume that `unwrapElement` is `<span class="foo">` element.)
			//
			// If the child is similar to the given attribute element, unwrap it - it will be completely removed.
			//
			// <p><span class="foo">abc</span>xyz</p>  -->  <p>abcxyz</p>
			//
			if ( child.isSimilar( unwrapElement ) ) {
				const unwrapped = child.getChildren();
				const count = child.childCount;

				// Replace wrapper element with its children
				child._remove();
				parent._insertChild( i, unwrapped );

				this._removeFromClonedElementsGroup( child );

				// Save start and end position of moved items.
				unwrapPositions.push(
					new Position( parent, i ),
					new Position( parent, i + count )
				);

				// Skip elements that were unwrapped. Assuming there won't be another element to unwrap in child elements.
				i += count;
				endOffset += count - 1;

				continue;
			}

			//
			// If the child is not similar but is an attribute element, try partial unwrapping - remove the same attributes/styles/classes.
			// Partial unwrapping will happen only if the elements have the same name.
			//
			// <p><span class="foo bar">abc</span>xyz</p>  -->  <p><span class="bar">abc</span>xyz</p>
			// <p><i class="foo">abc</i>xyz</p>            -->  <p><i class="foo">abc</i>xyz</p>
			//
			if ( this._unwrapAttributeElement( unwrapElement, child ) ) {
				unwrapPositions.push(
					new Position( parent, i ),
					new Position( parent, i + 1 )
				);

				i++;

				continue;
			}

			//
			// If other nested attribute is found, look through it's children for elements to unwrap.
			//
			// <p><i><span class="foo">abc</span></i><p>  -->  <p><i>abc</i><p>
			//
			this._unwrapChildren( child, 0, child.childCount, unwrapElement );

			i++;
		}

		// Merge at each unwrap.
		let offsetChange = 0;

		for ( const position of unwrapPositions ) {
			position.offset -= offsetChange;

			// Do not merge with elements outside selected children.
			if ( position.offset == startOffset || position.offset == endOffset ) {
				continue;
			}

			const newPosition = this.mergeAttributes( position );

			// If nodes were merged - other merge offsets will change.
			if ( !newPosition.isEqual( position ) ) {
				offsetChange++;
				endOffset--;
			}
		}

		return Range._createFromParentsAndOffsets( parent, startOffset, parent, endOffset );
	}

	/**
	 * Helper function for `view.writer.wrap`. Wraps range with provided attribute element.
	 * This method will also merge newly added attribute element with its siblings whenever possible.
	 *
	 * Throws {@link module:utils/ckeditorerror~CKEditorError} `view-writer-wrap-invalid-attribute` when passed attribute element is not
	 * an instance of {@link module:engine/view/attributeelement~AttributeElement AttributeElement}.
	 *
	 * @private
	 * @param {module:engine/view/range~Range} range
	 * @param {module:engine/view/attributeelement~AttributeElement} attribute
	 * @returns {module:engine/view/range~Range} New range after wrapping, spanning over wrapping attribute element.
	 */
	_wrapRange( range, attribute ) {
		// Break attributes at range start and end.
		const { start: breakStart, end: breakEnd } = this._breakAttributesRange( range, true );
		const parentContainer = breakStart.parent;

		// Wrap all children with attribute.
		const newRange = this._wrapChildren( parentContainer, breakStart.offset, breakEnd.offset, attribute );

		// Merge attributes at the both ends and return a new range.
		const start = this.mergeAttributes( newRange.start );

		// If start position was merged - move end position back.
		if ( !start.isEqual( newRange.start ) ) {
			newRange.end.offset--;
		}
		const end = this.mergeAttributes( newRange.end );

		return new Range( start, end );
	}

	/**
	 * Helper function for {@link #wrap}. Wraps position with provided attribute element.
	 * This method will also merge newly added attribute element with its siblings whenever possible.
	 *
	 * Throws {@link module:utils/ckeditorerror~CKEditorError} `view-writer-wrap-invalid-attribute` when passed attribute element is not
	 * an instance of {@link module:engine/view/attributeelement~AttributeElement AttributeElement}.
	 *
	 * @private
	 * @param {module:engine/view/position~Position} position
	 * @param {module:engine/view/attributeelement~AttributeElement} attribute
	 * @returns {module:engine/view/position~Position} New position after wrapping.
	 */
	_wrapPosition( position, attribute ) {
		// Return same position when trying to wrap with attribute similar to position parent.
		if ( attribute.isSimilar( position.parent ) ) {
			return movePositionToTextNode( position.clone() );
		}

		// When position is inside text node - break it and place new position between two text nodes.
		if ( position.parent.is( '$text' ) ) {
			position = breakTextNode( position );
		}

		// Create fake element that will represent position, and will not be merged with other attributes.
		const fakePosition = this.createAttributeElement();
		fakePosition._priority = Number.POSITIVE_INFINITY;
		fakePosition.isSimilar = () => false;

		// Insert fake element in position location.
		position.parent._insertChild( position.offset, fakePosition );

		// Range around inserted fake attribute element.
		const wrapRange = new Range( position, position.getShiftedBy( 1 ) );

		// Wrap fake element with attribute (it will also merge if possible).
		this.wrap( wrapRange, attribute );

		// Remove fake element and place new position there.
		const newPosition = new Position( fakePosition.parent, fakePosition.index );
		fakePosition._remove();

		// If position is placed between text nodes - merge them and return position inside.
		const nodeBefore = newPosition.nodeBefore;
		const nodeAfter = newPosition.nodeAfter;

		if ( nodeBefore instanceof Text && nodeAfter instanceof Text ) {
			return mergeTextNodes( nodeBefore, nodeAfter );
		}

		// If position is next to text node - move position inside.
		return movePositionToTextNode( newPosition );
	}

	/**
	 * 	Wraps one {@link module:engine/view/attributeelement~AttributeElement AttributeElement} into another by
	 * 	merging them if possible. When merging is possible - all attributes, styles and classes are moved from wrapper
	 * 	element to element being wrapped.
	 *
	 * 	@private
	 * 	@param {module:engine/view/attributeelement~AttributeElement} wrapper Wrapper AttributeElement.
	 * 	@param {module:engine/view/attributeelement~AttributeElement} toWrap AttributeElement to wrap using wrapper element.
	 * 	@returns {Boolean} Returns `true` if elements are merged.
	 */
	_wrapAttributeElement( wrapper, toWrap ) {
		if ( !canBeJoined( wrapper, toWrap ) ) {
			return false;
		}

		// Can't merge if name or priority differs.
		if ( wrapper.name !== toWrap.name || wrapper.priority !== toWrap.priority ) {
			return false;
		}

		// Check if attributes can be merged.
		for ( const key of wrapper.getAttributeKeys() ) {
			// Classes and styles should be checked separately.
			if ( key === 'class' || key === 'style' ) {
				continue;
			}

			// If some attributes are different we cannot wrap.
			if ( toWrap.hasAttribute( key ) && toWrap.getAttribute( key ) !== wrapper.getAttribute( key ) ) {
				return false;
			}
		}

		// Check if styles can be merged.
		for ( const key of wrapper.getStyleNames() ) {
			if ( toWrap.hasStyle( key ) && toWrap.getStyle( key ) !== wrapper.getStyle( key ) ) {
				return false;
			}
		}

		// Move all attributes/classes/styles from wrapper to wrapped AttributeElement.
		for ( const key of wrapper.getAttributeKeys() ) {
			// Classes and styles should be checked separately.
			if ( key === 'class' || key === 'style' ) {
				continue;
			}

			// Move only these attributes that are not present - other are similar.
			if ( !toWrap.hasAttribute( key ) ) {
				this.setAttribute( key, wrapper.getAttribute( key ), toWrap );
			}
		}

		for ( const key of wrapper.getStyleNames() ) {
			if ( !toWrap.hasStyle( key ) ) {
				this.setStyle( key, wrapper.getStyle( key ), toWrap );
			}
		}

		for ( const key of wrapper.getClassNames() ) {
			if ( !toWrap.hasClass( key ) ) {
				this.addClass( key, toWrap );
			}
		}

		return true;
	}

	/**
	 * Unwraps {@link module:engine/view/attributeelement~AttributeElement AttributeElement} from another by removing
	 * corresponding attributes, classes and styles. All attributes, classes and styles from wrapper should be present
	 * inside element being unwrapped.
	 *
	 * @private
	 * @param {module:engine/view/attributeelement~AttributeElement} wrapper Wrapper AttributeElement.
	 * @param {module:engine/view/attributeelement~AttributeElement} toUnwrap AttributeElement to unwrap using wrapper element.
	 * @returns {Boolean} Returns `true` if elements are unwrapped.
	 **/
	_unwrapAttributeElement( wrapper, toUnwrap ) {
		if ( !canBeJoined( wrapper, toUnwrap ) ) {
			return false;
		}

		// Can't unwrap if name or priority differs.
		if ( wrapper.name !== toUnwrap.name || wrapper.priority !== toUnwrap.priority ) {
			return false;
		}

		// Check if AttributeElement has all wrapper attributes.
		for ( const key of wrapper.getAttributeKeys() ) {
			// Classes and styles should be checked separately.
			if ( key === 'class' || key === 'style' ) {
				continue;
			}

			// If some attributes are missing or different we cannot unwrap.
			if ( !toUnwrap.hasAttribute( key ) || toUnwrap.getAttribute( key ) !== wrapper.getAttribute( key ) ) {
				return false;
			}
		}

		// Check if AttributeElement has all wrapper classes.
		if ( !toUnwrap.hasClass( ...wrapper.getClassNames() ) ) {
			return false;
		}

		// Check if AttributeElement has all wrapper styles.
		for ( const key of wrapper.getStyleNames() ) {
			// If some styles are missing or different we cannot unwrap.
			if ( !toUnwrap.hasStyle( key ) || toUnwrap.getStyle( key ) !== wrapper.getStyle( key ) ) {
				return false;
			}
		}

		// Remove all wrapper's attributes from unwrapped element.
		for ( const key of wrapper.getAttributeKeys() ) {
			// Classes and styles should be checked separately.
			if ( key === 'class' || key === 'style' ) {
				continue;
			}

			this.removeAttribute( key, toUnwrap );
		}

		// Remove all wrapper's classes from unwrapped element.
		this.removeClass( Array.from( wrapper.getClassNames() ), toUnwrap );

		// Remove all wrapper's styles from unwrapped element.
		this.removeStyle( Array.from( wrapper.getStyleNames() ), toUnwrap );

		return true;
	}

	/**
	 * Helper function used by other `DowncastWriter` methods. Breaks attribute elements at the boundaries of given range.
	 *
	 * @private
	 * @param {module:engine/view/range~Range} range Range which `start` and `end` positions will be used to break attributes.
	 * @param {Boolean} [forceSplitText=false] If set to `true`, will break text nodes even if they are directly in container element.
	 * This behavior will result in incorrect view state, but is needed by other view writing methods which then fixes view state.
	 * @returns {module:engine/view/range~Range} New range with located at break positions.
	 */
	_breakAttributesRange( range, forceSplitText = false ) {
		const rangeStart = range.start;
		const rangeEnd = range.end;

		validateRangeContainer( range, this.document );

		// Break at the collapsed position. Return new collapsed range.
		if ( range.isCollapsed ) {
			const position = this._breakAttributes( range.start, forceSplitText );

			return new Range( position, position );
		}

		const breakEnd = this._breakAttributes( rangeEnd, forceSplitText );
		const count = breakEnd.parent.childCount;
		const breakStart = this._breakAttributes( rangeStart, forceSplitText );

		// Calculate new break end offset.
		breakEnd.offset += breakEnd.parent.childCount - count;

		return new Range( breakStart, breakEnd );
	}

	/**
	 * Helper function used by other `DowncastWriter` methods. Breaks attribute elements at given position.
	 *
	 * Throws {@link module:utils/ckeditorerror~CKEditorError CKEditorError} `view-writer-cannot-break-empty-element` when break position
	 * is placed inside {@link module:engine/view/emptyelement~EmptyElement EmptyElement}.
	 *
	 * Throws {@link module:utils/ckeditorerror~CKEditorError CKEditorError} `view-writer-cannot-break-ui-element` when break position
	 * is placed inside {@link module:engine/view/uielement~UIElement UIElement}.
	 *
	 * @private
	 * @param {module:engine/view/position~Position} position Position where to break attributes.
	 * @param {Boolean} [forceSplitText=false] If set to `true`, will break text nodes even if they are directly in container element.
	 * This behavior will result in incorrect view state, but is needed by other view writing methods which then fixes view state.
	 * @returns {module:engine/view/position~Position} New position after breaking the attributes.
	 */
	_breakAttributes( position, forceSplitText = false ) {
		const positionOffset = position.offset;
		const positionParent = position.parent;

		// If position is placed inside EmptyElement - throw an exception as we cannot break inside.
		if ( position.parent.is( 'emptyElement' ) ) {
			/**
			 * Cannot break an `EmptyElement` instance.
			 *
			 * This error is thrown if
			 * {@link module:engine/view/downcastwriter~DowncastWriter#breakAttributes `DowncastWriter#breakAttributes()`}
			 * was executed in an incorrect position.
			 *
			 * @error view-writer-cannot-break-empty-element
			 */
			throw new CKEditorError( 'view-writer-cannot-break-empty-element', this.document );
		}

		// If position is placed inside UIElement - throw an exception as we cannot break inside.
		if ( position.parent.is( 'uiElement' ) ) {
			/**
			 * Cannot break a `UIElement` instance.
			 *
			 * This error is thrown if
			 * {@link module:engine/view/downcastwriter~DowncastWriter#breakAttributes `DowncastWriter#breakAttributes()`}
			 * was executed in an incorrect position.
			 *
			 * @error view-writer-cannot-break-ui-element
			 */
			throw new CKEditorError( 'view-writer-cannot-break-ui-element', this.document );
		}

		// If position is placed inside RawElement - throw an exception as we cannot break inside.
		if ( position.parent.is( 'rawElement' ) ) {
			/**
			 * Cannot break a `RawElement` instance.
			 *
			 * This error is thrown if
			 * {@link module:engine/view/downcastwriter~DowncastWriter#breakAttributes `DowncastWriter#breakAttributes()`}
			 * was executed in an incorrect position.
			 *
			 * @error view-writer-cannot-break-raw-element
			 */
			throw new CKEditorError( 'view-writer-cannot-break-raw-element', this.document );
		}

		// There are no attributes to break and text nodes breaking is not forced.
		if ( !forceSplitText && positionParent.is( '$text' ) && isContainerOrFragment( positionParent.parent ) ) {
			return position.clone();
		}

		// Position's parent is container, so no attributes to break.
		if ( isContainerOrFragment( positionParent ) ) {
			return position.clone();
		}

		// Break text and start again in new position.
		if ( positionParent.is( '$text' ) ) {
			return this._breakAttributes( breakTextNode( position ), forceSplitText );
		}

		const length = positionParent.childCount;

		// <p>foo<b><u>bar{}</u></b></p>
		// <p>foo<b><u>bar</u>[]</b></p>
		// <p>foo<b><u>bar</u></b>[]</p>
		if ( positionOffset == length ) {
			const newPosition = new Position( positionParent.parent, positionParent.index + 1 );

			return this._breakAttributes( newPosition, forceSplitText );
		} else {
			// <p>foo<b><u>{}bar</u></b></p>
			// <p>foo<b>[]<u>bar</u></b></p>
			// <p>foo{}<b><u>bar</u></b></p>
			if ( positionOffset === 0 ) {
				const newPosition = new Position( positionParent.parent, positionParent.index );

				return this._breakAttributes( newPosition, forceSplitText );
			}
			// <p>foo<b><u>b{}ar</u></b></p>
			// <p>foo<b><u>b[]ar</u></b></p>
			// <p>foo<b><u>b</u>[]<u>ar</u></b></p>
			// <p>foo<b><u>b</u></b>[]<b><u>ar</u></b></p>
			else {
				const offsetAfter = positionParent.index + 1;

				// Break element.
				const clonedNode = positionParent._clone();

				// Insert cloned node to position's parent node.
				positionParent.parent._insertChild( offsetAfter, clonedNode );
				this._addToClonedElementsGroup( clonedNode );

				// Get nodes to move.
				const count = positionParent.childCount - positionOffset;
				const nodesToMove = positionParent._removeChildren( positionOffset, count );

				// Move nodes to cloned node.
				clonedNode._appendChild( nodesToMove );

				// Create new position to work on.
				const newPosition = new Position( positionParent.parent, offsetAfter );

				return this._breakAttributes( newPosition, forceSplitText );
			}
		}
	}

	/**
	 * Stores the information that an {@link module:engine/view/attributeelement~AttributeElement attribute element} was
	 * added to the tree. Saves the reference to the group in the given element and updates the group, so other elements
	 * from the group now keep a reference to the given attribute element.
	 *
	 * The clones group can be obtained using {@link module:engine/view/attributeelement~AttributeElement#getElementsWithSameId}.
	 *
	 * Does nothing if added element has no {@link module:engine/view/attributeelement~AttributeElement#id id}.
	 *
	 * @private
	 * @param {module:engine/view/attributeelement~AttributeElement} element Attribute element to save.
	 */
	_addToClonedElementsGroup( element ) {
		// Add only if the element is in document tree.
		if ( !element.root.is( 'rootElement' ) ) {
			return;
		}

		// Traverse the element's children recursively to find other attribute elements that also might got inserted.
		// The loop is at the beginning so we can make fast returns later in the code.
		if ( element.is( 'element' ) ) {
			for ( const child of element.getChildren() ) {
				this._addToClonedElementsGroup( child );
			}
		}

		const id = element.id;

		if ( !id ) {
			return;
		}

		let group = this._cloneGroups.get( id );

		if ( !group ) {
			group = new Set();
			this._cloneGroups.set( id, group );
		}

		group.add( element );
		element._clonesGroup = group;
	}

	/**
	 * Removes all the information about the given {@link module:engine/view/attributeelement~AttributeElement attribute element}
	 * from its clones group.
	 *
	 * Keep in mind, that the element will still keep a reference to the group (but the group will not keep a reference to it).
	 * This allows to reference the whole group even if the element was already removed from the tree.
	 *
	 * Does nothing if the element has no {@link module:engine/view/attributeelement~AttributeElement#id id}.
	 *
	 * @private
	 * @param {module:engine/view/attributeelement~AttributeElement} element Attribute element to remove.
	 */
	_removeFromClonedElementsGroup( element ) {
		// Traverse the element's children recursively to find other attribute elements that also got removed.
		// The loop is at the beginning so we can make fast returns later in the code.
		if ( element.is( 'element' ) ) {
			for ( const child of element.getChildren() ) {
				this._removeFromClonedElementsGroup( child );
			}
		}

		const id = element.id;

		if ( !id ) {
			return;
		}

		const group = this._cloneGroups.get( id );

		if ( !group ) {
			return;
		}

		group.delete( element );
		// Not removing group from element on purpose!
		// If other parts of code have reference to this element, they will be able to get references to other elements from the group.
	}
}

// Helper function for `view.writer.wrap`. Checks if given element has any children that are not ui elements.
function _hasNonUiChildren( parent ) {
	return Array.from( parent.getChildren() ).some( child => !child.is( 'uiElement' ) );
}

/**
 * The `attribute` passed to {@link module:engine/view/downcastwriter~DowncastWriter#wrap `DowncastWriter#wrap()`}
 * must be an instance of {@link module:engine/view/attributeelement~AttributeElement `AttributeElement`}.
 *
 * @error view-writer-wrap-invalid-attribute
 */

// Returns first parent container of specified {@link module:engine/view/position~Position Position}.
// Position's parent node is checked as first, then next parents are checked.
// Note that {@link module:engine/view/documentfragment~DocumentFragment DocumentFragment} is treated like a container.
//
// @param {module:engine/view/position~Position} position Position used as a start point to locate parent container.
// @returns {module:engine/view/containerelement~ContainerElement|module:engine/view/documentfragment~DocumentFragment|undefined}
// Parent container element or `undefined` if container is not found.
function getParentContainer( position ) {
	let parent = position.parent;

	while ( !isContainerOrFragment( parent ) ) {
		if ( !parent ) {
			return undefined;
		}
		parent = parent.parent;
	}

	return parent;
}

// Checks if first {@link module:engine/view/attributeelement~AttributeElement AttributeElement} provided to the function
// can be wrapped otuside second element. It is done by comparing elements'
// {@link module:engine/view/attributeelement~AttributeElement#priority priorities}, if both have same priority
// {@link module:engine/view/element~Element#getIdentity identities} are compared.
//
// @param {module:engine/view/attributeelement~AttributeElement} a
// @param {module:engine/view/attributeelement~AttributeElement} b
// @returns {Boolean}
function shouldABeOutsideB( a, b ) {
	if ( a.priority < b.priority ) {
		return true;
	} else if ( a.priority > b.priority ) {
		return false;
	}

	// When priorities are equal and names are different - use identities.
	return a.getIdentity() < b.getIdentity();
}

// Returns new position that is moved to near text node. Returns same position if there is no text node before of after
// specified position.
//
//		<p>foo[]</p>  ->  <p>foo{}</p>
//		<p>[]foo</p>  ->  <p>{}foo</p>
//
// @param {module:engine/view/position~Position} position
// @returns {module:engine/view/position~Position} Position located inside text node or same position if there is no text nodes
// before or after position location.
function movePositionToTextNode( position ) {
	const nodeBefore = position.nodeBefore;

	if ( nodeBefore && nodeBefore.is( '$text' ) ) {
		return new Position( nodeBefore, nodeBefore.data.length );
	}

	const nodeAfter = position.nodeAfter;

	if ( nodeAfter && nodeAfter.is( '$text' ) ) {
		return new Position( nodeAfter, 0 );
	}

	return position;
}

// Breaks text node into two text nodes when possible.
//
//		<p>foo{}bar</p> -> <p>foo[]bar</p>
//		<p>{}foobar</p> -> <p>[]foobar</p>
//		<p>foobar{}</p> -> <p>foobar[]</p>
//
// @param {module:engine/view/position~Position} position Position that need to be placed inside text node.
// @returns {module:engine/view/position~Position} New position after breaking text node.
function breakTextNode( position ) {
	if ( position.offset == position.parent.data.length ) {
		return new Position( position.parent.parent, position.parent.index + 1 );
	}

	if ( position.offset === 0 ) {
		return new Position( position.parent.parent, position.parent.index );
	}

	// Get part of the text that need to be moved.
	const textToMove = position.parent.data.slice( position.offset );

	// Leave rest of the text in position's parent.
	position.parent._data = position.parent.data.slice( 0, position.offset );

	// Insert new text node after position's parent text node.
	position.parent.parent._insertChild( position.parent.index + 1, new Text( position.root.document, textToMove ) );

	// Return new position between two newly created text nodes.
	return new Position( position.parent.parent, position.parent.index + 1 );
}

// Merges two text nodes into first node. Removes second node and returns merge position.
//
// @param {module:engine/view/text~Text} t1 First text node to merge. Data from second text node will be moved at the end of
// this text node.
// @param {module:engine/view/text~Text} t2 Second text node to merge. This node will be removed after merging.
// @returns {module:engine/view/position~Position} Position after merging text nodes.
function mergeTextNodes( t1, t2 ) {
	// Merge text data into first text node and remove second one.
	const nodeBeforeLength = t1.data.length;
	t1._data += t2.data;
	t2._remove();

	return new Position( t1, nodeBeforeLength );
}

// Checks if provided nodes are valid to insert. Checks if each node is an instance of
// {@link module:engine/view/text~Text Text} or {@link module:engine/view/attributeelement~AttributeElement AttributeElement},
// {@link module:engine/view/containerelement~ContainerElement ContainerElement},
// {@link module:engine/view/emptyelement~EmptyElement EmptyElement} or
// {@link module:engine/view/uielement~UIElement UIElement}.
//
// Throws {@link module:utils/ckeditorerror~CKEditorError CKEditorError} `view-writer-insert-invalid-node` when nodes to insert
// contains instances that are not {@link module:engine/view/text~Text Texts},
// {@link module:engine/view/emptyelement~EmptyElement EmptyElements},
// {@link module:engine/view/uielement~UIElement UIElements},
// {@link module:engine/view/attributeelement~AttributeElement AttributeElements} or
// {@link module:engine/view/containerelement~ContainerElement ContainerElements}.
//
// @param Iterable.<module:engine/view/text~Text|module:engine/view/attributeelement~AttributeElement
// |module:engine/view/containerelement~ContainerElement> nodes
// @param {Object} errorContext
function validateNodesToInsert( nodes, errorContext ) {
	for ( const node of nodes ) {
		if ( !validNodesToInsert.some( ( validNode => node instanceof validNode ) ) ) { // eslint-disable-line no-use-before-define
			/**
			 * One of the nodes to be inserted is of an invalid type.
			 *
			 * Nodes to be inserted with {@link module:engine/view/downcastwriter~DowncastWriter#insert `DowncastWriter#insert()`} should be
			 * of the following types:
			 *
			 * * {@link module:engine/view/attributeelement~AttributeElement AttributeElement},
			 * * {@link module:engine/view/containerelement~ContainerElement ContainerElement},
			 * * {@link module:engine/view/emptyelement~EmptyElement EmptyElement},
			 * * {@link module:engine/view/uielement~UIElement UIElement},
			 * * {@link module:engine/view/rawelement~RawElement RawElement},
			 * * {@link module:engine/view/text~Text Text}.
			 *
			 * @error view-writer-insert-invalid-node-type
			 */
			throw new CKEditorError(
<<<<<<< HEAD
				'view-writer-insert-invalid-node-type',
=======
				'view-writer-insert-invalid-node-type: One of the nodes to be inserted is of an invalid type.',
>>>>>>> bd283ac4
				errorContext
			);
		}

		if ( !node.is( '$text' ) ) {
			validateNodesToInsert( node.getChildren(), errorContext );
		}
	}
}

const validNodesToInsert = [ Text, AttributeElement, ContainerElement, EmptyElement, RawElement, UIElement ];

// Checks if node is ContainerElement or DocumentFragment, because in most cases they should be treated the same way.
//
// @param {module:engine/view/node~Node} node
// @returns {Boolean} Returns `true` if node is instance of ContainerElement or DocumentFragment.
function isContainerOrFragment( node ) {
	return node && ( node.is( 'containerElement' ) || node.is( 'documentFragment' ) );
}

// Checks if {@link module:engine/view/range~Range#start range start} and {@link module:engine/view/range~Range#end range end} are placed
// inside same {@link module:engine/view/containerelement~ContainerElement container element}.
// Throws {@link module:utils/ckeditorerror~CKEditorError CKEditorError} `view-writer-invalid-range-container` when validation fails.
//
// @param {module:engine/view/range~Range} range
// @param {Object} errorContext
function validateRangeContainer( range, errorContext ) {
	const startContainer = getParentContainer( range.start );
	const endContainer = getParentContainer( range.end );

	if ( !startContainer || !endContainer || startContainer !== endContainer ) {
		/**
		 * The container of the given range is invalid.
		 *
		 * This may happen if {@link module:engine/view/range~Range#start range start} and
		 * {@link module:engine/view/range~Range#end range end} positions are not placed inside the same container element or
		 * a parent container for these positions cannot be found.
		 *
		 * Methods like {@link module:engine/view/downcastwriter~DowncastWriter#wrap `DowncastWriter#remove()`},
		 * {@link module:engine/view/downcastwriter~DowncastWriter#wrap `DowncastWriter#clean()`},
		 * {@link module:engine/view/downcastwriter~DowncastWriter#wrap `DowncastWriter#wrap()`},
		 * {@link module:engine/view/downcastwriter~DowncastWriter#wrap `DowncastWriter#unwrap()`} need to be called
		 * on a range that has its start and end positions located in the same container element. Both positions can be
		 * nested within other elements (e.g. an attribute element) but the closest container ancestor must be the same.
		 *
		 * @error view-writer-invalid-range-container
		 */
		throw new CKEditorError( 'view-writer-invalid-range-container', errorContext );
	}
}

// Checks if two attribute elements can be joined together. Elements can be joined together if, and only if
// they do not have ids specified.
//
// @private
// @param {module:engine/view/element~Element} a
// @param {module:engine/view/element~Element} b
// @returns {Boolean}
function canBeJoined( a, b ) {
	return a.id === null && b.id === null;
}<|MERGE_RESOLUTION|>--- conflicted
+++ resolved
@@ -503,10 +503,7 @@
 			 *
 			 * @error view-writer-break-non-container-element
 			 */
-			throw new CKEditorError(
-				'view-writer-break-non-container-element',
-				this.document
-			);
+			throw new CKEditorError( 'view-writer-break-non-container-element', this.document );
 		}
 
 		if ( !element.parent ) {
@@ -515,11 +512,7 @@
 			 *
 			 * @error view-writer-break-root
 			 */
-<<<<<<< HEAD
 			throw new CKEditorError( 'view-writer-break-root', this.document );
-=======
-			throw new CKEditorError( 'view-writer-break-root: Trying to break a root element.', this.document );
->>>>>>> bd283ac4
 		}
 
 		if ( position.isAtStart ) {
@@ -1942,14 +1935,7 @@
 			 *
 			 * @error view-writer-insert-invalid-node-type
 			 */
-			throw new CKEditorError(
-<<<<<<< HEAD
-				'view-writer-insert-invalid-node-type',
-=======
-				'view-writer-insert-invalid-node-type: One of the nodes to be inserted is of an invalid type.',
->>>>>>> bd283ac4
-				errorContext
-			);
+			throw new CKEditorError( 'view-writer-insert-invalid-node-type', errorContext );
 		}
 
 		if ( !node.is( '$text' ) ) {
