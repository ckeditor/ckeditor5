/**
 * @license Copyright (c) 2003-2023, CKSource Holding sp. z o.o. All rights reserved.
 * For licensing, see LICENSE.md or https://ckeditor.com/legal/ckeditor-oss-license
 */

/**
 * @module engine/view/domconverter
 */

/* globals Node, NodeFilter, DOMParser, Text */

import ViewText from './text';
import ViewElement from './element';
import ViewUIElement from './uielement';
import ViewPosition from './position';
import ViewRange from './range';
import ViewSelection from './selection';
import ViewDocumentFragment from './documentfragment';
import ViewTreeWalker from './treewalker';
import { default as Matcher, type MatcherPattern } from './matcher';
import {
	BR_FILLER, INLINE_FILLER_LENGTH, NBSP_FILLER, MARKED_NBSP_FILLER,
	getDataWithoutFiller, isInlineFiller, startsWithFiller
} from './filler';

import {
	global,
	logWarning,
	indexOf,
	getAncestors,
	isText,
<<<<<<< HEAD
	isComment
=======
	isComment,
	first
>>>>>>> bb0f347c
} from '@ckeditor/ckeditor5-utils';

import type ViewNode from './node';
import type Document from './document';
import type DocumentSelection from './documentselection';
import type EditableElement from './editableelement';
import type ViewTextProxy from './textproxy';
import type ViewRawElement from './rawelement';

type DomNode = globalThis.Node;
type DomElement = globalThis.HTMLElement;
type DomDocument = globalThis.Document;
type DomDocumentFragment = globalThis.DocumentFragment;
type DomComment = globalThis.Comment;
type DomRange = globalThis.Range;
type DomText = globalThis.Text;
type DomSelection = globalThis.Selection;

const BR_FILLER_REF = BR_FILLER( global.document ); // eslint-disable-line new-cap
const NBSP_FILLER_REF = NBSP_FILLER( global.document ); // eslint-disable-line new-cap
const MARKED_NBSP_FILLER_REF = MARKED_NBSP_FILLER( global.document ); // eslint-disable-line new-cap
const UNSAFE_ATTRIBUTE_NAME_PREFIX = 'data-ck-unsafe-attribute-';
const UNSAFE_ELEMENT_REPLACEMENT_ATTRIBUTE = 'data-ck-unsafe-element';

/**
 * `DomConverter` is a set of tools to do transformations between DOM nodes and view nodes. It also handles
 * {@link module:engine/view/domconverter~DomConverter#bindElements bindings} between these nodes.
 *
 * An instance of the DOM converter is available under
 * {@link module:engine/view/view~View#domConverter `editor.editing.view.domConverter`}.
 *
 * The DOM converter does not check which nodes should be rendered (use {@link module:engine/view/renderer~Renderer}), does not keep the
 * state of a tree nor keeps the synchronization between the tree view and the DOM tree (use {@link module:engine/view/document~Document}).
 *
 * The DOM converter keeps DOM elements to view element bindings, so when the converter gets destroyed, the bindings are lost.
 * Two converters will keep separate binding maps, so one tree view can be bound with two DOM trees.
 */
export default class DomConverter {
	public readonly document: Document;

	/**
	 * Whether to leave the View-to-DOM conversion result unchanged or improve editing experience by filtering out interactive data.
	 */
	public readonly renderingMode: 'data' | 'editing';

	/**
	 * The mode of a block filler used by the DOM converter.
	 */
	public blockFillerMode: BlockFillerMode;
<<<<<<< HEAD
	public readonly preElements: Array<string>;
	public readonly blockElements: Array<string>;
	public readonly inlineObjectElements: Array<string>;
	public readonly unsafeElements: Array<string>;
=======
>>>>>>> bb0f347c

	/**
	 * Elements which are considered pre-formatted elements.
	 */
	public readonly preElements: Array<string>;

	/**
	 * Elements which are considered block elements (and hence should be filled with a
	 * {@link #isBlockFiller block filler}).
	 *
	 * Whether an element is considered a block element also affects handling of trailing whitespaces.
	 *
	 * You can extend this array if you introduce support for block elements which are not yet recognized here.
	 */
	public readonly blockElements: Array<string>;

	/**
	 * A list of elements that exist inline (in text) but their inner structure cannot be edited because
	 * of the way they are rendered by the browser. They are mostly HTML form elements but there are other
	 * elements such as `<img>` or `<iframe>` that also have non-editable children or no children whatsoever.
	 *
	 * Whether an element is considered an inline object has an impact on white space rendering (trimming)
	 * around (and inside of it). In short, white spaces in text nodes next to inline objects are not trimmed.
	 *
	 * You can extend this array if you introduce support for inline object elements which are not yet recognized here.
	 */
	public readonly inlineObjectElements: Array<string>;

	/**
	 * A list of elements which may affect the editing experience. To avoid this, those elements are replaced with
	 * `<span data-ck-unsafe-element="[element name]"></span>` while rendering in the editing mode.
	 */
	public readonly unsafeElements: Array<string>;

	/**
	 * The DOM Document used to create DOM nodes.
	 */
	private readonly _domDocument: DomDocument;

	/**
	 * The DOM-to-view mapping.
	 */
	private readonly _domToViewMapping = new WeakMap<DomElement | DomDocumentFragment, ViewElement | ViewDocumentFragment>();

	/**
	 * The view-to-DOM mapping.
	 */
	private readonly _viewToDomMapping = new WeakMap<ViewElement | ViewDocumentFragment, DomElement | DomDocumentFragment>();

	/**
	 * Holds the mapping between fake selection containers and corresponding view selections.
	 */
	private readonly _fakeSelectionMapping = new WeakMap<DomElement, ViewSelection>();

	/**
	 * Matcher for view elements whose content should be treated as raw data
	 * and not processed during the conversion from DOM nodes to view elements.
	 */
	private readonly _rawContentElementMatcher = new Matcher();

	/**
	 * A set of encountered raw content DOM nodes. It is used for preventing left trimming of the following text node.
	 */
	private readonly _encounteredRawContentDomNodes = new WeakSet<DomNode>();

	/**
	 * Creates a DOM converter.
	 *
	 * @param document The view document instance.
	 * @param options An object with configuration options.
	 * @param options.blockFillerMode The type of the block filler to use.
	 * Default value depends on the options.renderingMode:
	 *  'nbsp' when options.renderingMode == 'data',
	 *  'br' when options.renderingMode == 'editing'.
	 * @param options.renderingMode Whether to leave the View-to-DOM conversion result unchanged
	 * or improve editing experience by filtering out interactive data.
	 */
	constructor(
		document: Document,
		{ blockFillerMode, renderingMode = 'editing' }: {
			blockFillerMode?: BlockFillerMode;
			renderingMode?: 'data' | 'editing';
		} = {}
	) {
		this.document = document;
		this.renderingMode = renderingMode;
		this.blockFillerMode = blockFillerMode || ( renderingMode === 'editing' ? 'br' : 'nbsp' );
		this.preElements = [ 'pre' ];
		this.blockElements = [
			'address', 'article', 'aside', 'blockquote', 'caption', 'center', 'dd', 'details', 'dir', 'div',
			'dl', 'dt', 'fieldset', 'figcaption', 'figure', 'footer', 'form', 'h1', 'h2', 'h3', 'h4', 'h5', 'h6', 'header',
			'hgroup', 'legend', 'li', 'main', 'menu', 'nav', 'ol', 'p', 'pre', 'section', 'summary', 'table', 'tbody',
			'td', 'tfoot', 'th', 'thead', 'tr', 'ul'
		];
		this.inlineObjectElements = [
			'object', 'iframe', 'input', 'button', 'textarea', 'select', 'option', 'video', 'embed', 'audio', 'img', 'canvas'
		];
		this.unsafeElements = [ 'script', 'style' ];

		this._domDocument = this.renderingMode === 'editing' ? global.document : global.document.implementation.createHTMLDocument( '' );
	}

	/**
	 * Binds a given DOM element that represents fake selection to a **position** of a
	 * {@link module:engine/view/documentselection~DocumentSelection document selection}.
	 * Document selection copy is stored and can be retrieved by the
	 * {@link module:engine/view/domconverter~DomConverter#fakeSelectionToView} method.
	 */
	public bindFakeSelection( domElement: DomElement, viewDocumentSelection: DocumentSelection ): void {
		this._fakeSelectionMapping.set( domElement, new ViewSelection( viewDocumentSelection ) );
	}

	/**
	 * Returns a {@link module:engine/view/selection~Selection view selection} instance corresponding to a given
	 * DOM element that represents fake selection. Returns `undefined` if binding to the given DOM element does not exist.
	 */
	public fakeSelectionToView( domElement: DomElement ): ViewSelection | undefined {
		return this._fakeSelectionMapping.get( domElement );
	}

	/**
	 * Binds DOM and view elements, so it will be possible to get corresponding elements using
	 * {@link module:engine/view/domconverter~DomConverter#mapDomToView} and
	 * {@link module:engine/view/domconverter~DomConverter#mapViewToDom}.
	 *
	 * @param domElement The DOM element to bind.
	 * @param viewElement The view element to bind.
	 */
	public bindElements( domElement: DomElement, viewElement: ViewElement ): void {
		this._domToViewMapping.set( domElement, viewElement );
		this._viewToDomMapping.set( viewElement, domElement );
	}

	/**
	 * Unbinds a given DOM element from the view element it was bound to. Unbinding is deep, meaning that all children of
	 * the DOM element will be unbound too.
	 *
	 * @param domElement The DOM element to unbind.
	 */
	public unbindDomElement( domElement: DomElement ): void {
		const viewElement = this._domToViewMapping.get( domElement );

		if ( viewElement ) {
			this._domToViewMapping.delete( domElement );
			this._viewToDomMapping.delete( viewElement );

			for ( const child of Array.from( domElement.children ) ) {
				this.unbindDomElement( child as DomElement );
			}
		}
	}

	/**
	 * Binds DOM and view document fragments, so it will be possible to get corresponding document fragments using
	 * {@link module:engine/view/domconverter~DomConverter#mapDomToView} and
	 * {@link module:engine/view/domconverter~DomConverter#mapViewToDom}.
	 *
	 * @param domFragment The DOM document fragment to bind.
	 * @param viewFragment The view document fragment to bind.
	 */
	public bindDocumentFragments( domFragment: DomDocumentFragment, viewFragment: ViewDocumentFragment ): void {
		this._domToViewMapping.set( domFragment, viewFragment );
		this._viewToDomMapping.set( viewFragment, domFragment );
	}

	/**
	 * Decides whether a given pair of attribute key and value should be passed further down the pipeline.
	 *
	 * @param elementName Element name in lower case.
	 */
	public shouldRenderAttribute( attributeKey: string, attributeValue: string, elementName: string ): boolean {
		if ( this.renderingMode === 'data' ) {
			return true;
		}

		attributeKey = attributeKey.toLowerCase();

		if ( attributeKey.startsWith( 'on' ) ) {
			return false;
		}

		if (
			attributeKey === 'srcdoc' &&
			attributeValue.match( /\bon\S+\s*=|javascript:|<\s*\/*script/i )
		) {
			return false;
		}

		if (
			elementName === 'img' &&
			( attributeKey === 'src' || attributeKey === 'srcset' )
		) {
			return true;
		}

		if ( elementName === 'source' && attributeKey === 'srcset' ) {
			return true;
		}

		if ( attributeValue.match( /^\s*(javascript:|data:(image\/svg|text\/x?html))/i ) ) {
			return false;
		}

		return true;
	}

	/**
	 * Set `domElement`'s content using provided `html` argument. Apply necessary filtering for the editing pipeline.
	 *
	 * @param domElement DOM element that should have `html` set as its content.
	 * @param html Textual representation of the HTML that will be set on `domElement`.
	 */
	public setContentOf( domElement: DomElement, html: string ): void {
		// For data pipeline we pass the HTML as-is.
		if ( this.renderingMode === 'data' ) {
			domElement.innerHTML = html;

			return;
		}

		const document = new DOMParser().parseFromString( html, 'text/html' );
		const fragment = document.createDocumentFragment();
		const bodyChildNodes = document.body.childNodes;

		while ( bodyChildNodes.length > 0 ) {
			fragment.appendChild( bodyChildNodes[ 0 ] );
		}

		const treeWalker = document.createTreeWalker( fragment, NodeFilter.SHOW_ELEMENT );
		const nodes: Array<DomElement> = [];

		let currentNode;

		// eslint-disable-next-line no-cond-assign
		while ( currentNode = treeWalker.nextNode() ) {
			nodes.push( currentNode as DomElement );
		}

		for ( const currentNode of nodes ) {
			// Go through nodes to remove those that are prohibited in editing pipeline.
			for ( const attributeName of currentNode.getAttributeNames() ) {
				this.setDomElementAttribute( currentNode, attributeName, currentNode.getAttribute( attributeName )! );
			}

			const elementName = currentNode.tagName.toLowerCase();

			// There are certain nodes, that should be renamed to <span> in editing pipeline.
			if ( this._shouldRenameElement( elementName ) ) {
				_logUnsafeElement( elementName );

				currentNode.replaceWith( this._createReplacementDomElement( elementName, currentNode ) );
			}
		}

		// Empty the target element.
		while ( domElement.firstChild ) {
			domElement.firstChild.remove();
		}

		domElement.append( fragment );
	}

	/**
	 * Converts the view to the DOM. For all text nodes, not bound elements and document fragments new items will
	 * be created. For bound elements and document fragments the method will return corresponding items.
	 *
	 * @param viewNode View node or document fragment to transform.
	 * @param options Conversion options.
	 * @param options.bind Determines whether new elements will be bound.
	 * @param options.withChildren If `false`, node's and document fragment's children will not be converted.
	 * @returns Converted node or DocumentFragment.
	 */
	public viewToDom(
		viewNode: ViewNode | ViewDocumentFragment,
		options: { bind?: boolean; withChildren?: boolean } = {}
	): DomNode | DomDocumentFragment {
		if ( viewNode.is( '$text' ) ) {
			const textData = this._processDataFromViewText( viewNode );

			return this._domDocument.createTextNode( textData );
		} else {
			if ( this.mapViewToDom( viewNode as ViewElement ) ) {
				return this.mapViewToDom( viewNode as ViewElement )!;
			}

			let domElement: DomElement | DomDocumentFragment | DomComment;

			if ( viewNode.is( 'documentFragment' ) ) {
				// Create DOM document fragment.
				domElement = this._domDocument.createDocumentFragment();

				if ( options.bind ) {
					this.bindDocumentFragments( domElement, viewNode );
				}
			} else if ( viewNode.is( 'uiElement' ) ) {
				if ( viewNode.name === '$comment' ) {
					domElement = this._domDocument.createComment( viewNode.getCustomProperty( '$rawContent' ) as string );
				} else {
					// UIElement has its own render() method (see #799).
					domElement = viewNode.render( this._domDocument, this );
				}

				if ( options.bind ) {
					this.bindElements( domElement as DomElement, viewNode );
				}

				return domElement;
			} else {
				// Create DOM element.
				if ( this._shouldRenameElement( ( viewNode as ViewElement ).name ) ) {
					_logUnsafeElement( ( viewNode as ViewElement ).name );

					domElement = this._createReplacementDomElement( ( viewNode as ViewElement ).name );
				} else if ( ( viewNode as ViewElement ).hasAttribute( 'xmlns' ) ) {
					domElement = this._domDocument.createElementNS(
						( viewNode as ViewElement ).getAttribute( 'xmlns' )!,
						( viewNode as ViewElement ).name
					) as HTMLElement;
				} else {
					domElement = this._domDocument.createElement( ( viewNode as ViewElement ).name );
				}

				// RawElement take care of their children in RawElement#render() method which can be customized
				// (see https://github.com/ckeditor/ckeditor5/issues/4469).
				if ( viewNode.is( 'rawElement' ) ) {
					viewNode.render( domElement, this );
				}

				if ( options.bind ) {
					this.bindElements( domElement, ( viewNode as ViewElement ) );
				}

				// Copy element's attributes.
				for ( const key of ( viewNode as ViewElement ).getAttributeKeys() ) {
					this.setDomElementAttribute(
						domElement,
						key,
						( viewNode as ViewElement ).getAttribute( key )!,
						( viewNode as ViewElement )
					);
				}
			}

			if ( options.withChildren !== false ) {
				for ( const child of this.viewChildrenToDom( viewNode as ViewElement, options ) ) {
					domElement!.appendChild( child );
				}
			}

			return domElement!;
		}
	}

	/**
	 * Sets the attribute on a DOM element.
	 *
	 * **Note**: To remove the attribute, use {@link #removeDomElementAttribute}.
	 *
	 * @param domElement The DOM element the attribute should be set on.
	 * @param key The name of the attribute.
	 * @param value The value of the attribute.
	 * @param relatedViewElement The view element related to the `domElement` (if there is any).
	 * It helps decide whether the attribute set is unsafe. For instance, view elements created via the
	 * {@link module:engine/view/downcastwriter~DowncastWriter} methods can allow certain attributes that would normally be filtered out.
	 */
	public setDomElementAttribute( domElement: DomElement, key: string, value: string, relatedViewElement?: ViewElement ): void {
		const shouldRenderAttribute = this.shouldRenderAttribute( key, value, domElement.tagName.toLowerCase() ) ||
			relatedViewElement && relatedViewElement.shouldRenderUnsafeAttribute( key );

		if ( !shouldRenderAttribute ) {
			logWarning( 'domconverter-unsafe-attribute-detected', { domElement, key, value } );
		}

		// The old value was safe but the new value is unsafe.
		if ( domElement.hasAttribute( key ) && !shouldRenderAttribute ) {
			domElement.removeAttribute( key );
		}
		// The old value was unsafe (but prefixed) but the new value will be safe (will be unprefixed).
		else if ( domElement.hasAttribute( UNSAFE_ATTRIBUTE_NAME_PREFIX + key ) && shouldRenderAttribute ) {
			domElement.removeAttribute( UNSAFE_ATTRIBUTE_NAME_PREFIX + key );
		}

		// If the attribute should not be rendered, rename it (instead of removing) to give developers some idea of what
		// is going on (https://github.com/ckeditor/ckeditor5/issues/10801).
		domElement.setAttribute( shouldRenderAttribute ? key : UNSAFE_ATTRIBUTE_NAME_PREFIX + key, value );
	}

	/**
	 * Removes an attribute from a DOM element.
	 *
	 * **Note**: To set the attribute, use {@link #setDomElementAttribute}.
	 *
	 * @param domElement The DOM element the attribute should be removed from.
	 * @param key The name of the attribute.
	 */
	public removeDomElementAttribute( domElement: DomElement, key: string ): void {
		// See #_createReplacementDomElement() to learn what this is.
		if ( key == UNSAFE_ELEMENT_REPLACEMENT_ATTRIBUTE ) {
			return;
		}

		domElement.removeAttribute( key );

		// See setDomElementAttribute() to learn what this is.
		domElement.removeAttribute( UNSAFE_ATTRIBUTE_NAME_PREFIX + key );
	}

	/**
	 * Converts children of the view element to DOM using the
	 * {@link module:engine/view/domconverter~DomConverter#viewToDom} method.
	 * Additionally, this method adds block {@link module:engine/view/filler filler} to the list of children, if needed.
	 *
	 * @param viewElement Parent view element.
	 * @param options See {@link module:engine/view/domconverter~DomConverter#viewToDom} options parameter.
	 * @returns DOM nodes.
	 */
	public* viewChildrenToDom(
		viewElement: ViewElement,
		options: { bind?: boolean; withChildren?: boolean } = {}
	): IterableIterator<Node> {
		const fillerPositionOffset = viewElement.getFillerOffset && viewElement.getFillerOffset();
		let offset = 0;

		for ( const childView of viewElement.getChildren() ) {
			if ( fillerPositionOffset === offset ) {
				yield this._getBlockFiller();
			}

			const transparentRendering = childView.is( 'element' ) &&
				!!childView.getCustomProperty( 'dataPipeline:transparentRendering' ) &&
				!first( childView.getAttributes() );

			if ( transparentRendering && this.renderingMode == 'data' ) {
				yield* this.viewChildrenToDom( childView, options );
			} else {
				if ( transparentRendering ) {
					/**
					 * The `dataPipeline:transparentRendering` flag is supported only in the data pipeline.
					 *
					 * @error domconverter-transparent-rendering-unsupported-in-editing-pipeline
					 */
					logWarning( 'domconverter-transparent-rendering-unsupported-in-editing-pipeline', { viewElement: childView } );
				}

				yield this.viewToDom( childView, options );
			}

			offset++;
		}

		if ( fillerPositionOffset === offset ) {
			yield this._getBlockFiller();
		}
	}

	/**
	 * Converts view {@link module:engine/view/range~Range} to DOM range.
	 * Inline and block {@link module:engine/view/filler fillers} are handled during the conversion.
	 *
	 * @param viewRange View range.
	 * @returns DOM range.
	 */
	public viewRangeToDom( viewRange: ViewRange ): DomRange {
		const domStart = this.viewPositionToDom( viewRange.start )!;
		const domEnd = this.viewPositionToDom( viewRange.end )!;

		const domRange = this._domDocument.createRange();
		domRange.setStart( domStart.parent, domStart.offset );
		domRange.setEnd( domEnd.parent, domEnd.offset );

		return domRange;
	}

	/**
	 * Converts view {@link module:engine/view/position~Position} to DOM parent and offset.
	 *
	 * Inline and block {@link module:engine/view/filler fillers} are handled during the conversion.
	 * If the converted position is directly before inline filler it is moved inside the filler.
	 *
	 * @param viewPosition View position.
	 * @returns DOM position or `null` if view position could not be converted to DOM.
	 * DOM position has two properties:
	 * * `parent` - DOM position parent.
	 * * `offset` - DOM position offset.
	 */
	public viewPositionToDom( viewPosition: ViewPosition ): { parent: DomNode; offset: number } | null {
		const viewParent = viewPosition.parent;

		if ( viewParent.is( '$text' ) ) {
			const domParent = this.findCorrespondingDomText( viewParent );

			if ( !domParent ) {
				// Position is in a view text node that has not been rendered to DOM yet.
				return null;
			}

			let offset = viewPosition.offset;

			if ( startsWithFiller( domParent ) ) {
				offset += INLINE_FILLER_LENGTH;
			}

			return { parent: domParent, offset };
		} else {
			// viewParent is instance of ViewElement.
			let domParent, domBefore, domAfter;

			if ( viewPosition.offset === 0 ) {
				domParent = this.mapViewToDom( viewParent as ViewElement );

				if ( !domParent ) {
					// Position is in a view element that has not been rendered to DOM yet.
					return null;
				}

				domAfter = domParent.childNodes[ 0 ];
			} else {
				const nodeBefore = viewPosition.nodeBefore!;

				domBefore = nodeBefore.is( '$text' ) ?
					this.findCorrespondingDomText( nodeBefore ) :
					this.mapViewToDom( nodeBefore as ViewElement );

				if ( !domBefore ) {
					// Position is after a view element that has not been rendered to DOM yet.
					return null;
				}

				domParent = domBefore.parentNode;
				domAfter = domBefore.nextSibling;
			}

			// If there is an inline filler at position return position inside the filler. We should never return
			// the position before the inline filler.
			if ( isText( domAfter ) && startsWithFiller( domAfter ) ) {
				return { parent: domAfter, offset: INLINE_FILLER_LENGTH };
			}

			const offset = domBefore ? indexOf( domBefore ) + 1 : 0;

			return { parent: domParent!, offset };
		}
	}

	/**
	 * Converts DOM to view. For all text nodes, not bound elements and document fragments new items will
	 * be created. For bound elements and document fragments function will return corresponding items. For
	 * {@link module:engine/view/filler fillers} `null` will be returned.
	 * For all DOM elements rendered by {@link module:engine/view/uielement~UIElement} that UIElement will be returned.
	 *
	 * @param domNode DOM node or document fragment to transform.
	 * @param options Conversion options.
	 * @param options.bind Determines whether new elements will be bound. False by default.
	 * @param options.withChildren If `true`, node's and document fragment's children will be converted too. True by default.
	 * @param options.keepOriginalCase If `false`, node's tag name will be converted to lower case. False by default.
	 * @param options.skipComments If `false`, comment nodes will be converted to `$comment`
	 * {@link module:engine/view/uielement~UIElement view UI elements}. False by default.
	 * @returns Converted node or document fragment or `null` if DOM node is a {@link module:engine/view/filler filler}
	 * or the given node is an empty text node.
	 */
	public domToView(
		domNode: DomNode,
		options: {
			bind?: boolean;
			withChildren?: boolean;
			keepOriginalCase?: boolean;
			skipComments?: boolean;
		} = {}
	): ViewNode | ViewDocumentFragment | null {
		if ( this.isBlockFiller( domNode ) ) {
			return null;
		}

		// When node is inside a UIElement or a RawElement return that parent as it's view representation.
		const hostElement = this.getHostViewElement( domNode );

		if ( hostElement ) {
			return hostElement;
		}

		if ( isComment( domNode ) && options.skipComments ) {
			return null;
		}

		if ( isText( domNode ) ) {
			if ( isInlineFiller( domNode ) ) {
				return null;
			} else {
				const textData = this._processDataFromDomText( domNode );

				return textData === '' ? null : new ViewText( this.document, textData );
			}
		} else {
			if ( this.mapDomToView( domNode as ( DomElement | DomDocumentFragment ) ) ) {
				return this.mapDomToView( domNode as ( DomElement | DomDocumentFragment ) )!;
			}

			let viewElement;

			if ( this.isDocumentFragment( domNode ) ) {
				// Create view document fragment.
				viewElement = new ViewDocumentFragment( this.document );

				if ( options.bind ) {
					this.bindDocumentFragments( domNode, viewElement );
				}
			} else {
				// Create view element.
				viewElement = this._createViewElement( domNode, options );

				if ( options.bind ) {
					this.bindElements( domNode as DomElement, viewElement );
				}

				// Copy element's attributes.
				const attrs = ( domNode as DomElement ).attributes;

				if ( attrs ) {
					for ( let l = attrs.length, i = 0; i < l; i++ ) {
						viewElement._setAttribute( attrs[ i ].name, attrs[ i ].value );
					}
				}

				// Treat this element's content as a raw data if it was registered as such.
				// Comment node is also treated as an element with raw data.
				if ( this._isViewElementWithRawContent( viewElement, options ) || isComment( domNode ) ) {
					const rawContent = isComment( domNode ) ? domNode.data : ( domNode as DomElement ).innerHTML;

					viewElement._setCustomProperty( '$rawContent', rawContent );

					// Store a DOM node to prevent left trimming of the following text node.
					this._encounteredRawContentDomNodes.add( domNode );

					return viewElement;
				}
			}

			if ( options.withChildren !== false ) {
				for ( const child of this.domChildrenToView( domNode as DomElement, options ) ) {
					viewElement._appendChild( child );
				}
			}

			return viewElement;
		}
	}

	/**
	 * Converts children of the DOM element to view nodes using
	 * the {@link module:engine/view/domconverter~DomConverter#domToView} method.
	 * Additionally this method omits block {@link module:engine/view/filler filler}, if it exists in the DOM parent.
	 *
	 * @param domElement Parent DOM element.
	 * @param options See {@link module:engine/view/domconverter~DomConverter#domToView} options parameter.
	 * @returns View nodes.
	 */
	public* domChildrenToView( domElement: DomElement, options: Parameters<DomConverter[ 'domToView' ]>[ 1 ] ):
		IterableIterator<ViewNode> {
		for ( let i = 0; i < domElement.childNodes.length; i++ ) {
			const domChild = domElement.childNodes[ i ];
			const viewChild = this.domToView( domChild, options ) as ViewNode | null;

			if ( viewChild !== null ) {
				yield viewChild;
			}
		}
	}

	/**
	 * Converts DOM selection to view {@link module:engine/view/selection~Selection}.
	 * Ranges which cannot be converted will be omitted.
	 *
	 * @param domSelection DOM selection.
	 * @returns View selection.
	 */
	public domSelectionToView( domSelection: DomSelection ): ViewSelection {
		// DOM selection might be placed in fake selection container.
		// If container contains fake selection - return corresponding view selection.
		if ( domSelection.rangeCount === 1 ) {
			let container: Node | null = domSelection.getRangeAt( 0 ).startContainer;

			// The DOM selection might be moved to the text node inside the fake selection container.
			if ( isText( container ) ) {
				container = container.parentNode;
			}

			const viewSelection = this.fakeSelectionToView( container as DomElement );

			if ( viewSelection ) {
				return viewSelection;
			}
		}

		const isBackward = this.isDomSelectionBackward( domSelection );

		const viewRanges: Array<ViewRange> = [];

		for ( let i = 0; i < domSelection.rangeCount; i++ ) {
			// DOM Range have correct start and end, no matter what is the DOM Selection direction. So we don't have to fix anything.
			const domRange = domSelection.getRangeAt( i );
			const viewRange = this.domRangeToView( domRange );

			if ( viewRange ) {
				viewRanges.push( viewRange );
			}
		}

		return new ViewSelection( viewRanges, { backward: isBackward } );
	}

	/**
	 * Converts DOM Range to view {@link module:engine/view/range~Range}.
	 * If the start or end position can not be converted `null` is returned.
	 *
	 * @param domRange DOM range.
	 * @returns View range.
	 */
	public domRangeToView( domRange: DomRange | StaticRange ): ViewRange | null {
		const viewStart = this.domPositionToView( domRange.startContainer, domRange.startOffset );
		const viewEnd = this.domPositionToView( domRange.endContainer, domRange.endOffset );

		if ( viewStart && viewEnd ) {
			return new ViewRange( viewStart, viewEnd );
		}

		return null;
	}

	/**
	 * Converts DOM parent and offset to view {@link module:engine/view/position~Position}.
	 *
	 * If the position is inside a {@link module:engine/view/filler filler} which has no corresponding view node,
	 * position of the filler will be converted and returned.
	 *
	 * If the position is inside DOM element rendered by {@link module:engine/view/uielement~UIElement}
	 * that position will be converted to view position before that UIElement.
	 *
	 * If structures are too different and it is not possible to find corresponding position then `null` will be returned.
	 *
	 * @param domParent DOM position parent.
	 * @param domOffset DOM position offset. You can skip it when converting the inline filler node.
	 * @returns View position.
	 */
	public domPositionToView( domParent: DomNode, domOffset: number = 0 ): ViewPosition | null {
		if ( this.isBlockFiller( domParent ) ) {
			return this.domPositionToView( domParent.parentNode!, indexOf( domParent ) );
		}

		// If position is somewhere inside UIElement or a RawElement - return position before that element.
		const viewElement = this.mapDomToView( domParent as DomElement );

		if ( viewElement && ( viewElement.is( 'uiElement' ) || viewElement.is( 'rawElement' ) ) ) {
			return ViewPosition._createBefore( viewElement );
		}

		if ( isText( domParent ) ) {
			if ( isInlineFiller( domParent ) ) {
				return this.domPositionToView( domParent.parentNode!, indexOf( domParent ) );
			}

			const viewParent = this.findCorrespondingViewText( domParent );
			let offset = domOffset;

			if ( !viewParent ) {
				return null;
			}

			if ( startsWithFiller( domParent ) ) {
				offset -= INLINE_FILLER_LENGTH;
				offset = offset < 0 ? 0 : offset;
			}

			return new ViewPosition( viewParent, offset );
		}
		// domParent instanceof HTMLElement.
		else {
			if ( domOffset === 0 ) {
				const viewParent = this.mapDomToView( domParent as DomElement );

				if ( viewParent ) {
					return new ViewPosition( viewParent, 0 );
				}
			} else {
				const domBefore = domParent.childNodes[ domOffset - 1 ];

				if ( isText( domBefore ) && isInlineFiller( domBefore ) ) {
					return this.domPositionToView( domBefore.parentNode!, indexOf( domBefore ) );
				}

				const viewBefore = isText( domBefore ) ?
					this.findCorrespondingViewText( domBefore ) :
					this.mapDomToView( domBefore as DomElement );

				// TODO #663
				if ( viewBefore && viewBefore.parent ) {
					return new ViewPosition( viewBefore.parent, viewBefore.index! + 1 );
				}
			}

			return null;
		}
	}

	/**
	 * Returns corresponding view {@link module:engine/view/element~Element Element} or
	 * {@link module:engine/view/documentfragment~DocumentFragment} for provided DOM element or
	 * document fragment. If there is no view item {@link module:engine/view/domconverter~DomConverter#bindElements bound}
	 * to the given DOM - `undefined` is returned.
	 *
	 * For all DOM elements rendered by a {@link module:engine/view/uielement~UIElement} or
	 * a {@link module:engine/view/rawelement~RawElement}, the parent `UIElement` or `RawElement` will be returned.
	 *
	 * @param domElementOrDocumentFragment DOM element or document fragment.
	 * @returns Corresponding view element, document fragment or `undefined` if no element was bound.
	 */
	public mapDomToView( domElementOrDocumentFragment: DomElement | DomDocumentFragment ): ViewElement | ViewDocumentFragment | undefined {
		const hostElement = this.getHostViewElement( domElementOrDocumentFragment );

		return hostElement || this._domToViewMapping.get( domElementOrDocumentFragment );
	}

	/**
	 * Finds corresponding text node. Text nodes are not {@link module:engine/view/domconverter~DomConverter#bindElements bound},
	 * corresponding text node is returned based on the sibling or parent.
	 *
	 * If the directly previous sibling is a {@link module:engine/view/domconverter~DomConverter#bindElements bound} element, it is used
	 * to find the corresponding text node.
	 *
	 * If this is a first child in the parent and the parent is a {@link module:engine/view/domconverter~DomConverter#bindElements bound}
	 * element, it is used to find the corresponding text node.
	 *
	 * For all text nodes rendered by a {@link module:engine/view/uielement~UIElement} or
	 * a {@link module:engine/view/rawelement~RawElement}, the parent `UIElement` or `RawElement` will be returned.
	 *
	 * Otherwise `null` is returned.
	 *
	 * Note that for the block or inline {@link module:engine/view/filler filler} this method returns `null`.
	 *
	 * @param domText DOM text node.
	 * @returns Corresponding view text node or `null`, if it was not possible to find a corresponding node.
	 */
	public findCorrespondingViewText( domText: DomText ): ViewText | ViewUIElement | ViewRawElement | null {
		if ( isInlineFiller( domText ) ) {
			return null;
		}

		// If DOM text was rendered by a UIElement or a RawElement - return this parent element.
		const hostElement = this.getHostViewElement( domText );

		if ( hostElement ) {
			return hostElement;
		}

		const previousSibling = domText.previousSibling;

		// Try to use previous sibling to find the corresponding text node.
		if ( previousSibling ) {
			if ( !( this.isElement( previousSibling ) ) ) {
				// The previous is text or comment.
				return null;
			}

			const viewElement = this.mapDomToView( previousSibling );

			if ( viewElement ) {
				const nextSibling = ( viewElement as ViewElement ).nextSibling;

				// It might be filler which has no corresponding view node.
				if ( nextSibling instanceof ViewText ) {
					return nextSibling;
				} else {
					return null;
				}
			}
		}
		// Try to use parent to find the corresponding text node.
		else {
			const viewElement = this.mapDomToView( domText.parentNode as ( DomElement | DomDocumentFragment ) );

			if ( viewElement ) {
				const firstChild = ( viewElement as ViewElement ).getChild( 0 );

				// It might be filler which has no corresponding view node.
				if ( firstChild instanceof ViewText ) {
					return firstChild;
				} else {
					return null;
				}
			}
		}

		return null;
	}

	public mapViewToDom( element: ViewElement ): DomElement | undefined;
	public mapViewToDom( documentFragment: ViewDocumentFragment ): DomDocumentFragment | undefined;
	public mapViewToDom( documentFragmentOrElement: ViewElement | ViewDocumentFragment ): DomElement | DomDocumentFragment | undefined;

	/**
	 * Returns corresponding DOM item for provided {@link module:engine/view/element~Element Element} or
	 * {@link module:engine/view/documentfragment~DocumentFragment DocumentFragment}.
	 * To find a corresponding text for {@link module:engine/view/text~Text view Text instance}
	 * use {@link #findCorrespondingDomText}.
	 *
	 * @param documentFragmentOrElement View element or document fragment.
	 * @returns Corresponding DOM node or document fragment.
	 */
	public mapViewToDom( documentFragmentOrElement: ViewElement | ViewDocumentFragment ): DomElement | DomDocumentFragment | undefined {
		return this._viewToDomMapping.get( documentFragmentOrElement );
	}

	/**
	 * Finds corresponding text node. Text nodes are not {@link module:engine/view/domconverter~DomConverter#bindElements bound},
	 * corresponding text node is returned based on the sibling or parent.
	 *
	 * If the directly previous sibling is a {@link module:engine/view/domconverter~DomConverter#bindElements bound} element, it is used
	 * to find the corresponding text node.
	 *
	 * If this is a first child in the parent and the parent is a {@link module:engine/view/domconverter~DomConverter#bindElements bound}
	 * element, it is used to find the corresponding text node.
	 *
	 * Otherwise `null` is returned.
	 *
	 * @param viewText View text node.
	 * @returns Corresponding DOM text node or `null`, if it was not possible to find a corresponding node.
	 */
	public findCorrespondingDomText( viewText: ViewText ): DomText | null {
		const previousSibling = viewText.previousSibling;

		// Try to use previous sibling to find the corresponding text node.
		if ( previousSibling && this.mapViewToDom( previousSibling as ViewElement ) ) {
			return this.mapViewToDom( previousSibling as ViewElement )!.nextSibling as DomText;
		}

		// If this is a first node, try to use parent to find the corresponding text node.
		if ( !previousSibling && viewText.parent && this.mapViewToDom( viewText.parent ) ) {
			return this.mapViewToDom( viewText.parent )!.childNodes[ 0 ] as DomText;
		}

		return null;
	}

	/**
	 * Focuses DOM editable that is corresponding to provided {@link module:engine/view/editableelement~EditableElement}.
	 */
	public focus( viewEditable: EditableElement ): void {
		const domEditable = this.mapViewToDom( viewEditable );

		if ( domEditable && domEditable.ownerDocument.activeElement !== domEditable ) {
			// Save the scrollX and scrollY positions before the focus.
			const { scrollX, scrollY } = global.window;
			const scrollPositions: Array<[ number, number ]> = [];

			// Save all scrollLeft and scrollTop values starting from domEditable up to
			// document#documentElement.
			forEachDomElementAncestor( domEditable, node => {
				const { scrollLeft, scrollTop } = ( node as DomElement );

				scrollPositions.push( [ scrollLeft, scrollTop ] );
			} );

			domEditable.focus();

			// Restore scrollLeft and scrollTop values starting from domEditable up to
			// document#documentElement.
			// https://github.com/ckeditor/ckeditor5-engine/issues/951
			// https://github.com/ckeditor/ckeditor5-engine/issues/957
			forEachDomElementAncestor( domEditable, node => {
				const [ scrollLeft, scrollTop ] = scrollPositions.shift() as [ number, number ];

				node.scrollLeft = scrollLeft;
				node.scrollTop = scrollTop;
			} );

			// Restore the scrollX and scrollY positions after the focus.
			// https://github.com/ckeditor/ckeditor5-engine/issues/951
			global.window.scrollTo( scrollX, scrollY );
		}
	}

	/**
	 * Returns `true` when `node.nodeType` equals `Node.ELEMENT_NODE`.
	 *
	 * @param node Node to check.
	 */
	public isElement( node: DomNode ): node is DomElement {
		return node && node.nodeType == Node.ELEMENT_NODE;
	}

	/**
	 * Returns `true` when `node.nodeType` equals `Node.DOCUMENT_FRAGMENT_NODE`.
	 *
	 * @param node Node to check.
	 */
	public isDocumentFragment( node: DomNode ): node is DomDocumentFragment {
		return node && node.nodeType == Node.DOCUMENT_FRAGMENT_NODE;
	}

	/**
	 * Checks if the node is an instance of the block filler for this DOM converter.
	 *
	 * ```ts
	 * const converter = new DomConverter( viewDocument, { blockFillerMode: 'br' } );
	 *
	 * converter.isBlockFiller( BR_FILLER( document ) ); // true
	 * converter.isBlockFiller( NBSP_FILLER( document ) ); // false
	 * ```
	 *
	 * **Note:**: For the `'nbsp'` mode the method also checks context of a node so it cannot be a detached node.
	 *
	 * **Note:** A special case in the `'nbsp'` mode exists where the `<br>` in `<p><br></p>` is treated as a block filler.
	 *
	 * @param domNode DOM node to check.
	 * @returns True if a node is considered a block filler for given mode.
	 */
	public isBlockFiller( domNode: DomNode ): boolean {
		if ( this.blockFillerMode == 'br' ) {
			return domNode.isEqualNode( BR_FILLER_REF );
		}

		// Special case for <p><br></p> in which <br> should be treated as filler even when we are not in the 'br' mode. See ckeditor5#5564.
		if (
			( domNode as DomElement ).tagName === 'BR' &&
			hasBlockParent( domNode, this.blockElements ) &&
			( domNode as DomElement ).parentNode!.childNodes.length === 1
		) {
			return true;
		}

		// If not in 'br' mode, try recognizing both marked and regular nbsp block fillers.
		return domNode.isEqualNode( MARKED_NBSP_FILLER_REF ) || isNbspBlockFiller( domNode, this.blockElements );
	}

	/**
	 * Returns `true` if given selection is a backward selection, that is, if it's `focus` is before `anchor`.
	 *
	 * @param DOM Selection instance to check.
	 */
	public isDomSelectionBackward( selection: DomSelection ): boolean {
		if ( selection.isCollapsed ) {
			return false;
		}

		// Since it takes multiple lines of code to check whether a "DOM Position" is before/after another "DOM Position",
		// we will use the fact that range will collapse if it's end is before it's start.
		const range = this._domDocument.createRange();

		try {
			range.setStart( selection.anchorNode!, selection.anchorOffset );
			range.setEnd( selection.focusNode!, selection.focusOffset );
		} catch ( e ) {
			// Safari sometimes gives us a selection that makes Range.set{Start,End} throw.
			// See https://github.com/ckeditor/ckeditor5/issues/12375.
			return false;
		}

		const backward = range.collapsed;

		range.detach();

		return backward;
	}

	/**
	 * Returns a parent {@link module:engine/view/uielement~UIElement} or {@link module:engine/view/rawelement~RawElement}
	 * that hosts the provided DOM node. Returns `null` if there is no such parent.
	 */
	public getHostViewElement( domNode: DomNode ): ViewUIElement | ViewRawElement | null {
		const ancestors = getAncestors( domNode );

		// Remove domNode from the list.
		ancestors.pop();

		while ( ancestors.length ) {
			const domNode = ancestors.pop();
			const viewNode = this._domToViewMapping.get( domNode as DomElement );

			if ( viewNode && ( viewNode.is( 'uiElement' ) || viewNode.is( 'rawElement' ) ) ) {
				return viewNode;
			}
		}

		return null;
	}

	/**
	 * Checks if the given selection's boundaries are at correct places.
	 *
	 * The following places are considered as incorrect for selection boundaries:
	 *
	 * * before or in the middle of an inline filler sequence,
	 * * inside a DOM element which represents {@link module:engine/view/uielement~UIElement a view UI element},
	 * * inside a DOM element which represents {@link module:engine/view/rawelement~RawElement a view raw element}.
	 *
	 * @param domSelection The DOM selection object to be checked.
	 * @returns `true` if the given selection is at a correct place, `false` otherwise.
	 */
	public isDomSelectionCorrect( domSelection: DomSelection ): boolean {
		return this._isDomSelectionPositionCorrect( domSelection.anchorNode!, domSelection.anchorOffset ) &&
			this._isDomSelectionPositionCorrect( domSelection.focusNode!, domSelection.focusOffset );
	}

	/**
	 * Registers a {@link module:engine/view/matcher~MatcherPattern} for view elements whose content should be treated as raw data
	 * and not processed during the conversion from DOM nodes to view elements.
	 *
	 * This is affecting how {@link module:engine/view/domconverter~DomConverter#domToView} and
	 * {@link module:engine/view/domconverter~DomConverter#domChildrenToView} process DOM nodes.
	 *
	 * The raw data can be later accessed by a
	 * {@link module:engine/view/element~Element#getCustomProperty custom property of a view element} called `"$rawContent"`.
	 *
	 * @param pattern Pattern matching a view element whose content should
	 * be treated as raw data.
	 */
	public registerRawContentMatcher( pattern: MatcherPattern ): void {
		this._rawContentElementMatcher.add( pattern );
	}

	/**
	 * Returns the block {@link module:engine/view/filler filler} node based on the current {@link #blockFillerMode} setting.
	 */
	private _getBlockFiller(): DomNode {
		switch ( this.blockFillerMode ) {
			case 'nbsp':
				return NBSP_FILLER( this._domDocument ); // eslint-disable-line new-cap
			case 'markedNbsp':
				return MARKED_NBSP_FILLER( this._domDocument ); // eslint-disable-line new-cap
			case 'br':
				return BR_FILLER( this._domDocument ); // eslint-disable-line new-cap
		}
	}

	/**
	 * Checks if the given DOM position is a correct place for selection boundary. See {@link #isDomSelectionCorrect}.
	 *
	 * @param domParent Position parent.
	 * @param offset Position offset.
	 * @returns `true` if given position is at a correct place for selection boundary, `false` otherwise.
	 */
	private _isDomSelectionPositionCorrect( domParent: DomNode, offset: number ): boolean {
		// If selection is before or in the middle of inline filler string, it is incorrect.
		if ( isText( domParent ) && startsWithFiller( domParent ) && offset < INLINE_FILLER_LENGTH ) {
			// Selection in a text node, at wrong position (before or in the middle of filler).
			return false;
		}

		if ( this.isElement( domParent ) && startsWithFiller( domParent.childNodes[ offset ] ) ) {
			// Selection in an element node, before filler text node.
			return false;
		}

		const viewParent = this.mapDomToView( domParent as DomElement );

		// The position is incorrect when anchored inside a UIElement or a RawElement.
		// Note: In case of UIElement and RawElement, mapDomToView() returns a parent element for any DOM child
		// so there's no need to perform any additional checks.
		if ( viewParent && ( viewParent.is( 'uiElement' ) || viewParent.is( 'rawElement' ) ) ) {
			return false;
		}

		return true;
	}

	/**
	 * Takes text data from a given {@link module:engine/view/text~Text#data} and processes it so
	 * it is correctly displayed in the DOM.
	 *
	 * Following changes are done:
	 *
	 * * a space at the beginning is changed to `&nbsp;` if this is the first text node in its container
	 * element or if a previous text node ends with a space character,
	 * * space at the end of the text node is changed to `&nbsp;` if there are two spaces at the end of a node or if next node
	 * starts with a space or if it is the last text node in its container,
	 * * remaining spaces are replaced to a chain of spaces and `&nbsp;` (e.g. `'x   x'` becomes `'x &nbsp; x'`).
	 *
	 * Content of {@link #preElements} is not processed.
	 *
	 * @param node View text node to process.
	 * @returns Processed text data.
	 */
	private _processDataFromViewText( node: ViewText | ViewTextProxy ): string {
		let data = node.data;

		// If any of node ancestors has a name which is in `preElements` array, then currently processed
		// view text node is (will be) in preformatted element. We should not change whitespaces then.
		if ( node.getAncestors().some( parent => this.preElements.includes( ( parent as ViewElement ).name ) ) ) {
			return data;
		}

		// 1. Replace the first space with a nbsp if the previous node ends with a space or there is no previous node
		// (container element boundary).
		if ( data.charAt( 0 ) == ' ' ) {
			const prevNode = this._getTouchingInlineViewNode( node as ViewText, false );
			const prevEndsWithSpace = prevNode && prevNode.is( '$textProxy' ) && this._nodeEndsWithSpace( prevNode as ViewTextProxy );

			if ( prevEndsWithSpace || !prevNode ) {
				data = '\u00A0' + data.substr( 1 );
			}
		}

		// 2. Replace the last space with nbsp if there are two spaces at the end or if the next node starts with space or there is no
		// next node (container element boundary).
		//
		// Keep in mind that Firefox prefers $nbsp; before tag, not inside it:
		//
		// Foo <span>&nbsp;bar</span>  <-- bad.
		// Foo&nbsp;<span> bar</span>  <-- good.
		//
		// More here: https://github.com/ckeditor/ckeditor5-engine/issues/1747.
		if ( data.charAt( data.length - 1 ) == ' ' ) {
			const nextNode = this._getTouchingInlineViewNode( node as ViewText, true );
			const nextStartsWithSpace = nextNode && nextNode.is( '$textProxy' ) && nextNode.data.charAt( 0 ) == ' ';

			if ( data.charAt( data.length - 2 ) == ' ' || !nextNode || nextStartsWithSpace ) {
				data = data.substr( 0, data.length - 1 ) + '\u00A0';
			}
		}

		// 3. Create space+nbsp pairs.
		return data.replace( / {2}/g, ' \u00A0' );
	}

	/**
	 * Checks whether given node ends with a space character after changing appropriate space characters to `&nbsp;`s.
	 *
	 * @param  node Node to check.
	 * @returns `true` if given `node` ends with space, `false` otherwise.
	 */
	private _nodeEndsWithSpace( node: ViewTextProxy ): boolean {
		if ( node.getAncestors().some( parent => this.preElements.includes( ( parent as ViewElement ).name ) ) ) {
			return false;
		}

		const data = this._processDataFromViewText( node );

		return data.charAt( data.length - 1 ) == ' ';
	}

	/**
	 * Takes text data from native `Text` node and processes it to a correct {@link module:engine/view/text~Text view text node} data.
	 *
	 * Following changes are done:
	 *
	 * * multiple whitespaces are replaced to a single space,
	 * * space at the beginning of a text node is removed if it is the first text node in its container
	 * element or if the previous text node ends with a space character,
	 * * space at the end of the text node is removed if there are two spaces at the end of a node or if next node
	 * starts with a space or if it is the last text node in its container
	 * * nbsps are converted to spaces.
	 *
	 * @param node DOM text node to process.
	 * @returns Processed data.
	 */
	private _processDataFromDomText( node: DomText ): string {
		let data = node.data;

		if ( _hasDomParentOfType( node, this.preElements ) ) {
			return getDataWithoutFiller( node );
		}

		// Change all consecutive whitespace characters (from the [ \n\t\r] set –
		// see https://github.com/ckeditor/ckeditor5-engine/issues/822#issuecomment-311670249) to a single space character.
		// That's how multiple whitespaces are treated when rendered, so we normalize those whitespaces.
		// We're replacing 1+ (and not 2+) to also normalize singular \n\t\r characters (#822).
		data = data.replace( /[ \n\t\r]{1,}/g, ' ' );

		const prevNode = this._getTouchingInlineDomNode( node, false );
		const nextNode = this._getTouchingInlineDomNode( node, true );

		const shouldLeftTrim = this._checkShouldLeftTrimDomText( node, prevNode );
		const shouldRightTrim = this._checkShouldRightTrimDomText( node, nextNode );

		// If the previous dom text node does not exist or it ends by whitespace character, remove space character from the beginning
		// of this text node. Such space character is treated as a whitespace.
		if ( shouldLeftTrim ) {
			data = data.replace( /^ /, '' );
		}

		// If the next text node does not exist remove space character from the end of this text node.
		if ( shouldRightTrim ) {
			data = data.replace( / $/, '' );
		}

		// At the beginning and end of a block element, Firefox inserts normal space + <br> instead of non-breaking space.
		// This means that the text node starts/end with normal space instead of non-breaking space.
		// This causes a problem because the normal space would be removed in `.replace` calls above. To prevent that,
		// the inline filler is removed only after the data is initially processed (by the `.replace` above). See ckeditor5#692.
		data = getDataWithoutFiller( new Text( data ) );

		// At this point we should have removed all whitespaces from DOM text data.
		//
		// Now, We will reverse the process that happens in `_processDataFromViewText`.
		//
		// We have to change &nbsp; chars, that were in DOM text data because of rendering reasons, to spaces.
		// First, change all ` \u00A0` pairs (space + &nbsp;) to two spaces. DOM converter changes two spaces from model/view to
		// ` \u00A0` to ensure proper rendering. Since here we convert back, we recognize those pairs and change them back to `  `.
		data = data.replace( / \u00A0/g, '  ' );

		const isNextNodeInlineObjectElement = nextNode && this.isElement( nextNode ) && nextNode.tagName != 'BR';
		const isNextNodeStartingWithSpace = nextNode && isText( nextNode ) && nextNode.data.charAt( 0 ) == ' ';

		// Then, let's change the last nbsp to a space.
		if ( /( |\u00A0)\u00A0$/.test( data ) || !nextNode || isNextNodeInlineObjectElement || isNextNodeStartingWithSpace ) {
			data = data.replace( /\u00A0$/, ' ' );
		}

		// Then, change &nbsp; character that is at the beginning of the text node to space character.
		// We do that replacement only if this is the first node or the previous node ends on whitespace character.
		if ( shouldLeftTrim || prevNode && this.isElement( prevNode ) && prevNode.tagName != 'BR' ) {
			data = data.replace( /^\u00A0/, ' ' );
		}

		// At this point, all whitespaces should be removed and all &nbsp; created for rendering reasons should be
		// changed to normal space. All left &nbsp; are &nbsp; inserted intentionally.
		return data;
	}

	/**
	 * Helper function which checks if a DOM text node, preceded by the given `prevNode` should
	 * be trimmed from the left side.
	 *
	 * @param prevNode Either DOM text or `<br>` or one of `#inlineObjectElements`.
	 */
	private _checkShouldLeftTrimDomText( node: DomText, prevNode: DomNode | null ): boolean {
		if ( !prevNode ) {
			return true;
		}

		if ( this.isElement( prevNode ) ) {
			return prevNode.tagName === 'BR';
		}

		// Shouldn't left trim if previous node is a node that was encountered as a raw content node.
		if ( this._encounteredRawContentDomNodes.has( node.previousSibling as any ) ) {
			return false;
		}

		return /[^\S\u00A0]/.test( ( prevNode as DomText ).data.charAt( ( prevNode as DomText ).data.length - 1 ) );
	}

	/**
	 * Helper function which checks if a DOM text node, succeeded by the given `nextNode` should
	 * be trimmed from the right side.
	 *
	 * @param nextNode Either DOM text or `<br>` or one of `#inlineObjectElements`.
	 */
	private _checkShouldRightTrimDomText( node: DomText, nextNode: DomNode | null ): boolean {
		if ( nextNode ) {
			return false;
		}

		return !startsWithFiller( node );
	}

	/**
	 * Helper function. For given {@link module:engine/view/text~Text view text node}, it finds previous or next sibling
	 * that is contained in the same container element. If there is no such sibling, `null` is returned.
	 *
	 * @param node Reference node.
	 * @returns Touching text node, an inline object
	 * or `null` if there is no next or previous touching text node.
	 */
	private _getTouchingInlineViewNode( node: ViewText, getNext: boolean ): ViewElement | ViewTextProxy | null {
		const treeWalker = new ViewTreeWalker( {
			startPosition: getNext ? ViewPosition._createAfter( node ) : ViewPosition._createBefore( node ),
			direction: getNext ? 'forward' : 'backward'
		} );

		for ( const value of treeWalker ) {
			// Found an inline object (for example an image).
			if ( value.item.is( 'element' ) && this.inlineObjectElements.includes( value.item.name ) ) {
				return value.item;
			}
			// ViewContainerElement is found on a way to next ViewText node, so given `node` was first/last
			// text node in its container element.
			else if ( value.item.is( 'containerElement' ) ) {
				return null;
			}
			// <br> found – it works like a block boundary, so do not scan further.
			else if ( value.item.is( 'element', 'br' ) ) {
				return null;
			}
			// Found a text node in the same container element.
			else if ( value.item.is( '$textProxy' ) ) {
				return value.item;
			}
		}

		return null;
	}

	/**
	 * Helper function. For the given text node, it finds the closest touching node which is either
	 * a text, `<br>` or an {@link #inlineObjectElements inline object}.
	 *
	 * If no such node is found, `null` is returned.
	 *
	 * For instance, in the following DOM structure:
	 *
	 * ```html
	 * <p>foo<b>bar</b><br>bom</p>
	 * ```
	 *
	 * * `foo` doesn't have its previous touching inline node (`null` is returned),
	 * * `foo`'s next touching inline node is `bar`
	 * * `bar`'s next touching inline node is `<br>`
	 *
	 * This method returns text nodes and `<br>` elements because these types of nodes affect how
	 * spaces in the given text node need to be converted.
	 */
	private _getTouchingInlineDomNode( node: DomText, getNext: boolean ): DomNode | null {
		if ( !node.parentNode ) {
			return null;
		}

		const stepInto = getNext ? 'firstChild' : 'lastChild';
		const stepOver = getNext ? 'nextSibling' : 'previousSibling';

		let skipChildren = true;
		let returnNode: DomNode | null = node;

		do {
			if ( !skipChildren && returnNode[ stepInto ] ) {
				returnNode = returnNode[ stepInto ];
			} else if ( returnNode[ stepOver ] ) {
				returnNode = returnNode[ stepOver ];
				skipChildren = false;
			} else {
				returnNode = returnNode.parentNode;
				skipChildren = true;
			}

			if ( !returnNode || this._isBlockElement( returnNode ) ) {
				return null;
			}
		} while (
			!( isText( returnNode ) || ( returnNode as DomElement ).tagName == 'BR' || this._isInlineObjectElement( returnNode ) )
		);

		return returnNode;
	}

	/**
	 * Returns `true` if a DOM node belongs to {@link #blockElements}. `false` otherwise.
	 */
	private _isBlockElement( node: DomNode ): boolean {
		return this.isElement( node ) && this.blockElements.includes( node.tagName.toLowerCase() );
	}

	/**
	 * Returns `true` if a DOM node belongs to {@link #inlineObjectElements}. `false` otherwise.
	 */
	private _isInlineObjectElement( node: DomNode ): boolean {
		return this.isElement( node ) && this.inlineObjectElements.includes( node.tagName.toLowerCase() );
	}

	/**
	 * Creates view element basing on the node type.
	 *
	 * @param node DOM node to check.
	 * @param options Conversion options. See {@link module:engine/view/domconverter~DomConverter#domToView} options parameter.
	 */
	private _createViewElement( node: DomNode, options: { keepOriginalCase?: boolean } ): ViewElement {
		if ( isComment( node ) ) {
			return new ViewUIElement( this.document, '$comment' );
		}

		const viewName = options.keepOriginalCase ? ( node as DomElement ).tagName : ( node as DomElement ).tagName.toLowerCase();

		return new ViewElement( this.document, viewName );
	}

	/**
	 * Checks if view element's content should be treated as a raw data.
	 *
	 * @param viewElement View element to check.
	 * @param options Conversion options. See {@link module:engine/view/domconverter~DomConverter#domToView} options parameter.
	 */
	private _isViewElementWithRawContent( viewElement: ViewElement, options: { withChildren?: boolean } ): boolean {
		return options.withChildren !== false && !!this._rawContentElementMatcher.match( viewElement );
	}

	/**
	 * Checks whether a given element name should be renamed in a current rendering mode.
	 *
	 * @param elementName The name of view element.
	 */
	private _shouldRenameElement( elementName: string ): boolean {
		const name = elementName.toLowerCase();

		return this.renderingMode === 'editing' && this.unsafeElements.includes( name );
	}

	/**
	 * Return a <span> element with a special attribute holding the name of the original element.
	 * Optionally, copy all the attributes of the original element if that element is provided.
	 *
	 * @param elementName The name of view element.
	 * @param originalDomElement The original DOM element to copy attributes and content from.
	 */
	private _createReplacementDomElement( elementName: string, originalDomElement?: DomElement ): DomElement {
		const newDomElement = this._domDocument.createElement( 'span' );

		// Mark the span replacing a script as hidden.
		newDomElement.setAttribute( UNSAFE_ELEMENT_REPLACEMENT_ATTRIBUTE, elementName );

		if ( originalDomElement ) {
			while ( originalDomElement.firstChild ) {
				newDomElement.appendChild( originalDomElement.firstChild );
			}

			for ( const attributeName of originalDomElement.getAttributeNames() ) {
				newDomElement.setAttribute( attributeName, originalDomElement.getAttribute( attributeName )! );
			}
		}

		return newDomElement;
	}
}

<<<<<<< HEAD
// Helper function.
// Used to check if given native `Element` or `Text` node has parent with tag name from `types` array.
//
// @param {Node} node
// @param {Array.<String>} types
// @returns {Boolean} `true` if such parent exists or `false` if it does not.
function _hasDomParentOfType( node: DomNode, types: Array<string> ) {
=======
/**
 * Helper function.
 * Used to check if given native `Element` or `Text` node has parent with tag name from `types` array.
 *
 * @returns`true` if such parent exists or `false` if it does not.
 */
function _hasDomParentOfType( node: DomNode, types: ReadonlyArray<string> ) {
>>>>>>> bb0f347c
	const parents = getAncestors( node );

	return parents.some( parent => ( parent as DomElement ).tagName && types.includes( ( parent as DomElement ).tagName.toLowerCase() ) );
}

/**
 * A helper that executes given callback for each DOM node's ancestor, starting from the given node
 * and ending in document#documentElement.
 *
 * @param callback A callback to be executed for each ancestor.
 */
function forEachDomElementAncestor( element: DomElement, callback: ( node: DomElement ) => void ) {
	let node: DomElement | null = element;

	while ( node ) {
		callback( node as DomElement );
		node = node.parentElement;
	}
}

<<<<<<< HEAD
// Checks if given node is a nbsp block filler.
//
// A &nbsp; is a block filler only if it is a single child of a block element.
//
// @param {Node} domNode DOM node.
// @param {Array.<String>} blockElements
// @returns {Boolean}
function isNbspBlockFiller( domNode: DomNode, blockElements: Array<string> ): boolean {
=======
/**
 * Checks if given node is a nbsp block filler.
 *
 * A &nbsp; is a block filler only if it is a single child of a block element.
 *
 * @param domNode DOM node.
 */
function isNbspBlockFiller( domNode: DomNode, blockElements: ReadonlyArray<string> ): boolean {
>>>>>>> bb0f347c
	const isNBSP = domNode.isEqualNode( NBSP_FILLER_REF );

	return isNBSP && hasBlockParent( domNode, blockElements ) && ( domNode as DomElement ).parentNode!.childNodes.length === 1;
}

<<<<<<< HEAD
// Checks if domNode has block parent.
//
// @param {Node} domNode DOM node.
// @param {Array.<String>} blockElements
// @returns {Boolean}
function hasBlockParent( domNode: DomNode, blockElements: Array<string> ): boolean {
=======
/**
 * Checks if domNode has block parent.
 *
 * @param domNode DOM node.
 */
function hasBlockParent( domNode: DomNode, blockElements: ReadonlyArray<string> ): boolean {
>>>>>>> bb0f347c
	const parent = domNode.parentNode;

	return !!parent && !!( parent as DomElement ).tagName && blockElements.includes( ( parent as DomElement ).tagName.toLowerCase() );
}

/**
 * Log to console the information about element that was replaced.
 * Check UNSAFE_ELEMENTS for all recognized unsafe elements.
 *
 * @param elementName The name of the view element.
 */
function _logUnsafeElement( elementName: string ): void {
	if ( elementName === 'script' ) {
		logWarning( 'domconverter-unsafe-script-element-detected' );
	}

	if ( elementName === 'style' ) {
		logWarning( 'domconverter-unsafe-style-element-detected' );
	}
}

/**
 * Enum representing the type of the block filler.
 *
 * Possible values:
 *
 * * `br` &ndash; For the `<br data-cke-filler="true">` block filler used in the editing view.
 * * `nbsp` &ndash; For the `&nbsp;` block fillers used in the data.
 * * `markedNbsp` &ndash; For the `&nbsp;` block fillers wrapped in `<span>` elements: `<span data-cke-filler="true">&nbsp;</span>`
 * used in the data.
 */
type BlockFillerMode = 'br' | 'nbsp' | 'markedNbsp';

/**
 * While rendering the editor content, the {@link module:engine/view/domconverter~DomConverter} detected a `<script>` element that may
 * disrupt the editing experience. To avoid this, the `<script>` element was replaced with `<span data-ck-unsafe-element="script"></span>`.
 *
 * @error domconverter-unsafe-script-element-detected
 */

/**
 * While rendering the editor content, the {@link module:engine/view/domconverter~DomConverter} detected a `<style>` element that may affect
 * the editing experience. To avoid this, the `<style>` element was replaced with `<span data-ck-unsafe-element="style"></span>`.
 *
 * @error domconverter-unsafe-style-element-detected
 */

/**
 * The {@link module:engine/view/domconverter~DomConverter} detected an interactive attribute in the
 * {@glink framework/guides/architecture/editing-engine#editing-pipeline editing pipeline}. For the best
 * editing experience, the attribute was renamed to `data-ck-unsafe-attribute-[original attribute name]`.
 *
 * If you are the author of the plugin that generated this attribute and you want it to be preserved
 * in the editing pipeline, you can configure this when creating the element
 * using {@link module:engine/view/downcastwriter~DowncastWriter} during the
 * {@glink framework/guides/architecture/editing-engine#conversion model–view conversion}. Methods such as
 * {@link module:engine/view/downcastwriter~DowncastWriter#createContainerElement},
 * {@link module:engine/view/downcastwriter~DowncastWriter#createAttributeElement}, or
 * {@link module:engine/view/downcastwriter~DowncastWriter#createEmptyElement}
 * accept an option that will disable filtering of specific attributes:
 *
 * ```ts
 * const paragraph = writer.createContainerElement( 'p',
 * 	{
 * 		class: 'clickable-paragraph',
 * 		onclick: 'alert( "Paragraph clicked!" )'
 * 	},
 * 	{
 * 		// Make sure the "onclick" attribute will pass through.
 * 		renderUnsafeAttributes: [ 'onclick' ]
 * 	}
 * );
 * ```
 *
 * @error domconverter-unsafe-attribute-detected
 * @param domElement The DOM element the attribute was set on.
 * @param key The original name of the attribute
 * @param value The value of the original attribute
 */<|MERGE_RESOLUTION|>--- conflicted
+++ resolved
@@ -29,12 +29,8 @@
 	indexOf,
 	getAncestors,
 	isText,
-<<<<<<< HEAD
-	isComment
-=======
 	isComment,
 	first
->>>>>>> bb0f347c
 } from '@ckeditor/ckeditor5-utils';
 
 import type ViewNode from './node';
@@ -84,13 +80,6 @@
 	 * The mode of a block filler used by the DOM converter.
 	 */
 	public blockFillerMode: BlockFillerMode;
-<<<<<<< HEAD
-	public readonly preElements: Array<string>;
-	public readonly blockElements: Array<string>;
-	public readonly inlineObjectElements: Array<string>;
-	public readonly unsafeElements: Array<string>;
-=======
->>>>>>> bb0f347c
 
 	/**
 	 * Elements which are considered pre-formatted elements.
@@ -1612,15 +1601,6 @@
 	}
 }
 
-<<<<<<< HEAD
-// Helper function.
-// Used to check if given native `Element` or `Text` node has parent with tag name from `types` array.
-//
-// @param {Node} node
-// @param {Array.<String>} types
-// @returns {Boolean} `true` if such parent exists or `false` if it does not.
-function _hasDomParentOfType( node: DomNode, types: Array<string> ) {
-=======
 /**
  * Helper function.
  * Used to check if given native `Element` or `Text` node has parent with tag name from `types` array.
@@ -1628,7 +1608,6 @@
  * @returns`true` if such parent exists or `false` if it does not.
  */
 function _hasDomParentOfType( node: DomNode, types: ReadonlyArray<string> ) {
->>>>>>> bb0f347c
 	const parents = getAncestors( node );
 
 	return parents.some( parent => ( parent as DomElement ).tagName && types.includes( ( parent as DomElement ).tagName.toLowerCase() ) );
@@ -1649,16 +1628,6 @@
 	}
 }
 
-<<<<<<< HEAD
-// Checks if given node is a nbsp block filler.
-//
-// A &nbsp; is a block filler only if it is a single child of a block element.
-//
-// @param {Node} domNode DOM node.
-// @param {Array.<String>} blockElements
-// @returns {Boolean}
-function isNbspBlockFiller( domNode: DomNode, blockElements: Array<string> ): boolean {
-=======
 /**
  * Checks if given node is a nbsp block filler.
  *
@@ -1667,27 +1636,17 @@
  * @param domNode DOM node.
  */
 function isNbspBlockFiller( domNode: DomNode, blockElements: ReadonlyArray<string> ): boolean {
->>>>>>> bb0f347c
 	const isNBSP = domNode.isEqualNode( NBSP_FILLER_REF );
 
 	return isNBSP && hasBlockParent( domNode, blockElements ) && ( domNode as DomElement ).parentNode!.childNodes.length === 1;
 }
 
-<<<<<<< HEAD
-// Checks if domNode has block parent.
-//
-// @param {Node} domNode DOM node.
-// @param {Array.<String>} blockElements
-// @returns {Boolean}
-function hasBlockParent( domNode: DomNode, blockElements: Array<string> ): boolean {
-=======
 /**
  * Checks if domNode has block parent.
  *
  * @param domNode DOM node.
  */
 function hasBlockParent( domNode: DomNode, blockElements: ReadonlyArray<string> ): boolean {
->>>>>>> bb0f347c
 	const parent = domNode.parentNode;
 
 	return !!parent && !!( parent as DomElement ).tagName && blockElements.includes( ( parent as DomElement ).tagName.toLowerCase() );
