/**
 * @license Copyright (c) 2003-2025, CKSource Holding sp. z o.o. All rights reserved.
 * For licensing, see LICENSE.md or https://ckeditor.com/legal/ckeditor-licensing-options
 */

/**
 * @module engine/view/domconverter
 */

import { ViewText } from './text.js';
import { ViewElement } from './element.js';
import { ViewUIElement } from './uielement.js';
import { ViewPosition } from './position.js';
import { ViewRange } from './range.js';
import { ViewSelection } from './selection.js';
import { ViewDocumentFragment } from './documentfragment.js';
import { ViewTreeWalker } from './treewalker.js';
import { Matcher, type MatcherPattern } from './matcher.js';
import {
	BR_FILLER, INLINE_FILLER_LENGTH, NBSP_FILLER, MARKED_NBSP_FILLER,
	getDataWithoutFiller, isInlineFiller, startsWithFiller
} from './filler.js';

import {
	global,
	logWarning,
	indexOf,
	getAncestors,
	isText,
	isComment,
	isValidAttributeName,
	first,
	env
} from '@ckeditor/ckeditor5-utils';

import { type ViewNode } from './node.js';
import { type ViewDocument } from './document.js';
import { type ViewDocumentSelection } from './documentselection.js';
import { type ViewEditableElement } from './editableelement.js';
import { type ViewTextProxy } from './textproxy.js';
import { type ViewRawElement } from './rawelement.js';

// @if CK_DEBUG_TYPING // const { _buildLogMessage } = require( '../dev-utils/utils.js' );

type DomNode = globalThis.Node;
type DomElement = globalThis.HTMLElement;
type DomDocument = globalThis.Document;
type DomDocumentFragment = globalThis.DocumentFragment;
type DomComment = globalThis.Comment;
type DomRange = globalThis.Range;
type DomText = globalThis.Text;
type DomSelection = globalThis.Selection;

const BR_FILLER_REF = BR_FILLER( global.document ); // eslint-disable-line new-cap
const NBSP_FILLER_REF = NBSP_FILLER( global.document ); // eslint-disable-line new-cap
const MARKED_NBSP_FILLER_REF = MARKED_NBSP_FILLER( global.document ); // eslint-disable-line new-cap
const UNSAFE_ATTRIBUTE_NAME_PREFIX = 'data-ck-unsafe-attribute-';
const UNSAFE_ELEMENT_REPLACEMENT_ATTRIBUTE = 'data-ck-unsafe-element';

/**
 * `ViewDomConverter` is a set of tools to do transformations between DOM nodes and view nodes. It also handles
 * {@link module:engine/view/domconverter~ViewDomConverter#bindElements bindings} between these nodes.
 *
 * An instance of the DOM converter is available under
 * {@link module:engine/view/view~EditingView#domConverter `editor.editing.view.domConverter`}.
 *
 * The DOM converter does not check which nodes should be rendered (use {@link module:engine/view/renderer~ViewRenderer}), does not keep the
 * state of a tree nor keeps the synchronization between the tree view and
 * the DOM tree (use {@link module:engine/view/document~ViewDocument}).
 *
 * The DOM converter keeps DOM elements to view element bindings, so when the converter gets destroyed, the bindings are lost.
 * Two converters will keep separate binding maps, so one tree view can be bound with two DOM trees.
 */
export class ViewDomConverter {
	public readonly document: ViewDocument;

	/**
	 * Whether to leave the View-to-DOM conversion result unchanged or improve editing experience by filtering out interactive data.
	 */
	public readonly renderingMode: 'data' | 'editing';

	/**
	 * The mode of a block filler used by the DOM converter.
	 */
	public blockFillerMode: ViewBlockFillerMode;

	/**
	 * Elements which are considered pre-formatted elements.
	 */
	public readonly preElements: Array<string>;

	/**
	 * Elements which are considered block elements (and hence should be filled with a
	 * {@link #isBlockFiller block filler}).
	 *
	 * Whether an element is considered a block element also affects handling of trailing whitespaces.
	 *
	 * You can extend this array if you introduce support for block elements which are not yet recognized here.
	 */
	public readonly blockElements: Array<string>;

	/**
	 * A list of elements that exist inline (in text) but their inner structure cannot be edited because
	 * of the way they are rendered by the browser. They are mostly HTML form elements but there are other
	 * elements such as `<img>` or `<iframe>` that also have non-editable children or no children whatsoever.
	 *
	 * Whether an element is considered an inline object has an impact on white space rendering (trimming)
	 * around (and inside of it). In short, white spaces in text nodes next to inline objects are not trimmed.
	 *
	 * You can extend this array if you introduce support for inline object elements which are not yet recognized here.
	 */
	public readonly inlineObjectElements: Array<string>;

	/**
	 * A list of elements which may affect the editing experience. To avoid this, those elements are replaced with
	 * `<span data-ck-unsafe-element="[element name]"></span>` while rendering in the editing mode.
	 */
	public readonly unsafeElements: Array<string>;

	/**
	 * The DOM Document used by `ViewDomConverter` to create DOM nodes.
	 */
	private readonly _domDocument: DomDocument;

	/**
	 * The DOM-to-view mapping.
	 */
	private readonly _domToViewMapping = new WeakMap<DomElement | DomDocumentFragment, ViewElement | ViewDocumentFragment>();

	/**
	 * The view-to-DOM mapping.
	 */
	private readonly _viewToDomMapping = new WeakMap<ViewElement | ViewDocumentFragment, DomElement | DomDocumentFragment>();

	/**
	 * Holds the mapping between fake selection containers and corresponding view selections.
	 */
	private readonly _fakeSelectionMapping = new WeakMap<DomElement, ViewSelection>();

	/**
	 * Matcher for view elements whose content should be treated as raw data
	 * and not processed during the conversion from DOM nodes to view elements.
	 */
	private readonly _rawContentElementMatcher = new Matcher();

	/**
	 * Matcher for inline object view elements. This is an extension of a simple {@link #inlineObjectElements} array of element names.
	 */
	private readonly _inlineObjectElementMatcher = new Matcher();

	/**
	 * Set of elements with temporary custom properties that require clearing after render.
	 */
	private readonly _elementsWithTemporaryCustomProperties = new Set<ViewElement | ViewDocumentFragment>();

	/**
	 * Creates a DOM converter.
	 *
	 * @param document The view document instance.
	 * @param options An object with configuration options.
	 * @param options.blockFillerMode The type of the block filler to use.
	 * Default value depends on the options.renderingMode:
	 *  'nbsp' when options.renderingMode == 'data',
	 *  'br' when options.renderingMode == 'editing'.
	 * @param options.renderingMode Whether to leave the View-to-DOM conversion result unchanged
	 * or improve editing experience by filtering out interactive data.
	 */
	constructor(
		document: ViewDocument,
		{ blockFillerMode, renderingMode = 'editing' }: {
			blockFillerMode?: ViewBlockFillerMode;
			renderingMode?: 'data' | 'editing';
		} = {}
	) {
		this.document = document;
		this.renderingMode = renderingMode;
		this.blockFillerMode = blockFillerMode || ( renderingMode === 'editing' ? 'br' : 'nbsp' );
		this.preElements = [ 'pre', 'textarea' ];
		this.blockElements = [
			'address', 'article', 'aside', 'blockquote', 'caption', 'center', 'dd', 'details', 'dir', 'div',
			'dl', 'dt', 'fieldset', 'figcaption', 'figure', 'footer', 'form', 'h1', 'h2', 'h3', 'h4', 'h5', 'h6', 'header',
			'hgroup', 'legend', 'li', 'main', 'menu', 'nav', 'ol', 'p', 'pre', 'section', 'summary', 'table', 'tbody',
			'td', 'tfoot', 'th', 'thead', 'tr', 'ul'
		];
		this.inlineObjectElements = [
			'object', 'iframe', 'input', 'button', 'textarea', 'select', 'option', 'video', 'embed', 'audio', 'img', 'canvas'
		];
		this.unsafeElements = [ 'script', 'style' ];

		this._domDocument = this.renderingMode === 'editing' ? global.document : global.document.implementation.createHTMLDocument( '' );
	}

	/**
	 * The DOM Document used by `ViewDomConverter` to create DOM nodes.
	 */
	public get domDocument(): DomDocument {
		return this._domDocument;
	}

	/**
	 * Binds a given DOM element that represents fake selection to a **position** of a
	 * {@link module:engine/view/documentselection~ViewDocumentSelection document selection}.
	 * Document selection copy is stored and can be retrieved by the
	 * {@link module:engine/view/domconverter~ViewDomConverter#fakeSelectionToView} method.
	 */
	public bindFakeSelection( domElement: DomElement, viewDocumentSelection: ViewDocumentSelection ): void {
		this._fakeSelectionMapping.set( domElement, new ViewSelection( viewDocumentSelection ) );
	}

	/**
	 * Returns a {@link module:engine/view/selection~ViewSelection view selection} instance corresponding to a given
	 * DOM element that represents fake selection. Returns `undefined` if binding to the given DOM element does not exist.
	 */
	public fakeSelectionToView( domElement: DomElement ): ViewSelection | undefined {
		return this._fakeSelectionMapping.get( domElement );
	}

	/**
	 * Binds DOM and view elements, so it will be possible to get corresponding elements using
	 * {@link module:engine/view/domconverter~ViewDomConverter#mapDomToView} and
	 * {@link module:engine/view/domconverter~ViewDomConverter#mapViewToDom}.
	 *
	 * @param domElement The DOM element to bind.
	 * @param viewElement The view element to bind.
	 */
	public bindElements( domElement: DomElement, viewElement: ViewElement ): void {
		this._domToViewMapping.set( domElement, viewElement );
		this._viewToDomMapping.set( viewElement, domElement );
	}

	/**
	 * Unbinds a given DOM element from the view element it was bound to. Unbinding is deep, meaning that all children of
	 * the DOM element will be unbound too.
	 *
	 * @param domElement The DOM element to unbind.
	 */
	public unbindDomElement( domElement: DomElement ): void {
		const viewElement = this._domToViewMapping.get( domElement );

		if ( viewElement ) {
			this._domToViewMapping.delete( domElement );
			this._viewToDomMapping.delete( viewElement );

			for ( const child of domElement.children ) {
				this.unbindDomElement( child as DomElement );
			}
		}
	}

	/**
	 * Binds DOM and view document fragments, so it will be possible to get corresponding document fragments using
	 * {@link module:engine/view/domconverter~ViewDomConverter#mapDomToView} and
	 * {@link module:engine/view/domconverter~ViewDomConverter#mapViewToDom}.
	 *
	 * @param domFragment The DOM document fragment to bind.
	 * @param viewFragment The view document fragment to bind.
	 */
	public bindDocumentFragments( domFragment: DomDocumentFragment, viewFragment: ViewDocumentFragment ): void {
		this._domToViewMapping.set( domFragment, viewFragment );
		this._viewToDomMapping.set( viewFragment, domFragment );
	}

	/**
	 * Decides whether a given pair of attribute key and value should be passed further down the pipeline.
	 *
	 * @param elementName Element name in lower case.
	 */
	public shouldRenderAttribute( attributeKey: string, attributeValue: string, elementName: string ): boolean {
		if ( this.renderingMode === 'data' ) {
			return true;
		}

		attributeKey = attributeKey.toLowerCase();

		if ( attributeKey.startsWith( 'on' ) ) {
			return false;
		}

		if (
			attributeKey === 'srcdoc' &&
			attributeValue.match( /\bon\S+\s*=|javascript:|<\s*\/*script/i )
		) {
			return false;
		}

		if (
			elementName === 'img' &&
			( attributeKey === 'src' || attributeKey === 'srcset' )
		) {
			return true;
		}

		if ( elementName === 'source' && attributeKey === 'srcset' ) {
			return true;
		}

		if ( attributeValue.match( /^\s*(javascript:|data:(image\/svg|text\/x?html))/i ) ) {
			return false;
		}

		return true;
	}

	/**
	 * Set `domElement`'s content using provided `html` argument. Apply necessary filtering for the editing pipeline.
	 *
	 * @param domElement DOM element that should have `html` set as its content.
	 * @param html Textual representation of the HTML that will be set on `domElement`.
	 */
	public setContentOf( domElement: DomElement, html: string ): void {
		// For data pipeline we pass the HTML as-is.
		if ( this.renderingMode === 'data' ) {
			domElement.innerHTML = html;

			return;
		}

		const document = new DOMParser().parseFromString( html, 'text/html' );
		const fragment = document.createDocumentFragment();
		const bodyChildNodes = document.body.childNodes;

		while ( bodyChildNodes.length > 0 ) {
			fragment.appendChild( bodyChildNodes[ 0 ] );
		}

		const treeWalker = document.createTreeWalker( fragment, NodeFilter.SHOW_ELEMENT );
		const nodes: Array<DomElement> = [];

		let currentNode;

		// eslint-disable-next-line no-cond-assign
		while ( currentNode = treeWalker.nextNode() ) {
			nodes.push( currentNode as DomElement );
		}

		for ( const currentNode of nodes ) {
			// Go through nodes to remove those that are prohibited in editing pipeline.
			for ( const attributeName of currentNode.getAttributeNames() ) {
				this.setDomElementAttribute( currentNode, attributeName, currentNode.getAttribute( attributeName )! );
			}

			const elementName = currentNode.tagName.toLowerCase();

			// There are certain nodes, that should be renamed to <span> in editing pipeline.
			if ( this._shouldRenameElement( elementName ) ) {
				_logUnsafeElement( elementName );

				currentNode.replaceWith( this._createReplacementDomElement( elementName, currentNode ) );
			}
		}

		// Empty the target element.
		while ( domElement.firstChild ) {
			domElement.firstChild.remove();
		}

		domElement.append( fragment );
	}

	public viewToDom(
		viewNode: ViewText,
		options?: { bind?: boolean; withChildren?: boolean }
	): DomText;

	public viewToDom(
		viewNode: ViewElement,
		options?: { bind?: boolean; withChildren?: boolean }
	): DomElement;

	public viewToDom(
		viewNode: ViewNode,
		options?: { bind?: boolean; withChildren?: boolean }
	): DomNode;

	public viewToDom(
		viewNode: ViewDocumentFragment,
		options?: { bind?: boolean; withChildren?: boolean }
	): DomDocumentFragment;

	/**
	 * Converts the view to the DOM. For all text nodes, not bound elements and document fragments new items will
	 * be created. For bound elements and document fragments the method will return corresponding items.
	 *
	 * @param viewNode View node or document fragment to transform.
	 * @param options Conversion options.
	 * @param options.bind Determines whether new elements will be bound.
	 * @param options.withChildren If `false`, node's and document fragment's children will not be converted.
	 * @returns Converted node or DocumentFragment.
	 */
	public viewToDom(
		viewNode: ViewNode | ViewDocumentFragment,
		options: { bind?: boolean; withChildren?: boolean } = {}
	): DomNode | DomDocumentFragment {
		if ( viewNode.is( '$text' ) ) {
			const textData = this._processDataFromViewText( viewNode );

			return this._domDocument.createTextNode( textData );
		} else {
			const viewElementOrFragment = viewNode as ViewElement | ViewDocumentFragment;

			if ( this.mapViewToDom( viewElementOrFragment ) ) {
				// Do not reuse element that is marked to not reuse (for example an IMG element
				// so it can immediately display a placeholder background instead of waiting for the new src to load).
				if ( viewElementOrFragment.getCustomProperty( 'editingPipeline:doNotReuseOnce' ) ) {
					this._elementsWithTemporaryCustomProperties.add( viewElementOrFragment );
				} else {
					return this.mapViewToDom( viewElementOrFragment )!;
				}
			}

			let domElement: DomElement | DomDocumentFragment | DomComment;

			if ( viewElementOrFragment.is( 'documentFragment' ) ) {
				// Create DOM document fragment.
				domElement = this._domDocument.createDocumentFragment();

				if ( options.bind ) {
					this.bindDocumentFragments( domElement, viewElementOrFragment );
				}
			} else if ( viewElementOrFragment.is( 'uiElement' ) ) {
				if ( viewElementOrFragment.name === '$comment' ) {
					domElement = this._domDocument.createComment( viewElementOrFragment.getCustomProperty( '$rawContent' ) as string );
				} else {
					// UIElement has its own render() method (see #799).
					domElement = viewElementOrFragment.render( this._domDocument, this );
				}

				if ( options.bind ) {
					this.bindElements( domElement as DomElement, viewElementOrFragment );
				}

				return domElement;
			} else {
				// Create DOM element.
				if ( this._shouldRenameElement( viewElementOrFragment.name ) ) {
					_logUnsafeElement( viewElementOrFragment.name );

					domElement = this._createReplacementDomElement( viewElementOrFragment.name );
				} else if ( viewElementOrFragment.hasAttribute( 'xmlns' ) ) {
					domElement = this._domDocument.createElementNS(
						viewElementOrFragment.getAttribute( 'xmlns' )!,
						viewElementOrFragment.name
					) as HTMLElement;
				} else {
					domElement = this._domDocument.createElement( viewElementOrFragment.name );
				}

				// RawElement take care of their children in RawElement#render() method which can be customized
				// (see https://github.com/ckeditor/ckeditor5/issues/4469).
				if ( viewElementOrFragment.is( 'rawElement' ) ) {
					viewElementOrFragment.render( domElement, this );
				}

				if ( options.bind ) {
					this.bindElements( domElement, viewElementOrFragment );
				}

				// Copy element's attributes.
				for ( const key of viewElementOrFragment.getAttributeKeys() ) {
					this.setDomElementAttribute(
						domElement,
						key,
						viewElementOrFragment.getAttribute( key )!,
						viewElementOrFragment
					);
				}
			}

			if ( options.withChildren !== false ) {
				for ( const child of this.viewChildrenToDom( viewElementOrFragment, options ) ) {
					if ( domElement instanceof HTMLTemplateElement ) {
						domElement.content.appendChild( child );
					} else {
						domElement.appendChild( child );
					}
				}
			}

			return domElement;
		}
	}

	/**
	 * Sets the attribute on a DOM element.
	 *
	 * **Note**: To remove the attribute, use {@link #removeDomElementAttribute}.
	 *
	 * @param domElement The DOM element the attribute should be set on.
	 * @param key The name of the attribute.
	 * @param value The value of the attribute.
	 * @param relatedViewElement The view element related to the `domElement` (if there is any).
	 * It helps decide whether the attribute set is unsafe. For instance, view elements created via the
	 * {@link module:engine/view/downcastwriter~ViewDowncastWriter} methods can allow certain attributes
	 * that would normally be filtered out.
	 */
	public setDomElementAttribute( domElement: DomElement, key: string, value: string, relatedViewElement?: ViewElement ): void {
		const shouldRenderAttribute = this.shouldRenderAttribute( key, value, domElement.tagName.toLowerCase() ) ||
			relatedViewElement && relatedViewElement.shouldRenderUnsafeAttribute( key );

		if ( !shouldRenderAttribute ) {
			logWarning( 'domconverter-unsafe-attribute-detected', { domElement, key, value } );
		}

		if ( !isValidAttributeName( key ) ) {
			/**
			 * Invalid attribute name was ignored during rendering.
			 *
			 * @error domconverter-invalid-attribute-detected
			 */
			logWarning( 'domconverter-invalid-attribute-detected', { domElement, key, value } );

			return;
		}

		// The old value was safe but the new value is unsafe.
		if ( domElement.hasAttribute( key ) && !shouldRenderAttribute ) {
			domElement.removeAttribute( key );
		}
		// The old value was unsafe (but prefixed) but the new value will be safe (will be unprefixed).
		else if ( domElement.hasAttribute( UNSAFE_ATTRIBUTE_NAME_PREFIX + key ) && shouldRenderAttribute ) {
			domElement.removeAttribute( UNSAFE_ATTRIBUTE_NAME_PREFIX + key );
		}

		// If the attribute should not be rendered, rename it (instead of removing) to give developers some idea of what
		// is going on (https://github.com/ckeditor/ckeditor5/issues/10801).
		domElement.setAttribute( shouldRenderAttribute ? key : UNSAFE_ATTRIBUTE_NAME_PREFIX + key, value );
	}

	/**
	 * Removes an attribute from a DOM element.
	 *
	 * **Note**: To set the attribute, use {@link #setDomElementAttribute}.
	 *
	 * @param domElement The DOM element the attribute should be removed from.
	 * @param key The name of the attribute.
	 */
	public removeDomElementAttribute( domElement: DomElement, key: string ): void {
		// See #_createReplacementDomElement() to learn what this is.
		if ( key == UNSAFE_ELEMENT_REPLACEMENT_ATTRIBUTE ) {
			return;
		}

		domElement.removeAttribute( key );

		// See setDomElementAttribute() to learn what this is.
		domElement.removeAttribute( UNSAFE_ATTRIBUTE_NAME_PREFIX + key );
	}

	/**
	 * Converts children of the view element to DOM using the
	 * {@link module:engine/view/domconverter~ViewDomConverter#viewToDom} method.
	 * Additionally, this method adds block {@link module:engine/view/filler filler} to the list of children, if needed.
	 *
	 * @param viewElement Parent view element.
	 * @param options See {@link module:engine/view/domconverter~ViewDomConverter#viewToDom} options parameter.
	 * @returns DOM nodes.
	 */
	public* viewChildrenToDom(
		viewElement: ViewElement | ViewDocumentFragment,
		options: { bind?: boolean; withChildren?: boolean } = {}
	): IterableIterator<Node> {
		const fillerPositionOffset = viewElement.getFillerOffset && viewElement.getFillerOffset();
		let offset = 0;

		for ( const childView of viewElement.getChildren() ) {
			if ( fillerPositionOffset === offset ) {
				yield this._getBlockFiller();
			}

			const transparentRendering = childView.is( 'element' ) &&
				!!childView.getCustomProperty( 'dataPipeline:transparentRendering' ) &&
				!first( childView.getAttributes() );

			if ( transparentRendering && this.renderingMode == 'data' ) {
				// `RawElement` doesn't have #children defined, so they need to be temporarily rendered
				// and extracted directly.
				if ( childView.is( 'rawElement' ) ) {
					const tempElement = this._domDocument.createElement( childView.name );

					childView.render( tempElement, this );

					yield* [ ...tempElement.childNodes ];
				} else {
					yield* this.viewChildrenToDom( childView, options );
				}
			} else {
				if ( transparentRendering ) {
					/**
					 * The `dataPipeline:transparentRendering` flag is supported only in the data pipeline.
					 *
					 * @error domconverter-transparent-rendering-unsupported-in-editing-pipeline
					 */
					logWarning( 'domconverter-transparent-rendering-unsupported-in-editing-pipeline', { viewElement: childView } );
				}

				yield this.viewToDom( childView, options );
			}

			offset++;
		}

		if ( fillerPositionOffset === offset ) {
			yield this._getBlockFiller();
		}
	}

	/**
	 * Converts view {@link module:engine/view/range~ViewRange} to DOM range.
	 * Inline and block {@link module:engine/view/filler fillers} are handled during the conversion.
	 *
	 * @param viewRange View range.
	 * @returns DOM range.
	 */
	public viewRangeToDom( viewRange: ViewRange ): DomRange {
		const domStart = this.viewPositionToDom( viewRange.start )!;
		const domEnd = this.viewPositionToDom( viewRange.end )!;

		const domRange = this._domDocument.createRange();
		domRange.setStart( domStart.parent, domStart.offset );
		domRange.setEnd( domEnd.parent, domEnd.offset );

		return domRange;
	}

	/**
	 * Converts view {@link module:engine/view/position~ViewPosition} to DOM parent and offset.
	 *
	 * Inline and block {@link module:engine/view/filler fillers} are handled during the conversion.
	 * If the converted position is directly before inline filler it is moved inside the filler.
	 *
	 * @param viewPosition View position.
	 * @returns DOM position or `null` if view position could not be converted to DOM.
	 * DOM position has two properties:
	 * * `parent` - DOM position parent.
	 * * `offset` - DOM position offset.
	 */
	public viewPositionToDom( viewPosition: ViewPosition ): { parent: DomNode; offset: number } | null {
		const viewParent = viewPosition.parent;

		if ( viewParent.is( '$text' ) ) {
			const domParent = this.findCorrespondingDomText( viewParent );

			if ( !domParent ) {
				// Position is in a view text node that has not been rendered to DOM yet.
				return null;
			}

			let offset = viewPosition.offset;

			if ( startsWithFiller( domParent ) ) {
				offset += INLINE_FILLER_LENGTH;
			}

			// In case someone uses outdated view position, but DOM text node was already changed while typing.
			// See: https://github.com/ckeditor/ckeditor5/issues/18648.
			// Note that when checking Renderer#_isSelectionInInlineFiller() this might be other element
			// than a text node as it is triggered before applying view changes to the DOM.
			if ( domParent.data && offset > domParent.data.length ) {
				offset = domParent.data.length;
			}

			return { parent: domParent, offset };
		} else {
			// viewParent is instance of ViewElement.
			let domParent, domBefore, domAfter;

			if ( viewPosition.offset === 0 ) {
				domParent = this.mapViewToDom( viewParent as ViewElement );

				if ( !domParent ) {
					// Position is in a view element that has not been rendered to DOM yet.
					return null;
				}

				domAfter = domParent.childNodes[ 0 ];
			} else {
				const nodeBefore = viewPosition.nodeBefore!;

				domBefore = nodeBefore.is( '$text' ) ?
					this.findCorrespondingDomText( nodeBefore ) :
					this.mapViewToDom( nodeBefore as ViewElement );

				if ( !domBefore ) {
					// Position is after a view element that has not been rendered to DOM yet.
					return null;
				}

				domParent = domBefore.parentNode;
				domAfter = domBefore.nextSibling;
			}

			// If there is an inline filler at position return position inside the filler. We should never return
			// the position before the inline filler.
			if ( isText( domAfter ) && startsWithFiller( domAfter ) ) {
				return { parent: domAfter, offset: INLINE_FILLER_LENGTH };
			}

			const offset = domBefore ? indexOf( domBefore ) + 1 : 0;

			return { parent: domParent!, offset };
		}
	}

	/**
	 * Converts DOM to view. For all text nodes, not bound elements and document fragments new items will
	 * be created. For bound elements and document fragments function will return corresponding items. For
	 * {@link module:engine/view/filler fillers} `null` will be returned.
	 * For all DOM elements rendered by {@link module:engine/view/uielement~ViewUIElement} that UIElement will be returned.
	 *
	 * @param domNode DOM node or document fragment to transform.
	 * @param options Conversion options.
	 * @param options.bind Determines whether new elements will be bound. False by default.
	 * @param options.withChildren If `true`, node's and document fragment's children will be converted too. True by default.
	 * @param options.keepOriginalCase If `false`, node's tag name will be converted to lower case. False by default.
	 * @param options.skipComments If `false`, comment nodes will be converted to `$comment`
	 * {@link module:engine/view/uielement~ViewUIElement view UI elements}. False by default.
	 * @returns Converted node or document fragment or `null` if DOM node is a {@link module:engine/view/filler filler}
	 * or the given node is an empty text node.
	 */
	public domToView(
		domNode: DomNode,
		options: {
			bind?: boolean;
			withChildren?: boolean;
			keepOriginalCase?: boolean;
			skipComments?: boolean;
		} = {}
	): ViewNode | ViewDocumentFragment | null {
		const inlineNodes: Array<ViewNode> = [];
		const generator = this._domToView( domNode, options, inlineNodes );

		// Get the first yielded value or a returned value.
		const node = generator.next().value;

		if ( !node ) {
			return null;
		}

		// Trigger children handling.
		generator.next();

		// Whitespace cleaning.
		this._processDomInlineNodes( null, inlineNodes, options );

		// This was a single block filler so just remove it.
		if ( this.blockFillerMode == 'br' && isViewBrFiller( node ) ) {
			return null;
		}

		// Text not got trimmed to an empty string so there is no result node.
		if ( node.is( '$text' ) && node.data.length == 0 ) {
			return null;
		}

		return node;
	}

	/**
	 * Converts children of the DOM element to view nodes using
	 * the {@link module:engine/view/domconverter~ViewDomConverter#domToView} method.
	 * Additionally this method omits block {@link module:engine/view/filler filler}, if it exists in the DOM parent.
	 *
	 * @param domElement Parent DOM element.
	 * @param options See {@link module:engine/view/domconverter~ViewDomConverter#domToView} options parameter.
	 * @param inlineNodes An array that will be populated with inline nodes. It's used internally for whitespace processing.
	 * @returns View nodes.
	 */
	public* domChildrenToView(
		domElement: DomElement,
		options: Parameters<ViewDomConverter[ 'domToView' ]>[ 1 ] = {},
		inlineNodes: Array<ViewNode> = []
	): IterableIterator<ViewNode> {
		// Get child nodes from content document fragment if element is template
		let childNodes: Array<ChildNode> = [];

		if ( domElement instanceof HTMLTemplateElement ) {
			childNodes = [ ...domElement.content.childNodes ];
		} else {
			childNodes = [ ...domElement.childNodes ];
		}

		for ( let i = 0; i < childNodes.length; i++ ) {
			const domChild = childNodes[ i ];
			const generator = this._domToView( domChild, options, inlineNodes );

			// Get the first yielded value or a returned value.
			const viewChild = generator.next().value as ViewNode | null;

			if ( viewChild !== null ) {
				// Whitespace cleaning before entering a block element (between block elements).
				if ( this._isBlockViewElement( viewChild ) ) {
					this._processDomInlineNodes( domElement, inlineNodes, options );
				}

				// Yield only if this is not a block filler.
				if ( !( this.blockFillerMode == 'br' && isViewBrFiller( viewChild ) ) ) {
					yield viewChild;
				}

				// Trigger children handling.
				generator.next();
			}
		}

		// Whitespace cleaning before leaving a block element (content of block element).
		this._processDomInlineNodes( domElement, inlineNodes, options );
	}

	/**
	 * Converts DOM selection to view {@link module:engine/view/selection~ViewSelection}.
	 * Ranges which cannot be converted will be omitted.
	 *
	 * @param domSelection DOM selection.
	 * @returns View selection.
	 */
	public domSelectionToView( domSelection: DomSelection ): ViewSelection {
		// See: https://github.com/ckeditor/ckeditor5/issues/9635.
		if ( isGeckoRestrictedDomSelection( domSelection ) ) {
			return new ViewSelection( [] );
		}

		// DOM selection might be placed in fake selection container.
		// If container contains fake selection - return corresponding view selection.
		if ( domSelection.rangeCount === 1 ) {
			let container: Node | null = domSelection.getRangeAt( 0 ).startContainer;

			// The DOM selection might be moved to the text node inside the fake selection container.
			if ( isText( container ) ) {
				container = container.parentNode;
			}

			const viewSelection = this.fakeSelectionToView( container as DomElement );

			if ( viewSelection ) {
				return viewSelection;
			}
		}

		const isBackward = this.isDomSelectionBackward( domSelection );

		const viewRanges: Array<ViewRange> = [];

		for ( let i = 0; i < domSelection.rangeCount; i++ ) {
			// DOM Range have correct start and end, no matter what is the DOM Selection direction. So we don't have to fix anything.
			const domRange = domSelection.getRangeAt( i );
			const viewRange = this.domRangeToView( domRange );

			if ( viewRange ) {
				viewRanges.push( viewRange );
			}
		}

		return new ViewSelection( viewRanges, { backward: isBackward } );
	}

	/**
	 * Converts DOM Range to view {@link module:engine/view/range~ViewRange}.
	 * If the start or end position cannot be converted `null` is returned.
	 *
	 * @param domRange DOM range.
	 * @returns View range.
	 */
	public domRangeToView( domRange: DomRange | StaticRange ): ViewRange | null {
		const viewStart = this.domPositionToView( domRange.startContainer, domRange.startOffset );
		const viewEnd = this.domPositionToView( domRange.endContainer, domRange.endOffset );

		if ( viewStart && viewEnd ) {
			return new ViewRange( viewStart, viewEnd );
		}

		return null;
	}

	/**
	 * Converts DOM parent and offset to view {@link module:engine/view/position~ViewPosition}.
	 *
	 * If the position is inside a {@link module:engine/view/filler filler} which has no corresponding view node,
	 * position of the filler will be converted and returned.
	 *
	 * If the position is inside DOM element rendered by {@link module:engine/view/uielement~ViewUIElement}
	 * that position will be converted to view position before that UIElement.
	 *
	 * If structures are too different and it is not possible to find corresponding position then `null` will be returned.
	 *
	 * @param domParent DOM position parent.
	 * @param domOffset DOM position offset. You can skip it when converting the inline filler node.
	 * @returns View position.
	 */
	public domPositionToView( domParent: DomNode, domOffset: number = 0 ): ViewPosition | null {
		if ( this.isBlockFiller( domParent ) ) {
			return this.domPositionToView( domParent.parentNode!, indexOf( domParent ) );
		}

		// If position is somewhere inside UIElement or a RawElement - return position before that element.
		const viewElement = this.mapDomToView( domParent as DomElement );

		if ( viewElement && ( viewElement.is( 'uiElement' ) || viewElement.is( 'rawElement' ) ) ) {
			return ViewPosition._createBefore( viewElement );
		}

		if ( isText( domParent ) ) {
			if ( isInlineFiller( domParent ) ) {
				return this.domPositionToView( domParent.parentNode!, indexOf( domParent ) );
			}

			const viewParent = this.findCorrespondingViewText( domParent );
			let offset = domOffset;

			if ( !viewParent ) {
				return null;
			}

			if ( startsWithFiller( domParent ) ) {
				offset -= INLINE_FILLER_LENGTH;
				offset = offset < 0 ? 0 : offset;
			}

			return new ViewPosition( viewParent, offset );
		}
		// domParent instanceof HTMLElement.
		else {
			if ( domOffset === 0 ) {
				const viewParent = this.mapDomToView( domParent as DomElement );

				if ( viewParent ) {
					return new ViewPosition( viewParent, 0 );
				}
			} else {
				const domBefore = domParent.childNodes[ domOffset - 1 ];

				// Jump over an inline filler (and also on Firefox jump over a block filler while pressing backspace in an empty paragraph).
				if ( isText( domBefore ) && isInlineFiller( domBefore ) || domBefore && this.isBlockFiller( domBefore ) ) {
					return this.domPositionToView( domBefore.parentNode!, indexOf( domBefore ) );
				}

				const viewBefore = isText( domBefore ) ?
					this.findCorrespondingViewText( domBefore ) :
					this.mapDomToView( domBefore as DomElement );

				// TODO #663
				if ( viewBefore && viewBefore.parent ) {
					return new ViewPosition( viewBefore.parent, viewBefore.index! + 1 );
				}
			}

			return null;
		}
	}

	/**
	 * Returns corresponding view {@link module:engine/view/element~ViewElement Element} or
	 * {@link module:engine/view/documentfragment~ViewDocumentFragment} for provided DOM element or
	 * document fragment. If there is no view item {@link module:engine/view/domconverter~ViewDomConverter#bindElements bound}
	 * to the given DOM - `undefined` is returned.
	 *
	 * For all DOM elements rendered by a {@link module:engine/view/uielement~ViewUIElement} or
	 * a {@link module:engine/view/rawelement~ViewRawElement}, the parent `UIElement` or `RawElement` will be returned.
	 *
	 * @param domElementOrDocumentFragment DOM element or document fragment.
	 * @returns Corresponding view element, document fragment or `undefined` if no element was bound.
	 */
	public mapDomToView( domElementOrDocumentFragment: DomElement | DomDocumentFragment ): ViewElement | ViewDocumentFragment | undefined {
		const hostElement = this.getHostViewElement( domElementOrDocumentFragment );

		return hostElement || this._domToViewMapping.get( domElementOrDocumentFragment );
	}

	/**
	 * Finds corresponding text node. Text nodes are not {@link module:engine/view/domconverter~ViewDomConverter#bindElements bound},
	 * corresponding text node is returned based on the sibling or parent.
	 *
	 * If the directly previous sibling is a {@link module:engine/view/domconverter~ViewDomConverter#bindElements bound} element, it is used
	 * to find the corresponding text node.
	 *
	 * If this is a first child in the parent and the parent is a
	 * {@link module:engine/view/domconverter~ViewDomConverter#bindElements bound}
	 * element, it is used to find the corresponding text node.
	 *
	 * For all text nodes rendered by a {@link module:engine/view/uielement~ViewUIElement} or
	 * a {@link module:engine/view/rawelement~ViewRawElement}, the parent `UIElement` or `RawElement` will be returned.
	 *
	 * Otherwise `null` is returned.
	 *
	 * Note that for the block or inline {@link module:engine/view/filler filler} this method returns `null`.
	 *
	 * @param domText DOM text node.
	 * @returns Corresponding view text node or `null`, if it was not possible to find a corresponding node.
	 */
	public findCorrespondingViewText( domText: DomText ): ViewText | ViewUIElement | ViewRawElement | null {
		if ( isInlineFiller( domText ) ) {
			return null;
		}

		// If DOM text was rendered by a UIElement or a RawElement - return this parent element.
		const hostElement = this.getHostViewElement( domText );

		if ( hostElement ) {
			return hostElement;
		}

		const previousSibling = domText.previousSibling;

		// Try to use previous sibling to find the corresponding text node.
		if ( previousSibling ) {
			if ( !( this.isElement( previousSibling ) ) ) {
				// The previous is text or comment.
				return null;
			}

			const viewElement = this.mapDomToView( previousSibling );

			if ( viewElement ) {
				const nextSibling = ( viewElement as ViewElement ).nextSibling;

				// It might be filler which has no corresponding view node.
				if ( nextSibling instanceof ViewText ) {
					return nextSibling;
				} else {
					return null;
				}
			}
		}
		// Try to use parent to find the corresponding text node.
		else {
			const viewElement = this.mapDomToView( domText.parentNode as ( DomElement | DomDocumentFragment ) );

			if ( viewElement ) {
				const firstChild = ( viewElement as ViewElement ).getChild( 0 );

				// It might be filler which has no corresponding view node.
				if ( firstChild instanceof ViewText ) {
					return firstChild;
				} else {
					return null;
				}
			}
		}

		return null;
	}

	/**
	 * Returns corresponding DOM item for provided {@link module:engine/view/element~ViewElement Element} or
	 * {@link module:engine/view/documentfragment~ViewDocumentFragment DocumentFragment}.
	 * To find a corresponding text for {@link module:engine/view/text~ViewText view Text instance}
	 * use {@link #findCorrespondingDomText}.
	 *
	 * @label ELEMENT
	 * @param element View element or document fragment.
	 * @returns Corresponding DOM node or document fragment.
	 */
	public mapViewToDom( element: ViewElement ): DomElement | undefined;

	/**
	 * Returns corresponding DOM item for provided {@link module:engine/view/element~ViewElement Element} or
	 * {@link module:engine/view/documentfragment~ViewDocumentFragment DocumentFragment}.
	 * To find a corresponding text for {@link module:engine/view/text~ViewText view Text instance}
	 * use {@link #findCorrespondingDomText}.
	 *
	 * @label DOCUMENT_FRAGMENT
	 * @param documentFragment View element or document fragment.
	 * @returns Corresponding DOM node or document fragment.
	 */
	public mapViewToDom( documentFragment: ViewDocumentFragment ): DomDocumentFragment | undefined;

	/**
	 * Returns corresponding DOM item for provided {@link module:engine/view/element~ViewElement Element} or
	 * {@link module:engine/view/documentfragment~ViewDocumentFragment DocumentFragment}.
	 * To find a corresponding text for {@link module:engine/view/text~ViewText view Text instance}
	 * use {@link #findCorrespondingDomText}.
	 *
	 * @label DOCUMENT_FRAGMENT_OR_ELEMENT
	 * @param documentFragmentOrElement View element or document fragment.
	 * @returns Corresponding DOM node or document fragment.
	 */
	public mapViewToDom( documentFragmentOrElement: ViewElement | ViewDocumentFragment ): DomElement | DomDocumentFragment | undefined;

	public mapViewToDom( documentFragmentOrElement: ViewElement | ViewDocumentFragment ): DomElement | DomDocumentFragment | undefined {
		return this._viewToDomMapping.get( documentFragmentOrElement );
	}

	/**
	 * Finds corresponding text node. Text nodes are not {@link module:engine/view/domconverter~ViewDomConverter#bindElements bound},
	 * corresponding text node is returned based on the sibling or parent.
	 *
	 * If the directly previous sibling is a {@link module:engine/view/domconverter~ViewDomConverter#bindElements bound} element, it is used
	 * to find the corresponding text node.
	 *
	 * If this is a first child in the parent and the parent is a
	 * {@link module:engine/view/domconverter~ViewDomConverter#bindElements bound}
	 * element, it is used to find the corresponding text node.
	 *
	 * Otherwise `null` is returned.
	 *
	 * @param viewText View text node.
	 * @returns Corresponding DOM text node or `null`, if it was not possible to find a corresponding node.
	 */
	public findCorrespondingDomText( viewText: ViewText ): DomText | null {
		const previousSibling = viewText.previousSibling;

		// Try to use previous sibling to find the corresponding text node.
		if ( previousSibling && this.mapViewToDom( previousSibling as ViewElement ) ) {
			return this.mapViewToDom( previousSibling as ViewElement )!.nextSibling as DomText;
		}

		// If this is a first node, try to use parent to find the corresponding text node.
		if ( !previousSibling && viewText.parent && this.mapViewToDom( viewText.parent ) ) {
			return this.mapViewToDom( viewText.parent )!.childNodes[ 0 ] as DomText;
		}

		return null;
	}

	/**
	 * Focuses DOM editable that is corresponding to provided {@link module:engine/view/editableelement~ViewEditableElement}.
	 */
	public focus( viewEditable: ViewEditableElement ): void {
		const domEditable = this.mapViewToDom( viewEditable );

		if ( !domEditable || domEditable.ownerDocument.activeElement === domEditable ) {
			// @if CK_DEBUG_TYPING // if ( ( window as any ).logCKETyping ) {
			// @if CK_DEBUG_TYPING // 	console.info( ..._buildLogMessage( this, 'ViewDomConverter',
			// @if CK_DEBUG_TYPING // 		'%cDOM editable is already active or does not exist',
			// @if CK_DEBUG_TYPING // 		'font-style: italic'
			// @if CK_DEBUG_TYPING // 	) );
			// @if CK_DEBUG_TYPING // }

			return;
		}

		// @if CK_DEBUG_TYPING // if ( ( window as any ).logCKETyping ) {
		// @if CK_DEBUG_TYPING // 	console.info( ..._buildLogMessage( this, 'ViewDomConverter',
		// @if CK_DEBUG_TYPING // 		'Focus DOM editable:',
		// @if CK_DEBUG_TYPING // 		{ domEditable }
		// @if CK_DEBUG_TYPING // 	) );
		// @if CK_DEBUG_TYPING // }

		// Save the scrollX and scrollY positions before the focus.
		const { scrollX, scrollY } = global.window;
		const scrollPositions: Array<[ number, number ]> = [];

		// Save all scrollLeft and scrollTop values starting from domEditable up to
		// document#documentElement.
		forEachDomElementAncestor( domEditable, node => {
			const { scrollLeft, scrollTop } = ( node as DomElement );

			scrollPositions.push( [ scrollLeft, scrollTop ] );
		} );

		domEditable.focus();

		// Restore scrollLeft and scrollTop values starting from domEditable up to
		// document#documentElement.
		// https://github.com/ckeditor/ckeditor5-engine/issues/951
		// https://github.com/ckeditor/ckeditor5-engine/issues/957
		forEachDomElementAncestor( domEditable, node => {
			const [ scrollLeft, scrollTop ] = scrollPositions.shift() as [ number, number ];

			node.scrollLeft = scrollLeft;
			node.scrollTop = scrollTop;
		} );

		// Restore the scrollX and scrollY positions after the focus.
		// https://github.com/ckeditor/ckeditor5-engine/issues/951
		global.window.scrollTo( scrollX, scrollY );
	}

	/**
	 * Remove DOM selection from blurred editable, so it won't interfere with clicking on dropdowns (especially on iOS).
	 *
	 * @internal
	 */
	public _clearDomSelection(): void {
		const domEditable = this.mapViewToDom( this.document.selection.editableElement! );

		if ( !domEditable ) {
			return;
		}

		// Check if DOM selection is inside editor editable element.
		const domSelection = domEditable.ownerDocument.defaultView!.getSelection()!;
		const newViewSelection = this.domSelectionToView( domSelection );
		const selectionInEditable = newViewSelection && newViewSelection.rangeCount > 0;

		if ( selectionInEditable ) {
			domSelection.removeAllRanges();
		}
	}

	/**
	 * Returns `true` when `node.nodeType` equals `Node.ELEMENT_NODE`.
	 *
	 * @param node Node to check.
	 */
	public isElement( node: DomNode ): node is DomElement {
		return node && node.nodeType == Node.ELEMENT_NODE;
	}

	/**
	 * Returns `true` when `node.nodeType` equals `Node.DOCUMENT_FRAGMENT_NODE`.
	 *
	 * @param node Node to check.
	 */
	public isDocumentFragment( node: DomNode ): node is DomDocumentFragment {
		return node && node.nodeType == Node.DOCUMENT_FRAGMENT_NODE;
	}

	/**
	 * Checks if the node is an instance of the block filler for this DOM converter.
	 *
	 * ```ts
	 * const converter = new ViewDomConverter( viewDocument, { blockFillerMode: 'br' } );
	 *
	 * converter.isBlockFiller( BR_FILLER( document ) ); // true
	 * converter.isBlockFiller( NBSP_FILLER( document ) ); // false
	 * ```
	 *
	 * **Note:**: For the `'nbsp'` mode the method also checks context of a node so it cannot be a detached node.
	 *
	 * **Note:** A special case in the `'nbsp'` mode exists where the `<br>` in `<p><br></p>` is treated as a block filler.
	 *
	 * @param domNode DOM node to check.
	 * @returns True if a node is considered a block filler for given mode.
	 */
	public isBlockFiller( domNode: DomNode ): boolean {
		if ( this.blockFillerMode == 'br' ) {
			return domNode.isEqualNode( BR_FILLER_REF );
		}

		// Special case for <p><br></p> in which <br> should be treated as filler even when we are not in the 'br' mode.
		// See https://github.com/ckeditor/ckeditor5/issues/5564.
		if ( isOnlyBrInBlock( domNode as DomElement, this.blockElements ) ) {
			return true;
		}

		// If not in 'br' mode, try recognizing both marked and regular nbsp block fillers.
		return domNode.isEqualNode( MARKED_NBSP_FILLER_REF ) || isNbspBlockFiller( domNode, this.blockElements );
	}

	/**
	 * Returns `true` if given selection is a backward selection, that is, if it's `focus` is before `anchor`.
	 *
	 * @param selection Selection instance to check.
	 */
	public isDomSelectionBackward( selection: DomSelection ): boolean {
		if ( selection.isCollapsed ) {
			return false;
		}

		// Since it takes multiple lines of code to check whether a "DOM Position" is before/after another "DOM Position",
		// we will use the fact that range will collapse if it's end is before it's start.
		const range = this._domDocument.createRange();

		try {
			range.setStart( selection.anchorNode!, selection.anchorOffset );
			range.setEnd( selection.focusNode!, selection.focusOffset );
		} catch {
			// Safari sometimes gives us a selection that makes Range.set{Start,End} throw.
			// See https://github.com/ckeditor/ckeditor5/issues/12375.
			return false;
		}

		const backward = range.collapsed;

		range.detach();

		return backward;
	}

	/**
	 * Returns a parent {@link module:engine/view/uielement~ViewUIElement} or {@link module:engine/view/rawelement~ViewRawElement}
	 * that hosts the provided DOM node. Returns `null` if there is no such parent.
	 */
	public getHostViewElement( domNode: DomNode ): ViewUIElement | ViewRawElement | null {
		const ancestors = getAncestors( domNode );

		// Remove domNode from the list.
		ancestors.pop();

		while ( ancestors.length ) {
			const domNode = ancestors.pop();
			const viewNode = this._domToViewMapping.get( domNode as DomElement );

			if ( viewNode && ( viewNode.is( 'uiElement' ) || viewNode.is( 'rawElement' ) ) ) {
				return viewNode;
			}
		}

		return null;
	}

	/**
	 * Checks if the given selection's boundaries are at correct places.
	 *
	 * The following places are considered as incorrect for selection boundaries:
	 *
	 * * before or in the middle of an inline filler sequence,
	 * * inside a DOM element which represents {@link module:engine/view/uielement~ViewUIElement a view UI element},
	 * * inside a DOM element which represents {@link module:engine/view/rawelement~ViewRawElement a view raw element}.
	 *
	 * @param domSelection The DOM selection object to be checked.
	 * @returns `true` if the given selection is at a correct place, `false` otherwise.
	 */
	public isDomSelectionCorrect( domSelection: DomSelection ): boolean {
		return this._isDomSelectionPositionCorrect( domSelection.anchorNode!, domSelection.anchorOffset ) &&
			this._isDomSelectionPositionCorrect( domSelection.focusNode!, domSelection.focusOffset );
	}

	/**
	 * Registers a {@link module:engine/view/matcher~MatcherPattern} for view elements whose content should be treated as raw data
	 * and not processed during the conversion from DOM nodes to view elements.
	 *
	 * This is affecting how {@link module:engine/view/domconverter~ViewDomConverter#domToView} and
	 * {@link module:engine/view/domconverter~ViewDomConverter#domChildrenToView} process DOM nodes.
	 *
	 * The raw data can be later accessed by a
	 * {@link module:engine/view/element~ViewElement#getCustomProperty custom property of a view element} called `"$rawContent"`.
	 *
	 * @param pattern Pattern matching a view element whose content should
	 * be treated as raw data.
	 */
	public registerRawContentMatcher( pattern: MatcherPattern ): void {
		this._rawContentElementMatcher.add( pattern );
	}

	/**
	 * Registers a {@link module:engine/view/matcher~MatcherPattern} for inline object view elements.
	 *
	 * This is affecting how {@link module:engine/view/domconverter~ViewDomConverter#domToView} and
	 * {@link module:engine/view/domconverter~ViewDomConverter#domChildrenToView} process DOM nodes.
	 *
	 * This is an extension of a simple {@link #inlineObjectElements} array of element names.
	 *
	 * @param pattern Pattern matching a view element which should be treated as an inline object.
	 */
	public registerInlineObjectMatcher( pattern: MatcherPattern ): void {
		this._inlineObjectElementMatcher.add( pattern );
	}

	/**
	 * Clear temporary custom properties.
	 *
	 * @internal
	 */
	public _clearTemporaryCustomProperties(): void {
		for ( const element of this._elementsWithTemporaryCustomProperties ) {
			element._removeCustomProperty( 'editingPipeline:doNotReuseOnce' );
		}

		this._elementsWithTemporaryCustomProperties.clear();
	}

	/**
	 * Returns the block {@link module:engine/view/filler filler} node based on the current {@link #blockFillerMode} setting.
	 */
	private _getBlockFiller(): DomNode {
		switch ( this.blockFillerMode ) {
			case 'nbsp':
				return NBSP_FILLER( this._domDocument ); // eslint-disable-line new-cap
			case 'markedNbsp':
				return MARKED_NBSP_FILLER( this._domDocument ); // eslint-disable-line new-cap
			case 'br':
				return BR_FILLER( this._domDocument ); // eslint-disable-line new-cap
		}
	}

	/**
	 * Checks if the given DOM position is a correct place for selection boundary. See {@link #isDomSelectionCorrect}.
	 *
	 * @param domParent Position parent.
	 * @param offset Position offset.
	 * @returns `true` if given position is at a correct place for selection boundary, `false` otherwise.
	 */
	private _isDomSelectionPositionCorrect( domParent: DomNode, offset: number ): boolean {
		// If selection is before or in the middle of inline filler string, it is incorrect.
		if ( isText( domParent ) && startsWithFiller( domParent ) && offset < INLINE_FILLER_LENGTH ) {
			// Selection in a text node, at wrong position (before or in the middle of filler).
			return false;
		}

		if ( this.isElement( domParent ) && startsWithFiller( domParent.childNodes[ offset ] ) ) {
			// Selection in an element node, before filler text node.
			return false;
		}

		const viewParent = this.mapDomToView( domParent as DomElement );

		// The position is incorrect when anchored inside a UIElement or a RawElement.
		// Note: In case of UIElement and RawElement, mapDomToView() returns a parent element for any DOM child
		// so there's no need to perform any additional checks.
		if ( viewParent && ( viewParent.is( 'uiElement' ) || viewParent.is( 'rawElement' ) ) ) {
			return false;
		}

		return true;
	}

	/**
	 * Internal generator for {@link #domToView}. Also used by {@link #domChildrenToView}.
	 * Separates DOM nodes conversion from whitespaces processing.
	 *
	 * @param domNode DOM node or document fragment to transform.
	 * @param inlineNodes An array of recently encountered inline nodes truncated to the block element boundaries.
	 * Used later to process whitespaces.
	 */
	private* _domToView(
		domNode: DomNode,
		options: {
			bind?: boolean;
			withChildren?: boolean;
			keepOriginalCase?: boolean;
			skipComments?: boolean;
		},
		inlineNodes: Array<ViewNode>
	): IterableIterator<ViewNode | ViewDocumentFragment | null> {
		// Special case for <p><br></p> in which <br> should be treated as filler even when we are not in the 'br' mode.
		// See https://github.com/ckeditor/ckeditor5/issues/5564.
		if ( this.blockFillerMode != 'br' && isOnlyBrInBlock( domNode as DomElement, this.blockElements ) ) {
			return null;
		}

		// When node is inside a UIElement or a RawElement return that parent as it's view representation.
		const hostElement = this.getHostViewElement( domNode );

		if ( hostElement ) {
			return hostElement;
		}

		if ( isComment( domNode ) && options.skipComments ) {
			return null;
		}

		if ( isText( domNode ) ) {
			if ( isInlineFiller( domNode ) ) {
				return null;
			} else {
				const textData = domNode.data;

				if ( textData === '' ) {
					return null;
				}

				const textNode = new ViewText( this.document, textData );

				inlineNodes.push( textNode );

				return textNode;
			}
		} else {
			let viewElement = this.mapDomToView( domNode as ( DomElement | DomDocumentFragment ) );

			if ( viewElement ) {
				if ( this._isInlineObjectElement( viewElement ) ) {
					inlineNodes.push( viewElement );
				}

				return viewElement;
			}

			if ( this.isDocumentFragment( domNode ) ) {
				// Create view document fragment.
				viewElement = new ViewDocumentFragment( this.document );

				if ( options.bind ) {
					this.bindDocumentFragments( domNode, viewElement );
				}
			} else {
				// Create view element.
				viewElement = this._createViewElement( domNode, options );

				if ( options.bind ) {
					this.bindElements( domNode as DomElement, viewElement );
				}

				// Copy element's attributes.
				const attrs = ( domNode as DomElement ).attributes;

				if ( attrs ) {
					for ( let l = attrs.length, i = 0; i < l; i++ ) {
						viewElement._setAttribute( attrs[ i ].name, attrs[ i ].value );
					}
				}

				// Treat this element's content as a raw data if it was registered as such.
				if ( this._isViewElementWithRawContent( viewElement, options ) ) {
					viewElement._setCustomProperty( '$rawContent', ( domNode as DomElement ).innerHTML );

					if ( !this._isBlockViewElement( viewElement ) ) {
						inlineNodes.push( viewElement );
					}

					return viewElement;
				}

				// Comment node is also treated as an element with raw data.
				if ( isComment( domNode ) ) {
					viewElement._setCustomProperty( '$rawContent', domNode.data );

					return viewElement;
				}
			}

			// Yield the element first so the flow of nested inline nodes is not reversed inside elements.
			yield viewElement;

			const nestedInlineNodes: Array<ViewNode> = [];

			if ( options.withChildren !== false ) {
				for ( const child of this.domChildrenToView( domNode as DomElement, options, nestedInlineNodes ) ) {
					viewElement._appendChild( child );
				}
			}

			// Check if this is an inline object after processing child nodes so matcher
			// for inline objects can verify if the element is empty.
			if ( this._isInlineObjectElement( viewElement ) ) {
				inlineNodes.push( viewElement );

				// Inline object content should be handled as a flow-root.
				this._processDomInlineNodes( null, nestedInlineNodes, options );
			} else {
				// It's an inline element that is not an object (like <b>, <i>) or a block element.
				for ( const inlineNode of nestedInlineNodes ) {
					inlineNodes.push( inlineNode );
				}
			}
		}
	}

	/**
	 * Internal helper that walks the list of inline view nodes already generated from DOM nodes
	 * and handles whitespaces and NBSPs.
	 *
	 * @param domParent The DOM parent of the given inline nodes. This should be a document fragment or
	 * a block element to whitespace processing start cleaning.
	 * @param inlineNodes An array of recently encountered inline nodes truncated to the block element boundaries.
	 */
	private _processDomInlineNodes(
		domParent: DomElement | null,
		inlineNodes: Array<ViewNode>,
		options: { withChildren?: boolean }
	): void {
		if ( !inlineNodes.length ) {
			return;
		}

		// Process text nodes only after reaching a block or document fragment,
		// do not alter whitespaces while processing an inline element like <b> or <i>.
		if ( domParent && !this.isDocumentFragment( domParent ) && !this._isBlockDomElement( domParent ) ) {
			return;
		}

		let prevNodeEndsWithSpace = false;

		for ( let i = 0; i < inlineNodes.length; i++ ) {
			const node = inlineNodes[ i ];

			if ( !node.is( '$text' ) ) {
				prevNodeEndsWithSpace = false;
				continue;
			}

			let data: string;
			let nodeEndsWithSpace: boolean = false;

			if ( this._isPreFormatted( node ) ) {
				data = getDataWithoutFiller( node.data );
			} else {
				// Change all consecutive whitespace characters (from the [ \n\t\r] set –
				// see https://github.com/ckeditor/ckeditor5-engine/issues/822#issuecomment-311670249) to a single space character.
				// That's how multiple whitespaces are treated when rendered, so we normalize those whitespaces.
				// We're replacing 1+ (and not 2+) to also normalize singular \n\t\r characters (#822).
				data = node.data.replace( /[ \n\t\r]{1,}/g, ' ' );
				nodeEndsWithSpace = /[^\S\u00A0]/.test( data.charAt( data.length - 1 ) );

				const prevNode = i > 0 ? inlineNodes[ i - 1 ] : null;
				const nextNode = i + 1 < inlineNodes.length ? inlineNodes[ i + 1 ] : null;

				const shouldLeftTrim = !prevNode || prevNode.is( 'element' ) && prevNode.name == 'br' || prevNodeEndsWithSpace;
				const shouldRightTrim = nextNode ? false : !startsWithFiller( node.data );

				// Do not try to clear whitespaces if this is flat mapping for the purpose of mutation observer and differ in rendering.
				if ( options.withChildren !== false ) {
					// If the previous dom text node does not exist or it ends by whitespace character, remove space character from the
					// beginning of this text node. Such space character is treated as a whitespace.
					if ( shouldLeftTrim ) {
						data = data.replace( /^ /, '' );
					}

					// If the next text node does not exist remove space character from the end of this text node.
					if ( shouldRightTrim ) {
						data = data.replace( / $/, '' );
					}
				}

				// At the beginning and end of a block element, Firefox inserts normal space + <br> instead of non-breaking space.
				// This means that the text node starts/end with normal space instead of non-breaking space.
				// This causes a problem because the normal space would be removed in `.replace` calls above. To prevent that,
				// the inline filler is removed only after the data is initially processed (by the `.replace` above). See ckeditor5#692.
				data = getDataWithoutFiller( data );

				// Block filler handling.
				if ( this.blockFillerMode != 'br' && node.parent ) {
					if ( isViewMarkedNbspFiller( node.parent, data ) ) {
						data = '';

						// Mark block element as it has a block filler and remove the `<span data-cke-filler="true">` element.
						if ( node.parent.parent ) {
							node.parent.parent._setCustomProperty( '$hasBlockFiller', true );
							node.parent._remove();
						}
					}
					else if ( isViewNbspFiller( node.parent, data, this.blockElements ) ) {
						data = '';
						node.parent._setCustomProperty( '$hasBlockFiller', true );
					}
				}

				// At this point we should have removed all whitespaces from DOM text data.
				//
				// Now, We will reverse the process that happens in `_processDataFromViewText`.
				//
				// We have to change &nbsp; chars, that were in DOM text data because of rendering reasons, to spaces.
				// First, change all ` \u00A0` pairs (space + &nbsp;) to two spaces. DOM converter changes two spaces from model/view to
				// ` \u00A0` to ensure proper rendering. Since here we convert back, we recognize those pairs and change them back to `  `.
				data = data.replace( / \u00A0/g, '  ' );

				const isNextNodeInlineObjectElement = nextNode && nextNode.is( 'element' ) && nextNode.name != 'br';
				const isNextNodeStartingWithSpace = nextNode && nextNode.is( '$text' ) && nextNode.data.charAt( 0 ) == ' ';

				// Then, let's change the last nbsp to a space.
				if ( /[ \u00A0]\u00A0$/.test( data ) || !nextNode || isNextNodeInlineObjectElement || isNextNodeStartingWithSpace ) {
					data = data.replace( /\u00A0$/, ' ' );
				}

				// Then, change &nbsp; character that is at the beginning of the text node to space character.
				// We do that replacement only if this is the first node or the previous node ends on whitespace character.
				if ( shouldLeftTrim || prevNode && prevNode.is( 'element' ) && prevNode.name != 'br' ) {
					data = data.replace( /^\u00A0/, ' ' );
				}
			}

			// At this point, all whitespaces should be removed and all &nbsp; created for rendering reasons should be
			// changed to normal space. All left &nbsp; are &nbsp; inserted intentionally.

			if ( data.length == 0 && node.parent ) {
				node._remove();
				inlineNodes.splice( i, 1 );
				i--;
			} else {
				node._data = data;
				prevNodeEndsWithSpace = nodeEndsWithSpace;
			}
		}

		inlineNodes.length = 0;
	}

	/**
	 * Takes text data from a given {@link module:engine/view/text~ViewText#data} and processes it so
	 * it is correctly displayed in the DOM.
	 *
	 * Following changes are done:
	 *
	 * * a space at the beginning is changed to `&nbsp;` if this is the first text node in its container
	 * element or if a previous text node ends with a space character,
	 * * space at the end of the text node is changed to `&nbsp;` if there are two spaces at the end of a node or if next node
	 * starts with a space or if it is the last text node in its container,
	 * * remaining spaces are replaced to a chain of spaces and `&nbsp;` (e.g. `'x   x'` becomes `'x &nbsp; x'`).
	 *
	 * Content of {@link #preElements} is not processed.
	 *
	 * @param node View text node to process.
	 * @returns Processed text data.
	 */
	private _processDataFromViewText( node: ViewText | ViewTextProxy ): string {
		let data = node.data;

		// If the currently processed view text node is preformatted, we should not change whitespaces.
		if ( this._isPreFormatted( node ) ) {
			return data;
		}

		// 1. Replace the first space with a nbsp if the previous node ends with a space or there is no previous node
		// (container element boundary).
		if ( data.charAt( 0 ) == ' ' ) {
			const prevNode = this._getTouchingInlineViewNode( node as ViewText, false );
			const prevEndsWithSpace = prevNode && prevNode.is( '$textProxy' ) && this._nodeEndsWithSpace( prevNode as ViewTextProxy );

			if ( prevEndsWithSpace || !prevNode ) {
				data = '\u00A0' + data.substr( 1 );
			}
		}

		// 2. Replace the last space with nbsp if there are two spaces at the end or if the next node starts with space or there is no
		// next node (container element boundary).
		//
		// Keep in mind that Firefox prefers $nbsp; before tag, not inside it:
		//
		// Foo <span>&nbsp;bar</span>  <-- bad.
		// Foo&nbsp;<span> bar</span>  <-- good.
		//
		// More here: https://github.com/ckeditor/ckeditor5-engine/issues/1747.
		if ( data.charAt( data.length - 1 ) == ' ' ) {
			const nextNode = this._getTouchingInlineViewNode( node as ViewText, true );
			const nextStartsWithSpace = nextNode && nextNode.is( '$textProxy' ) && nextNode.data.charAt( 0 ) == ' ';

			if ( data.charAt( data.length - 2 ) == ' ' || !nextNode || nextStartsWithSpace ) {
				data = data.substr( 0, data.length - 1 ) + '\u00A0';
			}
		}

		// 3. Create space+nbsp pairs.
		return data.replace( / {2}/g, ' \u00A0' );
	}

	/**
	 * Checks whether given node ends with a space character after changing appropriate space characters to `&nbsp;`s.
	 *
	 * @param  node Node to check.
	 * @returns `true` if given `node` ends with space, `false` otherwise.
	 */
	private _nodeEndsWithSpace( node: ViewTextProxy ): boolean {
		if ( this._isPreFormatted( node ) ) {
			return false;
		}

		const data = this._processDataFromViewText( node );

		return data.charAt( data.length - 1 ) == ' ';
	}

	/**
	 * Checks whether given text contains preformatted white space. This is the case if
	 * * any of node ancestors has a name which is in `preElements` array, or
	 * * the closest ancestor that has the `white-space` CSS property sets it to a value that preserves spaces
	 *
	 * @param node Node to check
	 * @returns `true` if given node contains preformatted white space, `false` otherwise.
	 */
	private _isPreFormatted( node: ViewText | ViewTextProxy ): boolean {
		if ( _hasViewParentOfType( node, this.preElements ) ) {
			return true;
		}

		for ( const ancestor of node.getAncestors( { parentFirst: true } ) ) {
			if ( !ancestor.is( 'element' ) || !ancestor.hasStyle( 'white-space' ) || ancestor.getStyle( 'white-space' ) === 'inherit' ) {
				continue;
			}

			// If the node contains the `white-space` property with a value that does not preserve spaces, it will take
			// precedence over any white-space settings its ancestors contain, so no further parent checking needs to
			// be done.
			return [ 'pre', 'pre-wrap', 'break-spaces' ].includes( ancestor.getStyle( 'white-space' )! );
		}

		return false;
	}

	/**
	 * Helper function. For given {@link module:engine/view/text~ViewText view text node}, it finds previous or next sibling
	 * that is contained in the same container element. If there is no such sibling, `null` is returned.
	 *
	 * @param node Reference node.
	 * @returns Touching text node, an inline object
	 * or `null` if there is no next or previous touching text node.
	 */
	private _getTouchingInlineViewNode( node: ViewText, getNext: boolean ): ViewElement | ViewTextProxy | null {
		const treeWalker = new ViewTreeWalker( {
			startPosition: getNext ? ViewPosition._createAfter( node ) : ViewPosition._createBefore( node ),
			direction: getNext ? 'forward' : 'backward'
		} );

		for ( const { item } of treeWalker ) {
			// Found a text node in the same container element.
			if ( item.is( '$textProxy' ) ) {
				return item;
			}
			// Found a transparent element, skip it and continue inside it.
			else if ( item.is( 'element' ) && item.getCustomProperty( 'dataPipeline:transparentRendering' ) ) {
				continue;
			}
			// <br> found – it works like a block boundary, so do not scan further.
			else if ( item.is( 'element', 'br' ) ) {
				return null;
			}
			// Found an inline object (for example an image).
			else if ( this._isInlineObjectElement( item ) ) {
				return item;
			}
			// ViewContainerElement is found on a way to next ViewText node, so given `node` was first/last
			// text node in its container element.
			else if ( item.is( 'containerElement' ) ) {
				return null;
			}
		}

		return null;
	}

	/**
	 * Returns `true` if a DOM node belongs to {@link #blockElements}. `false` otherwise.
	 */
	private _isBlockDomElement( node: DomNode ): boolean {
		return this.isElement( node ) && this.blockElements.includes( node.tagName.toLowerCase() );
	}

	/**
	 * Returns `true` if a view node belongs to {@link #blockElements}. `false` otherwise.
	 */
	private _isBlockViewElement( node: ViewNode ): boolean {
		return node.is( 'element' ) && this.blockElements.includes( node.name );
	}

	/**
	 * Returns `true` if a DOM node belongs to {@link #inlineObjectElements}. `false` otherwise.
	 */
	private _isInlineObjectElement( node: ViewNode | ViewTextProxy | ViewDocumentFragment ): node is ViewElement {
		if ( !node.is( 'element' ) ) {
			return false;
		}

		return node.name == 'br' ||
			this.inlineObjectElements.includes( node.name ) ||
			!!this._inlineObjectElementMatcher.match( node );
	}

	/**
	 * Creates view element basing on the node type.
	 *
	 * @param node DOM node to check.
	 * @param options Conversion options. See {@link module:engine/view/domconverter~ViewDomConverter#domToView} options parameter.
	 */
	private _createViewElement( node: DomNode, options: { keepOriginalCase?: boolean } ): ViewElement {
		if ( isComment( node ) ) {
			return new ViewUIElement( this.document, '$comment' );
		}

		const viewName = options.keepOriginalCase ? ( node as DomElement ).tagName : ( node as DomElement ).tagName.toLowerCase();

		return new ViewElement( this.document, viewName );
	}

	/**
	 * Checks if view element's content should be treated as a raw data.
	 *
	 * @param viewElement View element to check.
	 * @param options Conversion options. See {@link module:engine/view/domconverter~ViewDomConverter#domToView} options parameter.
	 */
	private _isViewElementWithRawContent( viewElement: ViewElement | ViewDocumentFragment, options: { withChildren?: boolean } ): boolean {
		return options.withChildren !== false && viewElement.is( 'element' ) && !!this._rawContentElementMatcher.match( viewElement );
	}

	/**
	 * Checks whether a given element name should be renamed in a current rendering mode.
	 *
	 * @param elementName The name of view element.
	 */
	private _shouldRenameElement( elementName: string ): boolean {
		const name = elementName.toLowerCase();

		return this.renderingMode === 'editing' && this.unsafeElements.includes( name );
	}

	/**
	 * Return a <span> element with a special attribute holding the name of the original element.
	 * Optionally, copy all the attributes of the original element if that element is provided.
	 *
	 * @param elementName The name of view element.
	 * @param originalDomElement The original DOM element to copy attributes and content from.
	 */
	private _createReplacementDomElement( elementName: string, originalDomElement?: DomElement ): DomElement {
		const newDomElement = this._domDocument.createElement( 'span' );

		// Mark the span replacing a script as hidden.
		newDomElement.setAttribute( UNSAFE_ELEMENT_REPLACEMENT_ATTRIBUTE, elementName );

		if ( originalDomElement ) {
			while ( originalDomElement.firstChild ) {
				newDomElement.appendChild( originalDomElement.firstChild );
			}

			for ( const attributeName of originalDomElement.getAttributeNames() ) {
				newDomElement.setAttribute( attributeName, originalDomElement.getAttribute( attributeName )! );
			}
		}

		return newDomElement;
	}
}

/**
 * Helper function.
 * Used to check if given native `Element` or `Text` node has parent with tag name from `types` array.
 *
 * @returns`true` if such parent exists or `false` if it does not.
 */
function _hasViewParentOfType( node: ViewNode | ViewTextProxy, types: ReadonlyArray<string> ) {
	return node.getAncestors().some( parent => parent.is( 'element' ) && types.includes( parent.name ) );
}

/**
 * A helper that executes given callback for each DOM node's ancestor, starting from the given node
 * and ending in document#documentElement.
 *
 * @param callback A callback to be executed for each ancestor.
 */
function forEachDomElementAncestor( element: DomElement, callback: ( node: DomElement ) => void ) {
	let node: DomElement | null = element;

	while ( node ) {
		callback( node );
		node = node.parentElement;
	}
}

/**
 * Checks if given DOM node is a nbsp block filler.
 *
 * A &nbsp; is a block filler only if it is a single child of a block element.
 *
 * @param domNode DOM node.
 */
function isNbspBlockFiller( domNode: DomNode, blockElements: ReadonlyArray<string> ): boolean {
	const isNBSP = domNode.isEqualNode( NBSP_FILLER_REF );

	return isNBSP && hasBlockParent( domNode, blockElements ) && ( domNode as DomElement ).parentNode!.childNodes.length === 1;
}

/**
 * Checks if domNode has block parent.
 *
 * @param domNode DOM node.
 */
function hasBlockParent( domNode: DomNode, blockElements: ReadonlyArray<string> ): boolean {
	const parent = domNode.parentNode;

	return !!parent && !!( parent as DomElement ).tagName && blockElements.includes( ( parent as DomElement ).tagName.toLowerCase() );
}

/**
 * Checks if given view node is a nbsp block filler.
 *
 * A &nbsp; is a block filler only if it is a single child of a block element.
 */
function isViewNbspFiller( parent: ViewNode | ViewDocumentFragment, data: string, blockElements: Array<string> ): boolean {
	return (
		data == '\u00A0' &&
		parent &&
		parent.is( 'element' ) &&
		parent.childCount == 1 &&
		blockElements.includes( parent.name )
	);
}

/**
 * Checks if given view node is a marked-nbsp block filler.
 *
 * A &nbsp; is a block filler only if it is wrapped in `<span data-cke-filler="true">` element.
 */
function isViewMarkedNbspFiller( parent: ViewNode | ViewDocumentFragment, data: string ): boolean {
	return (
		data == '\u00A0' &&
		parent &&
		parent.is( 'element', 'span' ) &&
		parent.childCount == 1 &&
		parent.hasAttribute( 'data-cke-filler' )
	);
}

/**
 * Checks if given view node is a br block filler.
 *
 * A <br> is a block filler only if it has data-cke-filler attribute set.
 */
function isViewBrFiller( node: ViewNode ): boolean {
	return (
		node.is( 'element', 'br' ) &&
		node.hasAttribute( 'data-cke-filler' )
	);
}

/**
 * Special case for `<p><br></p>` in which `<br>` should be treated as filler even when we are not in the 'br' mode.
 */
function isOnlyBrInBlock( domNode: DomElement, blockElements: Array<string> ): boolean {
	// See https://github.com/ckeditor/ckeditor5/issues/5564.
	return (
		domNode.tagName === 'BR' &&
		hasBlockParent( domNode, blockElements ) &&
		domNode.parentNode!.childNodes.length === 1
	);
}

/**
 * Log to console the information about element that was replaced.
 * Check UNSAFE_ELEMENTS for all recognized unsafe elements.
 *
 * @param elementName The name of the view element.
 */
function _logUnsafeElement( elementName: string ): void {
	if ( elementName === 'script' ) {
		logWarning( 'domconverter-unsafe-script-element-detected' );
	}

	if ( elementName === 'style' ) {
		logWarning( 'domconverter-unsafe-style-element-detected' );
	}
}

/**
 * In certain cases, Firefox mysteriously assigns so called "restricted objects" to native DOM Range properties.
 * Any attempt at accessing restricted object's properties causes errors.
 * See: https://github.com/ckeditor/ckeditor5/issues/9635.
 */
function isGeckoRestrictedDomSelection( domSelection: DomSelection ): boolean {
	if ( !env.isGecko ) {
		return false;
	}

	if ( !domSelection.rangeCount ) {
		return false;
	}

	const container = domSelection.getRangeAt( 0 ).startContainer;

	try {
		Object.prototype.toString.call( container );
	} catch {
		return true;
	}

	return false;
}

/**
 * Enum representing the type of the block filler.
 *
 * Possible values:
 *
 * * `br` &ndash; For the `<br data-cke-filler="true">` block filler used in the editing view.
 * * `nbsp` &ndash; For the `&nbsp;` block fillers used in the data.
 * * `markedNbsp` &ndash; For the `&nbsp;` block fillers wrapped in `<span>` elements: `<span data-cke-filler="true">&nbsp;</span>`
 * used in the data.
 */
<<<<<<< HEAD
export type BlockFillerMode = 'br' | 'nbsp' | 'markedNbsp';
=======
export type ViewBlockFillerMode = 'br' | 'nbsp' | 'markedNbsp';
>>>>>>> 5d69fd4f

/**
 * While rendering the editor content, the {@link module:engine/view/domconverter~ViewDomConverter} detected a `<script>` element that may
 * disrupt the editing experience. To avoid this, the `<script>` element was replaced with `<span data-ck-unsafe-element="script"></span>`.
 *
 * @error domconverter-unsafe-script-element-detected
 */

/**
 * While rendering the editor content, the
 * {@link module:engine/view/domconverter~ViewDomConverter} detected a `<style>` element that may affect
 * the editing experience. To avoid this, the `<style>` element was replaced with `<span data-ck-unsafe-element="style"></span>`.
 *
 * @error domconverter-unsafe-style-element-detected
 */

/**
 * The {@link module:engine/view/domconverter~ViewDomConverter} detected an interactive attribute in the
 * {@glink framework/architecture/editing-engine#editing-pipeline editing pipeline}. For the best
 * editing experience, the attribute was renamed to `data-ck-unsafe-attribute-[original attribute name]`.
 *
 * If you are the author of the plugin that generated this attribute and you want it to be preserved
 * in the editing pipeline, you can configure this when creating the element
 * using {@link module:engine/view/downcastwriter~ViewDowncastWriter} during the
 * {@glink framework/architecture/editing-engine#conversion model–view conversion}. Methods such as
 * {@link module:engine/view/downcastwriter~ViewDowncastWriter#createContainerElement},
 * {@link module:engine/view/downcastwriter~ViewDowncastWriter#createAttributeElement}, or
 * {@link module:engine/view/downcastwriter~ViewDowncastWriter#createEmptyElement}
 * accept an option that will disable filtering of specific attributes:
 *
 * ```ts
 * const paragraph = writer.createContainerElement( 'p',
 * 	{
 * 		class: 'clickable-paragraph',
 * 		onclick: 'alert( "Paragraph clicked!" )'
 * 	},
 * 	{
 * 		// Make sure the "onclick" attribute will pass through.
 * 		renderUnsafeAttributes: [ 'onclick' ]
 * 	}
 * );
 * ```
 *
 * @error domconverter-unsafe-attribute-detected
 * @param {HTMLElement} domElement The DOM element the attribute was set on.
 * @param {string} key The original name of the attribute
 * @param {string} value The value of the original attribute
 */<|MERGE_RESOLUTION|>--- conflicted
+++ resolved
@@ -2043,11 +2043,7 @@
  * * `markedNbsp` &ndash; For the `&nbsp;` block fillers wrapped in `<span>` elements: `<span data-cke-filler="true">&nbsp;</span>`
  * used in the data.
  */
-<<<<<<< HEAD
-export type BlockFillerMode = 'br' | 'nbsp' | 'markedNbsp';
-=======
 export type ViewBlockFillerMode = 'br' | 'nbsp' | 'markedNbsp';
->>>>>>> 5d69fd4f
 
 /**
  * While rendering the editor content, the {@link module:engine/view/domconverter~ViewDomConverter} detected a `<script>` element that may
