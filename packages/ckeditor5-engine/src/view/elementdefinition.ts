/**
 * @license Copyright (c) 2003-2023, CKSource Holding sp. z o.o. All rights reserved.
 * For licensing, see LICENSE.md or https://ckeditor.com/legal/ckeditor-oss-license
 */

/**
 * @module engine/view/elementdefinition
 */

import type { ArrayOrItem } from '@ckeditor/ckeditor5-utils';

/**
 * A plain object that describes a view element in a way that a concrete, exact view element could be created from that description.
 *
 * ```ts
 * const viewDefinition = {
 * 	name: 'h1',
 * 	classes: [ 'foo', 'bar' ]
 * };
 * ```
 *
 * Above describes a view element:
 *
 * ```html
 * <h1 class="foo bar"></h1>
 * ```
 *
 * An example with styles and attributes:
 *
 * ```ts
 * const viewDefinition = {
 * 	name: 'span',
 * 	styles: {
 * 		'font-size': '12px',
 * 		'font-weight': 'bold'
 * 	},
 * 	attributes: {
 * 		'data-id': '123'
 * 	}
 * };
 * ```
 *
 * Describes:
 *
 * ```ts
 * <span style="font-size:12px;font-weight:bold" data-id="123"></span>
 * ```
 */
export interface ElementObjectDefinition {

	/**
	 * View element name.
	 */
	name: string;

	/**
	 * Class name or array of class names to match. Each name can be provided in a form of string.
	 */
	classes?: ArrayOrItem<string>;

	/**
	 * Object with key-value pairs representing styles. Each object key represents style name. Value under that key must be a string.
	 */
	styles?: Record<string, string>;

	/**
	 * Object with key-value pairs representing attributes. Each object key represents attribute name.
	 * Value under that key must be a string.
	 */
	attributes?: Record<string, string>;

	/**
	 * Element's {@link module:engine/view/attributeelement~AttributeElement#priority priority}.
	 */
	priority?: number;
}

/**
 * A plain object that describes a view element or element name.
 *
 * Elements without attributes can be given simply as a string:
 *
 * ```ts
 * const viewDefinition = 'p';
 * ```
 *
 * Which will be treated as:
 *
 * ```ts
 * const viewDefinition = {
 * 	name: 'p'
 * };
 * ```
 */
<<<<<<< HEAD
type ElementDefinition = string | {
	name: string;
	classes?: string | Array<string>;
	styles?: Record<string, string>;
	attributes?: Record<string, string>;
	priority?: number;
};
=======
type ElementDefinition = string | ElementObjectDefinition;
>>>>>>> bb0f347c

export default ElementDefinition;<|MERGE_RESOLUTION|>--- conflicted
+++ resolved
@@ -92,16 +92,6 @@
  * };
  * ```
  */
-<<<<<<< HEAD
-type ElementDefinition = string | {
-	name: string;
-	classes?: string | Array<string>;
-	styles?: Record<string, string>;
-	attributes?: Record<string, string>;
-	priority?: number;
-};
-=======
 type ElementDefinition = string | ElementObjectDefinition;
->>>>>>> bb0f347c
 
 export default ElementDefinition;