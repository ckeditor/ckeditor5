--- conflicted
+++ resolved
@@ -8,16 +8,12 @@
  */
 
 import TypeCheckable from './typecheckable';
-<<<<<<< HEAD
-import Selection, { type ViewSelectionChangeEvent } from './selection';
-=======
 import Selection, {
 	type PlaceOrOffset,
 	type Selectable,
 	type SelectionOptions,
 	type ViewSelectionChangeEvent
 } from './selection';
->>>>>>> bb0f347c
 
 import { EmitterMixin } from '@ckeditor/ckeditor5-utils';
 
@@ -361,12 +357,9 @@
 		type == 'view:documentSelection';
 };
 
-<<<<<<< HEAD
-=======
 /**
  * Fired whenever selection ranges are changed through {@link ~DocumentSelection Selection API}.
  *
  * @eventName change
  */
->>>>>>> bb0f347c
 export type ViewDocumentSelectionChangeEvent = ViewSelectionChangeEvent;