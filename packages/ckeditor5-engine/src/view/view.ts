/**
 * @license Copyright (c) 2003-2023, CKSource Holding sp. z o.o. All rights reserved.
 * For licensing, see LICENSE.md or https://ckeditor.com/legal/ckeditor-oss-license
 */

/**
 * @module engine/view/view
 */

import Document, { type ViewDocumentLayoutChangedEvent } from './document';
import DowncastWriter from './downcastwriter';
import Renderer from './renderer';
import DomConverter from './domconverter';
import Position, { type PositionOffset } from './position';
import Range from './range';
import Selection, {
	type PlaceOrOffset,
	type Selectable,
	type SelectionOptions
} from './selection';

import type { default as Observer, ObserverConstructor } from './observer/observer';
import type { ViewDocumentSelectionChangeEvent } from './documentselection';
import type { StylesProcessor } from './stylesmap';
import type Element from './element';
import type Node from './node';
import type Item from './item';

import KeyObserver from './observer/keyobserver';
import FakeSelectionObserver from './observer/fakeselectionobserver';
import MutationObserver from './observer/mutationobserver';
import SelectionObserver from './observer/selectionobserver';
import FocusObserver from './observer/focusobserver';
import CompositionObserver from './observer/compositionobserver';
import InputObserver from './observer/inputobserver';
import ArrowKeysObserver from './observer/arrowkeysobserver';
import TabObserver from './observer/tabobserver';

import {
	CKEditorError,
	ObservableMixin,
	scrollViewportToShowTarget,
	type ObservableChangeEvent
} from '@ckeditor/ckeditor5-utils';
import { injectUiElementHandling } from './uielement';
import { injectQuirksHandling } from './filler';

/**
 * Editor's view controller class. Its main responsibility is DOM - View management for editing purposes, to provide
 * abstraction over the DOM structure and events and hide all browsers quirks.
 *
 * View controller renders view document to DOM whenever view structure changes. To determine when view can be rendered,
 * all changes need to be done using the {@link module:engine/view/view~View#change} method, using
 * {@link module:engine/view/downcastwriter~DowncastWriter}:
 *
 * ```ts
 * view.change( writer => {
 * 	writer.insert( position, writer.createText( 'foo' ) );
 * } );
 * ```
 *
 * View controller also register {@link module:engine/view/observer/observer~Observer observers} which observes changes
 * on DOM and fire events on the {@link module:engine/view/document~Document Document}.
 * Note that the following observers are added by the class constructor and are always available:
 *
 * * {@link module:engine/view/observer/selectionobserver~SelectionObserver},
 * * {@link module:engine/view/observer/focusobserver~FocusObserver},
 * * {@link module:engine/view/observer/keyobserver~KeyObserver},
 * * {@link module:engine/view/observer/fakeselectionobserver~FakeSelectionObserver}.
 * * {@link module:engine/view/observer/compositionobserver~CompositionObserver}.
 * * {@link module:engine/view/observer/inputobserver~InputObserver}.
 * * {@link module:engine/view/observer/arrowkeysobserver~ArrowKeysObserver}.
 * * {@link module:engine/view/observer/tabobserver~TabObserver}.
 *
 * This class also {@link module:engine/view/view~View#attachDomRoot binds the DOM and the view elements}.
 *
 * If you do not need full a DOM - view management, and only want to transform a tree of view elements to a tree of DOM
 * elements you do not need this controller. You can use the {@link module:engine/view/domconverter~DomConverter DomConverter} instead.
 */
export default class View extends ObservableMixin() {
<<<<<<< HEAD
=======
	/**
	 * Instance of the {@link module:engine/view/document~Document} associated with this view controller.
	 */
>>>>>>> bb0f347c
	public readonly document: Document;

	/**
	 * Instance of the {@link module:engine/view/domconverter~DomConverter domConverter} used by
	 * {@link module:engine/view/view~View#_renderer renderer}
	 * and {@link module:engine/view/observer/observer~Observer observers}.
	 */
	public readonly domConverter: DomConverter;

<<<<<<< HEAD
=======
	/**
	 * Roots of the DOM tree. Map on the `HTMLElement`s with roots names as keys.
	 */
	public readonly domRoots: Map<string, HTMLElement> = new Map();

	/**
	 * Used to prevent calling {@link #forceRender} and {@link #change} during rendering view to the DOM.
	 *
	 * @observable
	 * @readonly
	 */
>>>>>>> bb0f347c
	declare public isRenderingInProgress: boolean;

	/**
	 * Informs whether the DOM selection is inside any of the DOM roots managed by the view.
	 *
	 * @observable
	 * @readonly
	 */
	declare public hasDomSelection: boolean;

	/**
	 * Instance of the {@link module:engine/view/renderer~Renderer renderer}.
	 *
	 * @internal
	 */
	public readonly _renderer: Renderer;

	/**
	 * A DOM root attributes cache. It saves the initial values of DOM root attributes before the DOM element
	 * is {@link module:engine/view/view~View#attachDomRoot attached} to the view so later on, when
	 * the view is destroyed ({@link module:engine/view/view~View#detachDomRoot}), they can be easily restored.
	 * This way, the DOM element can go back to the (clean) state as if the editing view never used it.
	 */
	private readonly _initialDomRootAttributes: WeakMap<HTMLElement, Record<string, string>> = new WeakMap();

	/**
	 * Map of registered {@link module:engine/view/observer/observer~Observer observers}.
	 */
	private readonly _observers: Map<ObserverConstructor, Observer> = new Map();

	/**
	 * DowncastWriter instance used in {@link #change change method} callbacks.
	 */
	private readonly _writer: DowncastWriter;

	/**
	 * Is set to `true` when {@link #change view changes} are currently in progress.
	 */
	private _ongoingChange: boolean = false;

	/**
	 * Used to prevent calling {@link #forceRender} and {@link #change} during rendering view to the DOM.
	 */
	private _postFixersInProgress: boolean = false;

	/**
	 * Internal flag to temporary disable rendering. See the usage in the {@link #_disableRendering}.
	 */
	private _renderingDisabled: boolean = false;

	/**
	 * Internal flag that disables rendering when there are no changes since the last rendering.
	 * It stores information about changed selection and changed elements from attached document roots.
	 */
	private _hasChangedSinceTheLastRendering: boolean = false;

	/**
	 * @param stylesProcessor The styles processor instance.
	 */
	constructor( stylesProcessor: StylesProcessor ) {
		super();

		this.document = new Document( stylesProcessor );
		this.domConverter = new DomConverter( this.document );

		this.set( 'isRenderingInProgress', false );
		this.set( 'hasDomSelection', false );

		this._renderer = new Renderer( this.domConverter, this.document.selection );
<<<<<<< HEAD
		this._renderer.bind( 'isFocused', 'isSelecting', 'isComposing', '_isFocusChanging' )
			.to( this.document, 'isFocused', 'isSelecting', 'isComposing', '_isFocusChanging' );

		/**
		 * A DOM root attributes cache. It saves the initial values of DOM root attributes before the DOM element
		 * is {@link module:engine/view/view~View#attachDomRoot attached} to the view so later on, when
		 * the view is destroyed ({@link module:engine/view/view~View#detachDomRoot}), they can be easily restored.
		 * This way, the DOM element can go back to the (clean) state as if the editing view never used it.
		 *
		 * @private
		 * @member {WeakMap.<HTMLElement,Object>}
		 */
		this._initialDomRootAttributes = new WeakMap();

		/**
		 * Map of registered {@link module:engine/view/observer/observer~Observer observers}.
		 *
		 * @private
		 * @type {Map.<Function, module:engine/view/observer/observer~Observer>}
		 */
		this._observers = new Map();

		/**
		 * Is set to `true` when {@link #change view changes} are currently in progress.
		 *
		 * @private
		 * @type {Boolean}
		 */
		this._ongoingChange = false;

		/**
		 * Used to prevent calling {@link #forceRender} and {@link #change} during rendering view to the DOM.
		 *
		 * @private
		 * @type {Boolean}
		 */
		this._postFixersInProgress = false;

		/**
		 * Internal flag to temporary disable rendering. See the usage in the {@link #_disableRendering}.
		 *
		 * @private
		 * @type {Boolean}
		 */
		this._renderingDisabled = false;

		/**
		 * Internal flag that disables rendering when there are no changes since the last rendering.
		 * It stores information about changed selection and changed elements from attached document roots.
		 *
		 * @private
		 * @type {Boolean}
		 */
		this._hasChangedSinceTheLastRendering = false;

		/**
		 * DowncastWriter instance used in {@link #change change method} callbacks.
		 *
		 * @private
		 * @type {module:engine/view/downcastwriter~DowncastWriter}
		 */
=======
		this._renderer.bind( 'isFocused', 'isSelecting', 'isComposing' )
			.to( this.document, 'isFocused', 'isSelecting', 'isComposing' );

>>>>>>> bb0f347c
		this._writer = new DowncastWriter( this.document );

		// Add default observers.
		this.addObserver( MutationObserver );
		this.addObserver( FocusObserver );
		this.addObserver( SelectionObserver );
		this.addObserver( KeyObserver );
		this.addObserver( FakeSelectionObserver );
		this.addObserver( CompositionObserver );
		this.addObserver( ArrowKeysObserver );
		this.addObserver( InputObserver );
		this.addObserver( TabObserver );

		// Inject quirks handlers.
		injectQuirksHandling( this );
		injectUiElementHandling( this );

		// Use 'normal' priority so that rendering is performed as first when using that priority.
		this.on<ViewRenderEvent>( 'render', () => {
			this._render();

			// Informs that layout has changed after render.
			this.document.fire<ViewDocumentLayoutChangedEvent>( 'layoutChanged' );

			// Reset the `_hasChangedSinceTheLastRendering` flag after rendering.
			this._hasChangedSinceTheLastRendering = false;
		} );

		// Listen to the document selection changes directly.
		this.listenTo<ViewDocumentSelectionChangeEvent>( this.document.selection, 'change', () => {
			this._hasChangedSinceTheLastRendering = true;
		} );

		// Trigger re-render if only the focus changed.
		this.listenTo<ObservableChangeEvent>( this.document, 'change:isFocused', () => {
			this._hasChangedSinceTheLastRendering = true;
		} );
	}

	/**
	 * Attaches a DOM root element to the view element and enable all observers on that element.
	 * Also {@link module:engine/view/renderer~Renderer#markToSync mark element} to be synchronized
	 * with the view what means that all child nodes will be removed and replaced with content of the view root.
	 *
	 * This method also will change view element name as the same as tag name of given dom root.
	 * Name is always transformed to lower case.
	 *
	 * **Note:** Use {@link #detachDomRoot `detachDomRoot()`} to revert this action.
	 *
	 * @param domRoot DOM root element.
	 * @param name Name of the root.
	 */
	public attachDomRoot( domRoot: HTMLElement, name: string = 'main' ): void {
		const viewRoot = this.document.getRoot( name )!;

		// Set view root name the same as DOM root tag name.
		viewRoot._name = domRoot.tagName.toLowerCase();

		const initialDomRootAttributes: Record<string, string> = {};

		// 1. Copy and cache the attributes to remember the state of the element before attaching.
		//    The cached attributes will be restored in detachDomRoot() so the element goes to the
		//    clean state as if the editing view never used it.
		// 2. Apply the attributes using the view writer, so they all go under the control of the engine.
		//    The editing view takes over the attribute management completely because various
		//    features (e.g. addPlaceholder()) require dynamic changes of those attributes and they
		//    cannot be managed by the engine and the UI library at the same time.
		for ( const { name, value } of Array.from( domRoot.attributes ) ) {
			initialDomRootAttributes[ name ] = value;

			// Do not use writer.setAttribute() for the class attribute. The EditableUIView class
			// and its descendants could have already set some using the writer.addClass() on the view
			// document root. They haven't been rendered yet so they are not present in the DOM root.
			// Using writer.setAttribute( 'class', ... ) would override them completely.
			if ( name === 'class' ) {
				this._writer.addClass( value.split( ' ' ), viewRoot );
			} else {
				this._writer.setAttribute( name, value, viewRoot );
			}
		}

		this._initialDomRootAttributes.set( domRoot, initialDomRootAttributes );

		const updateContenteditableAttribute = () => {
			this._writer.setAttribute( 'contenteditable', ( !viewRoot.isReadOnly ).toString(), viewRoot );

			if ( viewRoot.isReadOnly ) {
				this._writer.addClass( 'ck-read-only', viewRoot );
			} else {
				this._writer.removeClass( 'ck-read-only', viewRoot );
			}
		};

		// Set initial value.
		updateContenteditableAttribute();

		this.domRoots.set( name, domRoot );
		this.domConverter.bindElements( domRoot, viewRoot );
		this._renderer.markToSync( 'children', viewRoot );
		this._renderer.markToSync( 'attributes', viewRoot );
		this._renderer.domDocuments.add( domRoot.ownerDocument );

		viewRoot.on( 'change:children', ( evt, node ) => this._renderer.markToSync( 'children', node ) );
		viewRoot.on( 'change:attributes', ( evt, node ) => this._renderer.markToSync( 'attributes', node ) );
		viewRoot.on( 'change:text', ( evt, node ) => this._renderer.markToSync( 'text', node ) );
		viewRoot.on( 'change:isReadOnly', () => this.change( updateContenteditableAttribute ) );

		viewRoot.on( 'change', () => {
			this._hasChangedSinceTheLastRendering = true;
		} );

		for ( const observer of this._observers.values() ) {
			observer.observe( domRoot, name );
		}
	}

	/**
	 * Detaches a DOM root element from the view element and restores its attributes to the state before
	 * {@link #attachDomRoot `attachDomRoot()`}.
	 *
	 * @param name Name of the root to detach.
	 */
	public detachDomRoot( name: string ): void {
		const domRoot = this.domRoots.get( name )!;

		// Remove all root attributes so the DOM element is "bare".
		Array.from( domRoot.attributes ).forEach( ( { name } ) => domRoot.removeAttribute( name ) );

		const initialDomRootAttributes = this._initialDomRootAttributes.get( domRoot );

		// Revert all view root attributes back to the state before attachDomRoot was called.
		for ( const attribute in initialDomRootAttributes ) {
			domRoot.setAttribute( attribute, initialDomRootAttributes[ attribute ] );
		}

		this.domRoots.delete( name );
		this.domConverter.unbindDomElement( domRoot );
	}

	/**
	 * Gets DOM root element.
	 *
	 * @param name  Name of the root.
	 * @returns DOM root element instance.
	 */
	public getDomRoot( name: string = 'main' ): HTMLElement | undefined {
		return this.domRoots.get( name );
	}

	/**
	 * Creates observer of the given type if not yet created, {@link module:engine/view/observer/observer~Observer#enable enables} it
	 * and {@link module:engine/view/observer/observer~Observer#observe attaches} to all existing and future
	 * {@link #domRoots DOM roots}.
	 *
	 * Note: Observers are recognized by their constructor (classes). A single observer will be instantiated and used only
	 * when registered for the first time. This means that features and other components can register a single observer
	 * multiple times without caring whether it has been already added or not.
	 *
	 * @param ObserverConstructor The constructor of an observer to add.
	 * Should create an instance inheriting from {@link module:engine/view/observer/observer~Observer}.
	 * @returns Added observer instance.
	 */
	public addObserver( ObserverConstructor: ObserverConstructor ): Observer {
		let observer = this._observers.get( ObserverConstructor );

		if ( observer ) {
			return observer;
		}

		observer = new ObserverConstructor( this );

		this._observers.set( ObserverConstructor, observer );

		for ( const [ name, domElement ] of this.domRoots ) {
			observer.observe( domElement, name );
		}

		observer.enable();

		return observer;
	}

	/**
	 * Returns observer of the given type or `undefined` if such observer has not been added yet.
	 *
	 * @param ObserverConstructor The constructor of an observer to get.
	 * @returns Observer instance or undefined.
	 */
	public getObserver<T extends ObserverConstructor>( ObserverConstructor: T ): InstanceType<T> | undefined {
		return this._observers.get( ObserverConstructor ) as ( InstanceType<T> | undefined );
	}

	/**
	 * Disables all added observers.
	 */
	public disableObservers(): void {
		for ( const observer of this._observers.values() ) {
			observer.disable();
		}
	}

	/**
	 * Enables all added observers.
	 */
	public enableObservers(): void {
		for ( const observer of this._observers.values() ) {
			observer.enable();
		}
	}

	/**
	 * Scrolls the page viewport and {@link #domRoots} with their ancestors to reveal the
	 * caret, if not already visible to the user.
	 */
	public scrollToTheSelection(): void {
		const range = this.document.selection.getFirstRange();

		if ( range ) {
			scrollViewportToShowTarget( {
				target: this.domConverter.viewRangeToDom( range ),
				viewportOffset: 20
			} );
		}
	}

	/**
	 * It will focus DOM element representing {@link module:engine/view/editableelement~EditableElement EditableElement}
	 * that is currently having selection inside.
	 */
	public focus(): void {
		if ( !this.document.isFocused ) {
			const editable = this.document.selection.editableElement;

			if ( editable ) {
				this.domConverter.focus( editable );
				this.forceRender();
			} else {
				// Before focusing view document, selection should be placed inside one of the view's editables.
				// Normally its selection will be converted from model document (which have default selection), but
				// when using view document on its own, we need to manually place selection before focusing it.
				//
				// @if CK_DEBUG // console.warn( 'There is no selection in any editable to focus.' );
			}
		}
	}

	/**
	 * The `change()` method is the primary way of changing the view. You should use it to modify any node in the view tree.
	 * It makes sure that after all changes are made the view is rendered to the DOM (assuming that the view will be changed
	 * inside the callback). It prevents situations when the DOM is updated when the view state is not yet correct. It allows
	 * to nest calls one inside another and still performs a single rendering after all those changes are made.
	 * It also returns the return value of its callback.
	 *
	 * ```ts
	 * const text = view.change( writer => {
	 * 	const newText = writer.createText( 'foo' );
	 * 	writer.insert( position1, newText );
	 *
	 * 	view.change( writer => {
	 * 		writer.insert( position2, writer.createText( 'bar' ) );
	 * 	} );
	 *
	 * 	writer.remove( range );
	 *
	 * 	return newText;
	 * } );
	 * ```
	 *
	 * When the outermost change block is done and rendering to the DOM is over the
	 * {@link module:engine/view/view~View#event:render `View#render`} event is fired.
	 *
	 * This method throws a `applying-view-changes-on-rendering` error when
	 * the change block is used after rendering to the DOM has started.
	 *
	 * @param callback Callback function which may modify the view.
	 * @returns Value returned by the callback.
	 */
	public change<TReturn>( callback: ( writer: DowncastWriter ) => TReturn ): TReturn {
		if ( this.isRenderingInProgress || this._postFixersInProgress ) {
			/**
			 * Thrown when there is an attempt to make changes to the view tree when it is in incorrect state. This may
			 * cause some unexpected behaviour and inconsistency between the DOM and the view.
			 * This may be caused by:
			 *
			 * * calling {@link #change} or {@link #forceRender} during rendering process,
			 * * calling {@link #change} or {@link #forceRender} inside of
			 *   {@link module:engine/view/document~Document#registerPostFixer post-fixer function}.
			 *
			 * @error cannot-change-view-tree
			 */
			throw new CKEditorError(
				'cannot-change-view-tree',
				this
			);
		}

		try {
			// Recursive call to view.change() method - execute listener immediately.
			if ( this._ongoingChange ) {
				return callback( this._writer );
			}

			// This lock will assure that all recursive calls to view.change() will end up in same block - one "render"
			// event for all nested calls.
			this._ongoingChange = true;
			const callbackResult = callback( this._writer );
			this._ongoingChange = false;

			// This lock is used by editing controller to render changes from outer most model.change() once. As plugins might call
			// view.change() inside model.change() block - this will ensures that postfixers and rendering are called once after all
			// changes. Also, we don't need to render anything if there're no changes since last rendering.
			if ( !this._renderingDisabled && this._hasChangedSinceTheLastRendering ) {
				this._postFixersInProgress = true;
				this.document._callPostFixers( this._writer );
				this._postFixersInProgress = false;

				this.fire<ViewRenderEvent>( 'render' );
			}

			return callbackResult;
		} catch ( err: any ) {
			// @if CK_DEBUG // throw err;
			/* istanbul ignore next */
			CKEditorError.rethrowUnexpectedError( err, this );
		}
	}

	/**
	 * Forces rendering {@link module:engine/view/document~Document view document} to DOM. If any view changes are
	 * currently in progress, rendering will start after all {@link #change change blocks} are processed.
	 *
	 * Note that this method is dedicated for special cases. All view changes should be wrapped in the {@link #change}
	 * block and the view will automatically check whether it needs to render DOM or not.
	 *
	 * Throws {@link module:utils/ckeditorerror~CKEditorError CKEditorError} `applying-view-changes-on-rendering` when
	 * trying to re-render when rendering to DOM has already started.
	 */
	public forceRender(): void {
		this._hasChangedSinceTheLastRendering = true;
<<<<<<< HEAD
		this.document._isFocusChanging = false;
=======
		this.getObserver( FocusObserver )!.flush();
>>>>>>> bb0f347c
		this.change( () => {} );
	}

	/**
	 * Destroys this instance. Makes sure that all observers are destroyed and listeners removed.
	 */
	public destroy(): void {
		for ( const observer of this._observers.values() ) {
			observer.destroy();
		}

		this.document.destroy();

		this.stopListening();
	}

	/**
	 * Creates position at the given location. The location can be specified as:
	 *
	 * * a {@link module:engine/view/position~Position position},
	 * * parent element and offset (offset defaults to `0`),
	 * * parent element and `'end'` (sets position at the end of that element),
	 * * {@link module:engine/view/item~Item view item} and `'before'` or `'after'` (sets position before or after given view item).
	 *
	 * This method is a shortcut to other constructors such as:
	 *
	 * * {@link #createPositionBefore},
	 * * {@link #createPositionAfter},
	 *
	 * @param offset Offset or one of the flags. Used only when first parameter is a {@link module:engine/view/item~Item view item}.
	 */
	public createPositionAt( itemOrPosition: Item | Position, offset?: PositionOffset ): Position {
		return Position._createAt( itemOrPosition, offset );
	}

	/**
	 * Creates a new position after given view item.
	 *
	 * @param item View item after which the position should be located.
	 */
	public createPositionAfter( item: Item ): Position {
		return Position._createAfter( item );
	}

	/**
	 * Creates a new position before given view item.
	 *
	 * @param item View item before which the position should be located.
	 */
	public createPositionBefore( item: Item ): Position {
		return Position._createBefore( item );
	}

	/**
	 * Creates a range spanning from `start` position to `end` position.
	 *
	 * **Note:** This factory method creates it's own {@link module:engine/view/position~Position} instances basing on passed values.
	 *
	 * @param start Start position.
	 * @param end End position. If not set, range will be collapsed at `start` position.
	 */
	public createRange( start: Position, end?: Position | null ): Range {
		return new Range( start, end );
	}

	/**
	 * Creates a range that starts before given {@link module:engine/view/item~Item view item} and ends after it.
	 */
	public createRangeOn( item: Item ): Range {
		return Range._createOn( item );
	}

	/**
	 * Creates a range inside an {@link module:engine/view/element~Element element} which starts before the first child of
	 * that element and ends after the last child of that element.
	 *
	 * @param element Element which is a parent for the range.
	 */
	public createRangeIn( element: Element ): Range {
		return Range._createIn( element );
	}

	public createSelection( selectable: Node, placeOrOffset: PlaceOrOffset, options?: SelectionOptions ): Selection;
	public createSelection( selectable?: Exclude<Selectable, Node>, options?: SelectionOptions ): Selection;

	/**
	 Creates new {@link module:engine/view/selection~Selection} instance.
	 *
	 * ```ts
	 * // Creates empty selection without ranges.
	 * const selection = view.createSelection();
	 *
	 * // Creates selection at the given range.
	 * const range = view.createRange( start, end );
	 * const selection = view.createSelection( range );
	 *
	 * // Creates selection at the given ranges
	 * const ranges = [ view.createRange( start1, end2 ), view.createRange( star2, end2 ) ];
	 * const selection = view.createSelection( ranges );
	 *
	 * // Creates selection from the other selection.
	 * const otherSelection = view.createSelection();
	 * const selection = view.createSelection( otherSelection );
	 *
	 * // Creates selection from the document selection.
	 * const selection = view.createSelection( editor.editing.view.document.selection );
	 *
	 * // Creates selection at the given position.
	 * const position = view.createPositionFromPath( root, path );
	 * const selection = view.createSelection( position );
	 *
	 * // Creates collapsed selection at the position of given item and offset.
	 * const paragraph = view.createContainerElement( 'paragraph' );
	 * const selection = view.createSelection( paragraph, offset );
	 *
	 * // Creates a range inside an {@link module:engine/view/element~Element element} which starts before the
	 * // first child of that element and ends after the last child of that element.
	 * const selection = view.createSelection( paragraph, 'in' );
	 *
	 * // Creates a range on an {@link module:engine/view/item~Item item} which starts before the item and ends
	 * // just after the item.
	 * const selection = view.createSelection( paragraph, 'on' );
	 * ```
	 *
	 * `Selection`'s factory method allow passing additional options (`backward`, `fake` and `label`) as the last argument.
	 *
	 * ```ts
	 * // Creates backward selection.
	 * const selection = view.createSelection( range, { backward: true } );
	 * ```
	 *
	 * Fake selection does not render as browser native selection over selected elements and is hidden to the user.
	 * This way, no native selection UI artifacts are displayed to the user and selection over elements can be
	 * represented in other way, for example by applying proper CSS class.
	 *
	 * Additionally fake's selection label can be provided. It will be used to describe fake selection in DOM
	 * (and be  properly handled by screen readers).
	 *
	 * ```ts
	 * // Creates fake selection with label.
	 * const selection = view.createSelection( range, { fake: true, label: 'foo' } );
	 * ```
	 */
	public createSelection( ...args: ConstructorParameters<typeof Selection> ): Selection {
		return new Selection( ...args );
	}

	/**
	 * Disables or enables rendering. If the flag is set to `true` then the rendering will be disabled.
	 * If the flag is set to `false` and if there was some change in the meantime, then the rendering action will be performed.
	 *
	 * @internal
	 * @param flag A flag indicates whether the rendering should be disabled.
	 */
	public _disableRendering( flag: boolean ): void {
		this._renderingDisabled = flag;

		if ( flag == false ) {
			// Render when you stop blocking rendering.
			this.change( () => {} );
		}
	}

	/**
	 * Renders all changes. In order to avoid triggering the observers (e.g. selection) all observers are disabled
	 * before rendering and re-enabled after that.
	 */
	private _render(): void {
		this.isRenderingInProgress = true;
		this.disableObservers();
		this._renderer.render();
		this.enableObservers();
		this.isRenderingInProgress = false;
	}
}

<<<<<<< HEAD
=======
/**
 * Fired after a topmost {@link module:engine/view/view~View#change change block} and all
 * {@link module:engine/view/document~Document#registerPostFixer post-fixers} are executed.
 *
 * Actual rendering is performed as a first listener on 'normal' priority.
 *
 * ```ts
 * view.on( 'render', () => {
 * 	// Rendering to the DOM is complete.
 * } );
 * ```
 *
 * This event is useful when you want to update interface elements after the rendering, e.g. position of the
 * balloon panel. If you wants to change view structure use
 * {@link module:engine/view/document~Document#registerPostFixer post-fixers}.
 *
 * @eventName render
 */
>>>>>>> bb0f347c
export type ViewRenderEvent = {
	name: 'render';
	args: [];
};<|MERGE_RESOLUTION|>--- conflicted
+++ resolved
@@ -78,12 +78,9 @@
  * elements you do not need this controller. You can use the {@link module:engine/view/domconverter~DomConverter DomConverter} instead.
  */
 export default class View extends ObservableMixin() {
-<<<<<<< HEAD
-=======
 	/**
 	 * Instance of the {@link module:engine/view/document~Document} associated with this view controller.
 	 */
->>>>>>> bb0f347c
 	public readonly document: Document;
 
 	/**
@@ -93,8 +90,6 @@
 	 */
 	public readonly domConverter: DomConverter;
 
-<<<<<<< HEAD
-=======
 	/**
 	 * Roots of the DOM tree. Map on the `HTMLElement`s with roots names as keys.
 	 */
@@ -106,7 +101,6 @@
 	 * @observable
 	 * @readonly
 	 */
->>>>>>> bb0f347c
 	declare public isRenderingInProgress: boolean;
 
 	/**
@@ -176,73 +170,9 @@
 		this.set( 'hasDomSelection', false );
 
 		this._renderer = new Renderer( this.domConverter, this.document.selection );
-<<<<<<< HEAD
-		this._renderer.bind( 'isFocused', 'isSelecting', 'isComposing', '_isFocusChanging' )
-			.to( this.document, 'isFocused', 'isSelecting', 'isComposing', '_isFocusChanging' );
-
-		/**
-		 * A DOM root attributes cache. It saves the initial values of DOM root attributes before the DOM element
-		 * is {@link module:engine/view/view~View#attachDomRoot attached} to the view so later on, when
-		 * the view is destroyed ({@link module:engine/view/view~View#detachDomRoot}), they can be easily restored.
-		 * This way, the DOM element can go back to the (clean) state as if the editing view never used it.
-		 *
-		 * @private
-		 * @member {WeakMap.<HTMLElement,Object>}
-		 */
-		this._initialDomRootAttributes = new WeakMap();
-
-		/**
-		 * Map of registered {@link module:engine/view/observer/observer~Observer observers}.
-		 *
-		 * @private
-		 * @type {Map.<Function, module:engine/view/observer/observer~Observer>}
-		 */
-		this._observers = new Map();
-
-		/**
-		 * Is set to `true` when {@link #change view changes} are currently in progress.
-		 *
-		 * @private
-		 * @type {Boolean}
-		 */
-		this._ongoingChange = false;
-
-		/**
-		 * Used to prevent calling {@link #forceRender} and {@link #change} during rendering view to the DOM.
-		 *
-		 * @private
-		 * @type {Boolean}
-		 */
-		this._postFixersInProgress = false;
-
-		/**
-		 * Internal flag to temporary disable rendering. See the usage in the {@link #_disableRendering}.
-		 *
-		 * @private
-		 * @type {Boolean}
-		 */
-		this._renderingDisabled = false;
-
-		/**
-		 * Internal flag that disables rendering when there are no changes since the last rendering.
-		 * It stores information about changed selection and changed elements from attached document roots.
-		 *
-		 * @private
-		 * @type {Boolean}
-		 */
-		this._hasChangedSinceTheLastRendering = false;
-
-		/**
-		 * DowncastWriter instance used in {@link #change change method} callbacks.
-		 *
-		 * @private
-		 * @type {module:engine/view/downcastwriter~DowncastWriter}
-		 */
-=======
 		this._renderer.bind( 'isFocused', 'isSelecting', 'isComposing' )
 			.to( this.document, 'isFocused', 'isSelecting', 'isComposing' );
 
->>>>>>> bb0f347c
 		this._writer = new DowncastWriter( this.document );
 
 		// Add default observers.
@@ -582,11 +512,7 @@
 	 */
 	public forceRender(): void {
 		this._hasChangedSinceTheLastRendering = true;
-<<<<<<< HEAD
-		this.document._isFocusChanging = false;
-=======
 		this.getObserver( FocusObserver )!.flush();
->>>>>>> bb0f347c
 		this.change( () => {} );
 	}
 
@@ -763,8 +689,6 @@
 	}
 }
 
-<<<<<<< HEAD
-=======
 /**
  * Fired after a topmost {@link module:engine/view/view~View#change change block} and all
  * {@link module:engine/view/document~Document#registerPostFixer post-fixers} are executed.
@@ -783,7 +707,6 @@
  *
  * @eventName render
  */
->>>>>>> bb0f347c
 export type ViewRenderEvent = {
 	name: 'render';
 	args: [];
