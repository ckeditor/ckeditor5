--- conflicted
+++ resolved
@@ -31,11 +31,6 @@
  * method.
  */
 export default class ContainerElement extends Element {
-<<<<<<< HEAD
-	public override getFillerOffset: () => number | null;
-
-=======
->>>>>>> bb0f347c
 	/**
 	 * Creates a container element.
 	 *
