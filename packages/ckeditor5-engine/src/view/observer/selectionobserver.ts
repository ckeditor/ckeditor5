--- conflicted
+++ resolved
@@ -157,12 +157,8 @@
 		// TODO ShadowRoot - this event will propagate across the shadow DOM boundary (bubbles and composed flags set)
 		this.listenTo( domDocument, 'mouseup', endDocumentIsSelecting, { priority: 'highest', useCapture: true } );
 
-<<<<<<< HEAD
 		// TODO ShadowRoot - this event is always fired from the document, even inside a Shadow DOM.
-		this.listenTo( domDocument, 'selectionchange', ( evt, domEvent ) => {
-=======
 		this.listenTo( domDocument, 'selectionchange', () => {
->>>>>>> 0b53cf1f
 			// @if CK_DEBUG_TYPING // if ( ( window as any ).logCKETyping ) {
 			// @if CK_DEBUG_TYPING // 	_debouncedLine();
 			// @if CK_DEBUG_TYPING // 	const domSelection = domDocument.defaultView!.getSelection();
