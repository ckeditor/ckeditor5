--- conflicted
+++ resolved
@@ -31,14 +31,6 @@
 	}
 }
 
-<<<<<<< HEAD
-export type ViewDocumentClickEvent = {
-	name: 'click';
-	args: [ data: DomEventData<MouseEvent> ];
-};
-
-=======
->>>>>>> bb0f347c
 /**
  * Fired when one of the editables has been clicked.
  *
