/**
 * @license Copyright (c) 2003-2023, CKSource Holding sp. z o.o. All rights reserved.
 * For licensing, see LICENSE.md or https://ckeditor.com/legal/ckeditor-oss-license
 */

/**
 * @module engine/view/observer/compositionobserver
 */

import DomEventObserver from './domeventobserver';
import type View from '../view';
import type DomEventData from './domeventdata';

/**
 * {@link module:engine/view/document~Document#event:compositionstart Compositionstart},
 * {@link module:engine/view/document~Document#event:compositionupdate compositionupdate} and
 * {@link module:engine/view/document~Document#event:compositionend compositionend} events observer.
 *
 * Note that this observer is attached by the {@link module:engine/view/view~View} and is available by default.
 */
export default class CompositionObserver extends DomEventObserver<'compositionstart' | 'compositionupdate' | 'compositionend'> {
	/**
	 * @inheritDoc
	 */
	public readonly domEventType = [ 'compositionstart', 'compositionupdate', 'compositionend' ] as const;

	/**
	 * @inheritDoc
	 */
	constructor( view: View ) {
		super( view );

<<<<<<< HEAD
		this.domEventType = [ 'compositionstart', 'compositionupdate', 'compositionend' ];

		const document = this.document;

		document.on<ViewDocumentCompositionEvent>( 'compositionstart', () => {
=======
		const document = this.document;

		document.on<ViewDocumentCompositionStartEvent>( 'compositionstart', () => {
>>>>>>> bb0f347c
			// @if CK_DEBUG_TYPING // if ( window.logCKETyping ) {
			// @if CK_DEBUG_TYPING // 	console.log( '%c[CompositionObserver] ' +
			// @if CK_DEBUG_TYPING // 		'┌───────────────────────────── isComposing = true ─────────────────────────────┐',
			// @if CK_DEBUG_TYPING // 		'font-weight: bold; color: green'
			// @if CK_DEBUG_TYPING // 	);
			// @if CK_DEBUG_TYPING // }
			document.isComposing = true;
		}, { priority: 'low' } );

<<<<<<< HEAD
		document.on<ViewDocumentCompositionEvent>( 'compositionend', () => {
=======
		document.on<ViewDocumentCompositionEndEvent>( 'compositionend', () => {
>>>>>>> bb0f347c
			// @if CK_DEBUG_TYPING // if ( window.logCKETyping ) {
			// @if CK_DEBUG_TYPING // 	console.log( '%c[CompositionObserver] ' +
			// @if CK_DEBUG_TYPING // 		'└───────────────────────────── isComposing = false ─────────────────────────────┘',
			// @if CK_DEBUG_TYPING // 		'font-weight: bold; color: green'
			// @if CK_DEBUG_TYPING // 	);
			// @if CK_DEBUG_TYPING // }
			document.isComposing = false;
		}, { priority: 'low' } );
	}

	/**
	 * @inheritDoc
	 */
	public onDomEvent( domEvent: CompositionEvent ): void {
		// @if CK_DEBUG_TYPING // if ( window.logCKETyping ) {
		// @if CK_DEBUG_TYPING // 	console.group( `%c[CompositionObserver]%c ${ domEvent.type }`, 'color: green', '' );
		// @if CK_DEBUG_TYPING // }

		this.fire( domEvent.type, domEvent, {
			data: domEvent.data
		} );

		// @if CK_DEBUG_TYPING // if ( window.logCKETyping ) {
		// @if CK_DEBUG_TYPING // 	console.groupEnd();
		// @if CK_DEBUG_TYPING // }
	}
}

<<<<<<< HEAD
export type ViewDocumentCompositionEvent = {
	name: 'compositionstart' | 'compositionupdate' | 'compositionend';
	args: [ data: CompositionEventData ];
};
=======
export interface CompositionEventData extends DomEventData<CompositionEvent> {
	data: string | null;
}
>>>>>>> bb0f347c

export interface CompositionEventData extends DomEventData<CompositionEvent> {
	data: string | null;
}

/**
 * Fired when composition starts inside one of the editables.
 *
 * Introduced by {@link module:engine/view/observer/compositionobserver~CompositionObserver}.
 *
 * Note that because {@link module:engine/view/observer/compositionobserver~CompositionObserver} is attached by the
 * {@link module:engine/view/view~View} this event is available by default.
 *
 * @see module:engine/view/observer/compositionobserver~CompositionObserver
 * @eventName compositionstart
 * @param data Event data.
 */
export type ViewDocumentCompositionStartEvent = {
	name: 'compositionstart';
	args: [ data: CompositionEventData ];
};

/**
 * Fired when composition is updated inside one of the editables.
 *
 * Introduced by {@link module:engine/view/observer/compositionobserver~CompositionObserver}.
 *
 * Note that because {@link module:engine/view/observer/compositionobserver~CompositionObserver} is attached by the
 * {@link module:engine/view/view~View} this event is available by default.
 *
 * @see module:engine/view/observer/compositionobserver~CompositionObserver
 * @eventName compositionupdate
 * @param data Event data.
 */
export type ViewDocumentCompositionUpdateEvent = {
	name: 'compositionupdate';
	args: [ data: CompositionEventData ];
};

/**
 * Fired when composition ends inside one of the editables.
 *
 * Introduced by {@link module:engine/view/observer/compositionobserver~CompositionObserver}.
 *
 * Note that because {@link module:engine/view/observer/compositionobserver~CompositionObserver} is attached by the
 * {@link module:engine/view/view~View} this event is available by default.
 *
 * @see module:engine/view/observer/compositionobserver~CompositionObserver
 * @eventName compositionend
 * @param data Event data.
 */
export type ViewDocumentCompositionEndEvent = {
	name: 'compositionend';
	args: [ data: CompositionEventData ];
};<|MERGE_RESOLUTION|>--- conflicted
+++ resolved
@@ -30,17 +30,9 @@
 	constructor( view: View ) {
 		super( view );
 
-<<<<<<< HEAD
-		this.domEventType = [ 'compositionstart', 'compositionupdate', 'compositionend' ];
-
-		const document = this.document;
-
-		document.on<ViewDocumentCompositionEvent>( 'compositionstart', () => {
-=======
 		const document = this.document;
 
 		document.on<ViewDocumentCompositionStartEvent>( 'compositionstart', () => {
->>>>>>> bb0f347c
 			// @if CK_DEBUG_TYPING // if ( window.logCKETyping ) {
 			// @if CK_DEBUG_TYPING // 	console.log( '%c[CompositionObserver] ' +
 			// @if CK_DEBUG_TYPING // 		'┌───────────────────────────── isComposing = true ─────────────────────────────┐',
@@ -50,11 +42,7 @@
 			document.isComposing = true;
 		}, { priority: 'low' } );
 
-<<<<<<< HEAD
-		document.on<ViewDocumentCompositionEvent>( 'compositionend', () => {
-=======
 		document.on<ViewDocumentCompositionEndEvent>( 'compositionend', () => {
->>>>>>> bb0f347c
 			// @if CK_DEBUG_TYPING // if ( window.logCKETyping ) {
 			// @if CK_DEBUG_TYPING // 	console.log( '%c[CompositionObserver] ' +
 			// @if CK_DEBUG_TYPING // 		'└───────────────────────────── isComposing = false ─────────────────────────────┘',
@@ -83,16 +71,9 @@
 	}
 }
 
-<<<<<<< HEAD
-export type ViewDocumentCompositionEvent = {
-	name: 'compositionstart' | 'compositionupdate' | 'compositionend';
-	args: [ data: CompositionEventData ];
-};
-=======
 export interface CompositionEventData extends DomEventData<CompositionEvent> {
 	data: string | null;
 }
->>>>>>> bb0f347c
 
 export interface CompositionEventData extends DomEventData<CompositionEvent> {
 	data: string | null;
