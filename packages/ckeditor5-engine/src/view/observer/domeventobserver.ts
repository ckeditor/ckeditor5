/**
 * @license Copyright (c) 2003-2023, CKSource Holding sp. z o.o. All rights reserved.
 * For licensing, see LICENSE.md or https://ckeditor.com/legal/ckeditor-oss-license
 */

/**
 * @module engine/view/observer/domeventobserver
 */

import Observer from './observer';
import DomEventData from './domeventdata';

import type { EventInfo } from '@ckeditor/ckeditor5-utils';

/**
 * Base class for DOM event observers. This class handles
 * {@link module:engine/view/observer/observer~Observer#observe adding} listeners to DOM elements,
 * {@link module:engine/view/observer/observer~Observer#disable disabling} and
 * {@link module:engine/view/observer/observer~Observer#enable re-enabling} events.
 * Child class needs to define
 * {@link module:engine/view/observer/domeventobserver~DomEventObserver#domEventType DOM event type} and
 * {@link module:engine/view/observer/domeventobserver~DomEventObserver#onDomEvent callback}.
 *
 * For instance:
 *
 * ```ts
 * class ClickObserver extends DomEventObserver<'click'> {
 * 	// It can also be defined as a normal property in the constructor.
 * 	get domEventType(): 'click' {
 * 		return 'click';
 * 	}
 *
 * 	onDomEvent( domEvent: MouseEvent ): void {
 * 		this.fire( 'click', domEvent );
 * 	}
 * }
 * ```
 *
 * @typeParam EventType DOM Event type name or an union of those.
 * @typeParam AdditionalData Additional data passed along with the event.
 */

export default abstract class DomEventObserver<
	EventType extends keyof HTMLElementEventMap,
	AdditionalData extends object = object
> extends Observer {
<<<<<<< HEAD
	public domEventType!: EventType | Array<EventType>;

	public useCapture: boolean;

=======
>>>>>>> bb0f347c
	/**
	 * Type of the DOM event the observer should listen to. Array of types can be defined
	 * if the observer should listen to multiple DOM events.
	 */
	public abstract get domEventType(): EventType | ReadonlyArray<EventType>;

	/**
	 * If set to `true` DOM events will be listened on the capturing phase.
	 * Default value is `false`.
	 */
	public useCapture: boolean = false;

	/**
	 * Callback which should be called when the DOM event occurred. Note that the callback will not be called if
	 * observer {@link #isEnabled is not enabled}.
	 *
	 * @see #domEventType
	 */
	public abstract onDomEvent( event: HTMLElementEventMap[ EventType ] ): void;

	/**
	 * @inheritDoc
	 */
	public override observe( domElement: HTMLElement ): void {
		const types = typeof this.domEventType == 'string' ? [ this.domEventType ] : this.domEventType;

		types.forEach( type => {
			this.listenTo( domElement, type, ( eventInfo, domEvent ) => {
				if ( this.isEnabled && !this.checkShouldIgnoreEventFromTarget( domEvent.target as any ) ) {
					this.onDomEvent( domEvent );
				}
			}, { useCapture: this.useCapture } );
		} );
	}

	/**
	 * Calls `Document#fire()` if observer {@link #isEnabled is enabled}.
	 *
	 * @see module:utils/emittermixin~Emitter#fire
	 * @param eventType The event type (name).
	 * @param domEvent The DOM event.
	 * @param additionalData The additional data which should extend the
	 * {@link module:engine/view/observer/domeventdata~DomEventData event data} object.
	 */
	public override fire( eventType: string | EventInfo, domEvent: Event, additionalData?: AdditionalData ): void {
		if ( this.isEnabled ) {
			this.document.fire( eventType, new DomEventData( this.view, domEvent, additionalData ) );
		}
	}
}<|MERGE_RESOLUTION|>--- conflicted
+++ resolved
@@ -44,13 +44,6 @@
 	EventType extends keyof HTMLElementEventMap,
 	AdditionalData extends object = object
 > extends Observer {
-<<<<<<< HEAD
-	public domEventType!: EventType | Array<EventType>;
-
-	public useCapture: boolean;
-
-=======
->>>>>>> bb0f347c
 	/**
 	 * Type of the DOM event the observer should listen to. Array of types can be defined
 	 * if the observer should listen to multiple DOM events.
