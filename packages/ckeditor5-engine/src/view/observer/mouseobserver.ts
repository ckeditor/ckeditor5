--- conflicted
+++ resolved
@@ -30,10 +30,6 @@
 	}
 }
 
-<<<<<<< HEAD
-export type ViewDocumentMouseEvent = {
-	name: 'mousedown' | 'mouseup' | 'mouseover' | 'mouseout';
-=======
 /**
  * Fired when the mouse button is pressed down on one of the editing roots of the editor.
  *
@@ -48,7 +44,6 @@
  */
 export type ViewDocumentMouseDownEvent = {
 	name: 'mousedown';
->>>>>>> bb0f347c
 	args: [ data: DomEventData<MouseEvent> ];
 };
 
