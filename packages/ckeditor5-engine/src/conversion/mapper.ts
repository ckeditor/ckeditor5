/**
 * @license Copyright (c) 2003-2023, CKSource Holding sp. z o.o. All rights reserved.
 * For licensing, see LICENSE.md or https://ckeditor.com/legal/ckeditor-oss-license
 */

/**
 * @module engine/conversion/mapper
 */

import ModelPosition from '../model/position';
import ModelRange from '../model/range';

import ViewPosition from '../view/position';
import ViewRange from '../view/range';
import ViewText from '../view/text';

import { CKEditorError, EmitterMixin } from '@ckeditor/ckeditor5-utils';

import type ViewDocumentFragment from '../view/documentfragment';
import type ViewElement from '../view/element';
import type ModelElement from '../model/element';
import type ModelDocumentFragment from '../model/documentfragment';
import type ViewNode from '../view/node';

/**
 * Maps elements, positions and markers between the {@link module:engine/view/document~Document view} and
 * the {@link module:engine/model/model model}.
 *
 * The instance of the Mapper used for the editing pipeline is available in
 * {@link module:engine/controller/editingcontroller~EditingController#mapper `editor.editing.mapper`}.
 *
 * Mapper uses bound elements to find corresponding elements and positions, so, to get proper results,
 * all model elements should be {@link module:engine/conversion/mapper~Mapper#bindElements bound}.
 *
 * To map the complex model to/from view relations, you may provide custom callbacks for the
 * {@link module:engine/conversion/mapper~Mapper#event:modelToViewPosition modelToViewPosition event} and
 * {@link module:engine/conversion/mapper~Mapper#event:viewToModelPosition viewToModelPosition event} that are fired whenever
 * a position mapping request occurs.
 * Those events are fired by the {@link module:engine/conversion/mapper~Mapper#toViewPosition toViewPosition}
 * and {@link module:engine/conversion/mapper~Mapper#toModelPosition toModelPosition} methods. `Mapper` adds its own default callbacks
 * with `'lowest'` priority. To override default `Mapper` mapping, add custom callback with higher priority and
 * stop the event.
 */
export default class Mapper extends EmitterMixin() {
<<<<<<< HEAD
	private _modelToViewMapping: WeakMap<ModelElement | ModelDocumentFragment, ViewElement | ViewDocumentFragment>;
	private _viewToModelMapping: WeakMap<ViewElement | ViewDocumentFragment, ModelElement | ModelDocumentFragment>;
	private _viewToModelLengthCallbacks: Map<string, ( element: ViewElement ) => number>;
	private _markerNameToElements: Map<string, Set<ViewElement>>;
	private _elementToMarkerNames: Map<ViewElement, Set<string>>;
	private _deferredBindingRemovals: Map<ViewElement, ViewElement | ViewDocumentFragment>;
	private _unboundMarkerNames: Set<string>;
=======
	/**
	 * Model element to view element mapping.
	 */
	private _modelToViewMapping = new WeakMap<ModelElement | ModelDocumentFragment, ViewElement | ViewDocumentFragment>();
>>>>>>> bb0f347c

	/**
	 * View element to model element mapping.
	 */
	private _viewToModelMapping = new WeakMap<ViewElement | ViewDocumentFragment, ModelElement | ModelDocumentFragment>();

	/**
	 * A map containing callbacks between view element names and functions evaluating length of view elements
	 * in model.
	 */
	private _viewToModelLengthCallbacks = new Map<string, ( element: ViewElement ) => number>();

	/**
	 * Model marker name to view elements mapping.
	 *
	 * Keys are `String`s while values are `Set`s with {@link module:engine/view/element~Element view elements}.
	 * One marker (name) can be mapped to multiple elements.
	 */
	private _markerNameToElements = new Map<string, Set<ViewElement>>();

	/**
	 * View element to model marker names mapping.
	 *
	 * This is reverse to {@link ~Mapper#_markerNameToElements} map.
	 */
	private _elementToMarkerNames = new Map<ViewElement, Set<string>>();

	/**
	 * The map of removed view elements with their current root (used for deferred unbinding).
	 */
	private _deferredBindingRemovals = new Map<ViewElement, ViewElement | ViewDocumentFragment>();

	/**
	 * Stores marker names of markers which have changed due to unbinding a view element (so it is assumed that the view element
	 * has been removed, moved or renamed).
	 */
	private _unboundMarkerNames = new Set<string>();

	/**
	 * Creates an instance of the mapper.
	 */
	constructor() {
		super();

		// Default mapper algorithm for mapping model position to view position.
		this.on<MapperModelToViewPositionEvent>( 'modelToViewPosition', ( evt, data ) => {
			if ( data.viewPosition ) {
				return;
			}

			const viewContainer = this._modelToViewMapping.get( data.modelPosition.parent as ModelElement );

			if ( !viewContainer ) {
				/**
				 * A model position could not be mapped to the view because the parent of the model position
				 * does not have a mapped view element (might have not been converted yet or it has no converter).
				 *
				 * Make sure that the model element is correctly converted to the view.
				 *
				 * @error mapping-model-position-view-parent-not-found
				 */
				throw new CKEditorError( 'mapping-model-position-view-parent-not-found', this, { modelPosition: data.modelPosition } );
			}

			data.viewPosition = this.findPositionIn( viewContainer, data.modelPosition.offset );
		}, { priority: 'low' } );

		// Default mapper algorithm for mapping view position to model position.
		this.on<MapperViewToModelPositionEvent>( 'viewToModelPosition', ( evt, data ) => {
			if ( data.modelPosition ) {
				return;
			}

			const viewBlock = this.findMappedViewAncestor( data.viewPosition );
			const modelParent = this._viewToModelMapping.get( viewBlock );
			const modelOffset = this._toModelOffset( data.viewPosition.parent as ViewElement, data.viewPosition.offset, viewBlock );

			data.modelPosition = ModelPosition._createAt( modelParent!, modelOffset );
		}, { priority: 'low' } );
	}

	/**
	 * Marks model and view elements as corresponding. Corresponding elements can be retrieved by using
	 * the {@link module:engine/conversion/mapper~Mapper#toModelElement toModelElement} and
	 * {@link module:engine/conversion/mapper~Mapper#toViewElement toViewElement} methods.
	 * The information that elements are bound is also used to translate positions.
	 *
	 * @param modelElement Model element.
	 * @param viewElement View element.
	 */
	public bindElements(
		modelElement: ModelElement | ModelDocumentFragment,
		viewElement: ViewElement | ViewDocumentFragment
	): void {
		this._modelToViewMapping.set( modelElement, viewElement );
		this._viewToModelMapping.set( viewElement, modelElement );
	}

	/**
	 * Unbinds the given {@link module:engine/view/element~Element view element} from the map.
	 *
	 * **Note:** view-to-model binding will be removed, if it existed. However, corresponding model-to-view binding
	 * will be removed only if model element is still bound to the passed `viewElement`.
	 *
	 * This behavior allows for re-binding model element to another view element without fear of losing the new binding
	 * when the previously bound view element is unbound.
	 *
	 * @param viewElement View element to unbind.
	 * @param options The options object.
	 * @param options.defer Controls whether the binding should be removed immediately or deferred until a
	 * {@link #flushDeferredBindings `flushDeferredBindings()`} call.
	 */
	public unbindViewElement(
		viewElement: ViewElement,
		options: { defer?: boolean } = {}
	): void {
		const modelElement = this.toModelElement( viewElement )!;

		if ( this._elementToMarkerNames.has( viewElement ) ) {
			for ( const markerName of this._elementToMarkerNames.get( viewElement )! ) {
				this._unboundMarkerNames.add( markerName );
			}
		}

		if ( options.defer ) {
			this._deferredBindingRemovals.set( viewElement, viewElement.root );
		} else {
			this._viewToModelMapping.delete( viewElement );

			if ( this._modelToViewMapping.get( modelElement ) == viewElement ) {
				this._modelToViewMapping.delete( modelElement );
			}
		}
	}

	/**
	 * Unbinds the given {@link module:engine/model/element~Element model element} from the map.
	 *
	 * **Note:** the model-to-view binding will be removed, if it existed. However, the corresponding view-to-model binding
	 * will be removed only if the view element is still bound to the passed `modelElement`.
	 *
	 * This behavior lets for re-binding view element to another model element without fear of losing the new binding
	 * when the previously bound model element is unbound.
	 *
	 * @param modelElement Model element to unbind.
	 */
	public unbindModelElement( modelElement: ModelElement ): void {
		const viewElement = this.toViewElement( modelElement )!;

		this._modelToViewMapping.delete( modelElement );

		if ( this._viewToModelMapping.get( viewElement ) == modelElement ) {
			this._viewToModelMapping.delete( viewElement );
		}
	}

	/**
	 * Binds the given marker name with the given {@link module:engine/view/element~Element view element}. The element
	 * will be added to the current set of elements bound with the given marker name.
	 *
	 * @param element Element to bind.
	 * @param name Marker name.
	 */
	public bindElementToMarker( element: ViewElement, name: string ): void {
		const elements = this._markerNameToElements.get( name ) || new Set();
		elements.add( element );

		const names = this._elementToMarkerNames.get( element ) || new Set();
		names.add( name );

		this._markerNameToElements.set( name, elements );
		this._elementToMarkerNames.set( element, names );
	}

	/**
	 * Unbinds an element from given marker name.
	 *
	 * @param element Element to unbind.
	 * @param name Marker name.
	 */
	public unbindElementFromMarkerName( element: ViewElement, name: string ): void {
		const nameToElements = this._markerNameToElements.get( name );

		if ( nameToElements ) {
			nameToElements.delete( element );

			if ( nameToElements.size == 0 ) {
				this._markerNameToElements.delete( name );
			}
		}

		const elementToNames = this._elementToMarkerNames.get( element );

		if ( elementToNames ) {
			elementToNames.delete( name );

			if ( elementToNames.size == 0 ) {
				this._elementToMarkerNames.delete( element );
			}
		}
	}

	/**
	 * Returns all marker names of markers which have changed due to unbinding a view element (so it is assumed that the view element
	 * has been removed, moved or renamed) since the last flush. After returning, the marker names list is cleared.
	 */
	public flushUnboundMarkerNames(): Array<string> {
		const markerNames = Array.from( this._unboundMarkerNames );

		this._unboundMarkerNames.clear();

		return markerNames;
	}

	/**
	 * Unbinds all deferred binding removals of view elements that in the meantime were not re-attached to some root or document fragment.
	 *
	 * See: {@link #unbindViewElement `unbindViewElement()`}.
	 */
	public flushDeferredBindings(): void {
		for ( const [ viewElement, root ] of this._deferredBindingRemovals ) {
			// Unbind it only if it wasn't re-attached to some root or document fragment.
			if ( viewElement.root == root ) {
				this.unbindViewElement( viewElement );
			}
		}

		this._deferredBindingRemovals = new Map();
	}

	/**
	 * Removes all model to view and view to model bindings.
	 */
	public clearBindings(): void {
		this._modelToViewMapping = new WeakMap();
		this._viewToModelMapping = new WeakMap();
		this._markerNameToElements = new Map();
		this._elementToMarkerNames = new Map();
		this._unboundMarkerNames = new Set();
		this._deferredBindingRemovals = new Map();
	}

	/**
	 * Gets the corresponding model element.
	 *
	 * **Note:** {@link module:engine/view/uielement~UIElement} does not have corresponding element in model.
	 *
	 * @param viewElement View element.
	 * @returns Corresponding model element or `undefined` if not found.
	 */
	public toModelElement( viewElement: ViewElement ): ModelElement | undefined;

	/**
	 * Gets the corresponding model document fragment.
	 *
	 * @param viewDocumentFragment View document fragment.
	 * @returns Corresponding model document fragment or `undefined` if not found.
	 */
	public toModelElement( viewDocumentFragment: ViewDocumentFragment ): ModelDocumentFragment | undefined;

	public toModelElement( viewElement: ViewElement | ViewDocumentFragment ): ModelElement | ModelDocumentFragment | undefined {
		return this._viewToModelMapping.get( viewElement );
	}

	/**
	 * Gets the corresponding view element.
	 *
	 * @param modelElement Model element.
	 * @returns Corresponding view element or `undefined` if not found.
	 */
	public toViewElement( modelElement: ModelElement ): ViewElement | undefined;

	/**
	 * Gets the corresponding view document fragment.
	 *
	 * @param modelDocumentFragment Model document fragment.
	 * @returns Corresponding view document fragment or `undefined` if not found.
	 */
	public toViewElement( modelDocumentFragment: ModelDocumentFragment ): ViewDocumentFragment | undefined;

	public toViewElement( modelElement: ModelElement | ModelDocumentFragment ): ViewElement | ViewDocumentFragment | undefined {
		return this._modelToViewMapping.get( modelElement );
	}

	/**
	 * Gets the corresponding model range.
	 *
	 * @param viewRange View range.
	 * @returns Corresponding model range.
	 */
	public toModelRange( viewRange: ViewRange ): ModelRange {
		return new ModelRange( this.toModelPosition( viewRange.start ), this.toModelPosition( viewRange.end ) );
	}

	/**
	 * Gets the corresponding view range.
	 *
	 * @param modelRange Model range.
	 * @returns Corresponding view range.
	 */
	public toViewRange( modelRange: ModelRange ): ViewRange {
		return new ViewRange( this.toViewPosition( modelRange.start ), this.toViewPosition( modelRange.end ) );
	}

	/**
	 * Gets the corresponding model position.
	 *
	 * @fires viewToModelPosition
	 * @param viewPosition View position.
	 * @returns Corresponding model position.
	 */
	public toModelPosition( viewPosition: ViewPosition ): ModelPosition {
		const data: MapperViewToModelPositionEvent[ 'args' ][ 0 ] = {
			viewPosition,
			mapper: this
		};

		this.fire<MapperViewToModelPositionEvent>( 'viewToModelPosition', data );

		return data.modelPosition!;
	}

	/**
	 * Gets the corresponding view position.
	 *
	 * @fires modelToViewPosition
	 * @param modelPosition Model position.
	 * @param options Additional options for position mapping process.
	 * @param options.isPhantom Should be set to `true` if the model position to map is pointing to a place
	 * in model tree which no longer exists. For example, it could be an end of a removed model range.
	 * @returns Corresponding view position.
	 */
	public toViewPosition(
		modelPosition: ModelPosition,
		options: { isPhantom?: boolean } = {}
	): ViewPosition {
		const data: MapperModelToViewPositionEvent[ 'args' ][ 0 ] = {
			modelPosition,
			mapper: this,
			isPhantom: options.isPhantom
		};

		this.fire<MapperModelToViewPositionEvent>( 'modelToViewPosition', data );

		return data.viewPosition!;
	}

	/**
	 * Gets all view elements bound to the given marker name.
	 *
	 * @param name Marker name.
	 * @returns View elements bound with the given marker name or `null`
	 * if no elements are bound to the given marker name.
	 */
	public markerNameToElements( name: string ): Set<ViewElement> | null {
		const boundElements = this._markerNameToElements.get( name );

		if ( !boundElements ) {
			return null;
		}

		const elements = new Set<ViewElement>();

		for ( const element of boundElements ) {
			if ( element.is( 'attributeElement' ) ) {
				for ( const clone of element.getElementsWithSameId() ) {
					elements.add( clone );
				}
			} else {
				elements.add( element );
			}
		}

		return elements;
	}

	/**
	 * Registers a callback that evaluates the length in the model of a view element with the given name.
	 *
	 * The callback is fired with one argument, which is a view element instance. The callback is expected to return
	 * a number representing the length of the view element in the model.
	 *
	 * ```ts
	 * // List item in view may contain nested list, which have other list items. In model though,
	 * // the lists are represented by flat structure. Because of those differences, length of list view element
	 * // may be greater than one. In the callback it's checked how many nested list items are in evaluated list item.
	 *
	 * function getViewListItemLength( element ) {
	 * 	let length = 1;
	 *
	 * 	for ( let child of element.getChildren() ) {
	 * 		if ( child.name == 'ul' || child.name == 'ol' ) {
	 * 			for ( let item of child.getChildren() ) {
	 * 				length += getViewListItemLength( item );
	 * 			}
	 * 		}
	 * 	}
	 *
	 * 	return length;
	 * }
	 *
	 * mapper.registerViewToModelLength( 'li', getViewListItemLength );
	 * ```
	 *
	 * @param viewElementName Name of view element for which callback is registered.
	 * @param lengthCallback Function return a length of view element instance in model.
	 */
	public registerViewToModelLength(
		viewElementName: string,
		lengthCallback: ( element: ViewElement ) => number
	): void {
		this._viewToModelLengthCallbacks.set( viewElementName, lengthCallback );
	}

	/**
	 * For the given `viewPosition`, finds and returns the closest ancestor of this position that has a mapping to
	 * the model.
	 *
	 * @param viewPosition Position for which a mapped ancestor should be found.
	 */
	public findMappedViewAncestor( viewPosition: ViewPosition ): ViewElement {
		let parent: any = viewPosition.parent;

		while ( !this._viewToModelMapping.has( parent ) ) {
			parent = parent.parent;
		}

		return parent;
	}

	/**
	 * Calculates model offset based on the view position and the block element.
	 *
	 * Example:
	 *
	 * ```html
	 * <p>foo<b>ba|r</b></p> // _toModelOffset( b, 2, p ) -> 5
	 * ```
	 *
	 * Is a sum of:
	 *
	 * ```html
	 * <p>foo|<b>bar</b></p> // _toModelOffset( p, 3, p ) -> 3
	 * <p>foo<b>ba|r</b></p> // _toModelOffset( b, 2, b ) -> 2
	 * ```
	 *
	 * @param viewParent Position parent.
	 * @param viewOffset Position offset.
	 * @param viewBlock Block used as a base to calculate offset.
	 * @returns Offset in the model.
	 */
	private _toModelOffset(
		viewParent: ViewElement,
		viewOffset: number,
		viewBlock: ViewElement
	): number {
		if ( viewBlock != viewParent ) {
			// See example.
			const offsetToParentStart = this._toModelOffset( viewParent.parent as any, viewParent.index!, viewBlock );
			const offsetInParent = this._toModelOffset( viewParent, viewOffset, viewParent );

			return offsetToParentStart + offsetInParent;
		}

		// viewBlock == viewParent, so we need to calculate the offset in the parent element.

		// If the position is a text it is simple ("ba|r" -> 2).
		if ( viewParent.is( '$text' ) ) {
			return viewOffset;
		}

		// If the position is in an element we need to sum lengths of siblings ( <b> bar </b> foo | -> 3 + 3 = 6 ).
		let modelOffset = 0;

		for ( let i = 0; i < viewOffset; i++ ) {
			modelOffset += this.getModelLength( viewParent.getChild( i ) as any );
		}

		return modelOffset;
	}

	/**
	 * Gets the length of the view element in the model.
	 *
	 * The length is calculated as follows:
	 * * if a {@link #registerViewToModelLength length mapping callback} is provided for the given `viewNode`, it is used to
	 * evaluate the model length (`viewNode` is used as first and only parameter passed to the callback),
	 * * length of a {@link module:engine/view/text~Text text node} is equal to the length of its
	 * {@link module:engine/view/text~Text#data data},
	 * * length of a {@link module:engine/view/uielement~UIElement ui element} is equal to 0,
	 * * length of a mapped {@link module:engine/view/element~Element element} is equal to 1,
	 * * length of a non-mapped {@link module:engine/view/element~Element element} is equal to the length of its children.
	 *
	 * Examples:
	 *
	 * ```
	 * foo                          -> 3 // Text length is equal to its data length.
	 * <p>foo</p>                   -> 1 // Length of an element which is mapped is by default equal to 1.
	 * <b>foo</b>                   -> 3 // Length of an element which is not mapped is a length of its children.
	 * <div><p>x</p><p>y</p></div>  -> 2 // Assuming that <div> is not mapped and <p> are mapped.
	 * ```
	 *
	 * @param viewNode View node.
	 * @returns Length of the node in the tree model.
	 */
	public getModelLength( viewNode: ViewNode | ViewDocumentFragment ): number {
		if ( this._viewToModelLengthCallbacks.get( ( viewNode as any ).name ) ) {
			const callback = this._viewToModelLengthCallbacks.get( ( viewNode as any ).name )!;

			return callback( viewNode as ViewElement );
		} else if ( this._viewToModelMapping.has( viewNode as ViewElement ) ) {
			return 1;
		} else if ( viewNode.is( '$text' ) ) {
			return viewNode.data.length;
		} else if ( viewNode.is( 'uiElement' ) ) {
			return 0;
		} else {
			let len = 0;

			for ( const child of ( viewNode as ViewElement ).getChildren() ) {
				len += this.getModelLength( child );
			}

			return len;
		}
	}

	/**
	 * Finds the position in the view node (or in its children) with the expected model offset.
	 *
	 * Example:
	 *
	 * ```
	 * <p>fo<b>bar</b>bom</p> -> expected offset: 4
	 *
	 * findPositionIn( p, 4 ):
	 * <p>|fo<b>bar</b>bom</p> -> expected offset: 4, actual offset: 0
	 * <p>fo|<b>bar</b>bom</p> -> expected offset: 4, actual offset: 2
	 * <p>fo<b>bar</b>|bom</p> -> expected offset: 4, actual offset: 5 -> we are too far
	 *
	 * findPositionIn( b, 4 - ( 5 - 3 ) ):
	 * <p>fo<b>|bar</b>bom</p> -> expected offset: 2, actual offset: 0
	 * <p>fo<b>bar|</b>bom</p> -> expected offset: 2, actual offset: 3 -> we are too far
	 *
	 * findPositionIn( bar, 2 - ( 3 - 3 ) ):
	 * We are in the text node so we can simple find the offset.
	 * <p>fo<b>ba|r</b>bom</p> -> expected offset: 2, actual offset: 2 -> position found
	 * ```
	 *
	 * @param viewParent Tree view element in which we are looking for the position.
	 * @param expectedOffset Expected offset.
	 * @returns Found position.
	 */
	public findPositionIn( viewParent: ViewNode | ViewDocumentFragment, expectedOffset: number ): ViewPosition {
		// Last scanned view node.
		let viewNode: ViewNode;
		// Length of the last scanned view node.
		let lastLength = 0;

		let modelOffset = 0;
		let viewOffset = 0;

		// In the text node it is simple: the offset in the model equals the offset in the text.
		if ( viewParent.is( '$text' ) ) {
			return new ViewPosition( viewParent, expectedOffset );
		}

		// In other cases we add lengths of child nodes to find the proper offset.

		// If it is smaller we add the length.
		while ( modelOffset < expectedOffset ) {
			viewNode = ( viewParent as ViewElement | ViewDocumentFragment ).getChild( viewOffset )!;
			lastLength = this.getModelLength( viewNode );
			modelOffset += lastLength;
			viewOffset++;
		}

		// If it equals we found the position.
		if ( modelOffset == expectedOffset ) {
			return this._moveViewPositionToTextNode( new ViewPosition( viewParent, viewOffset ) );
		}
		// If it is higher we need to enter last child.
		else {
			// ( modelOffset - lastLength ) is the offset to the child we enter,
			// so we subtract it from the expected offset to fine the offset in the child.
			return this.findPositionIn( viewNode!, expectedOffset - ( modelOffset - lastLength ) );
		}
	}

	/**
	 * Because we prefer positions in the text nodes over positions next to text nodes, if the view position was next to a text node,
	 * it moves it into the text node instead.
	 *
	 * ```
	 * <p>[]<b>foo</b></p> -> <p>[]<b>foo</b></p> // do not touch if position is not directly next to text
	 * <p>foo[]<b>foo</b></p> -> <p>foo{}<b>foo</b></p> // move to text node
	 * <p><b>[]foo</b></p> -> <p><b>{}foo</b></p> // move to text node
	 * ```
	 *
	 * @param viewPosition Position potentially next to the text node.
	 * @returns Position in the text node if possible.
	 */
	private _moveViewPositionToTextNode( viewPosition: ViewPosition ): ViewPosition {
		// If the position is just after a text node, put it at the end of that text node.
		// If the position is just before a text node, put it at the beginning of that text node.
		const nodeBefore = viewPosition.nodeBefore;
		const nodeAfter = viewPosition.nodeAfter;

		if ( nodeBefore instanceof ViewText ) {
			return new ViewPosition( nodeBefore, nodeBefore.data.length );
		} else if ( nodeAfter instanceof ViewText ) {
			return new ViewPosition( nodeAfter, 0 );
		}

		// Otherwise, just return the given position.
		return viewPosition;
	}
}

/**
 * Fired for each model-to-view position mapping request. The purpose of this event is to enable custom model-to-view position
 * mapping. Callbacks added to this event take {@link module:engine/model/position~Position model position} and are expected to
 * calculate the {@link module:engine/view/position~Position view position}. The calculated view position should be added as
 * a `viewPosition` value in the `data` object that is passed as one of parameters to the event callback.
 *
 * ```ts
 * // Assume that "captionedImage" model element is converted to <img> and following <span> elements in view,
 * // and the model element is bound to <img> element. Force mapping model positions inside "captionedImage" to that
 * // <span> element.
 * mapper.on( 'modelToViewPosition', ( evt, data ) => {
 * 	const positionParent = modelPosition.parent;
 *
 * 	if ( positionParent.name == 'captionedImage' ) {
 * 		const viewImg = data.mapper.toViewElement( positionParent );
 * 		const viewCaption = viewImg.nextSibling; // The <span> element.
 *
 * 		data.viewPosition = new ViewPosition( viewCaption, modelPosition.offset );
 *
 * 		// Stop the event if other callbacks should not modify calculated value.
 * 		evt.stop();
 * 	}
 * } );
 * ```
 *
 * **Note:** keep in mind that sometimes a "phantom" model position is being converted. A "phantom" model position is
 * a position that points to a nonexistent place in model. Such a position might still be valid for conversion, though
 * (it would point to a correct place in the view when converted). One example of such a situation is when a range is
 * removed from the model, there may be a need to map the range's end (which is no longer a valid model position). To
 * handle such situations, check the `data.isPhantom` flag:
 *
 * ```ts
 * // Assume that there is a "customElement" model element and whenever the position is before it,
 * // we want to move it to the inside of the view element bound to "customElement".
 * mapper.on( 'modelToViewPosition', ( evt, data ) => {
 * 	if ( data.isPhantom ) {
 * 		return;
 * 	}
 *
 * 	// Below line might crash for phantom position that does not exist in model.
 * 	const sibling = data.modelPosition.nodeBefore;
 *
 * 	// Check if this is the element we are interested in.
 * 	if ( !sibling.is( 'element', 'customElement' ) ) {
 * 		return;
 * 	}
 *
 * 	const viewElement = data.mapper.toViewElement( sibling );
 *
 * 	data.viewPosition = new ViewPosition( sibling, 0 );
 *
 * 	evt.stop();
 * } );
 * ```
 *
 * **Note:** the default mapping callback is provided with a `low` priority setting and does not cancel the event, so it is possible to
 * attach a custom callback after a default callback and also use `data.viewPosition` calculated by the default callback
 * (for example to fix it).
 *
 * **Note:** the default mapping callback will not fire if `data.viewPosition` is already set.
 *
 * **Note:** these callbacks are called **very often**. For efficiency reasons, it is advised to use them only when position
 * mapping between the given model and view elements is unsolvable by using just elements mapping and default algorithm.
 * Also, the condition that checks if a special case scenario happened should be as simple as possible.
 *
 * @eventName modelToViewPosition
 */
export type MapperModelToViewPositionEvent = {
	name: 'modelToViewPosition';
	args: [ MapperModelToViewPositionEventData ];
};

/**
 * Data pipeline object that can store and pass data between callbacks. The callback should add
 * the `viewPosition` value to that object with calculated the {@link module:engine/view/position~Position view position}.
 */
export type MapperModelToViewPositionEventData = {

	/**
	 * Mapper instance that fired the event.
	 */
	mapper: Mapper;

	/**
	 * The model position.
	 */
	modelPosition: ModelPosition;

<<<<<<< HEAD
export type MapperModelToViewPositionEvent = {
	name: 'modelToViewPosition';
	args: [ {
		mapper: Mapper;
		modelPosition: ModelPosition;
		viewPosition?: ViewPosition;
		isPhantom?: boolean;
	} ];
};

=======
	/**
	 * The callback should add the `viewPosition` value to that object with calculated the
	 * {@link module:engine/view/position~Position view position}.
	 */
	viewPosition?: ViewPosition;

	/**
	 * Should be set to `true` if the model position to map is pointing to a place
	 * in model tree which no longer exists. For example, it could be an end of a removed model range.
	 */
	isPhantom?: boolean;
};

/**
 * Fired for each view-to-model position mapping request. See {@link module:engine/conversion/mapper~Mapper#event:modelToViewPosition}.
 *
 * ```ts
 * // See example in `modelToViewPosition` event description.
 * // This custom mapping will map positions from <span> element next to <img> to the "captionedImage" element.
 * mapper.on( 'viewToModelPosition', ( evt, data ) => {
 * 	const positionParent = viewPosition.parent;
 *
 * 	if ( positionParent.hasClass( 'image-caption' ) ) {
 * 		const viewImg = positionParent.previousSibling;
 * 		const modelImg = data.mapper.toModelElement( viewImg );
 *
 * 		data.modelPosition = new ModelPosition( modelImg, viewPosition.offset );
 * 		evt.stop();
 * 	}
 * } );
 * ```
 *
 * **Note:** the default mapping callback is provided with a `low` priority setting and does not cancel the event, so it is possible to
 * attach a custom callback after the default callback and also use `data.modelPosition` calculated by the default callback
 * (for example to fix it).
 *
 * **Note:** the default mapping callback will not fire if `data.modelPosition` is already set.
 *
 * **Note:** these callbacks are called **very often**. For efficiency reasons, it is advised to use them only when position
 * mapping between the given model and view elements is unsolvable by using just elements mapping and default algorithm.
 * Also, the condition that checks if special case scenario happened should be as simple as possible.
 *
 * @eventName viewToModelPosition
 */
>>>>>>> bb0f347c
export type MapperViewToModelPositionEvent = {
	name: 'viewToModelPosition';
	args: [ MapperViewToModelPositionEventData ];
};

/**
 * Data pipeline object that can store and pass data between callbacks. The callback should add
 * `modelPosition` value to that object with calculated {@link module:engine/model/position~Position model position}.
 */
export type MapperViewToModelPositionEventData = {

	/**
	 * Mapper instance that fired the event.
	 */
	mapper: Mapper;

	/**
	 * The callback should add `modelPosition` value to that object with calculated
	 * {@link module:engine/model/position~Position model position}.
	 */
	modelPosition?: ModelPosition;

	/**
	 * The view position.
	 */
	viewPosition: ViewPosition;
};<|MERGE_RESOLUTION|>--- conflicted
+++ resolved
@@ -42,20 +42,10 @@
  * stop the event.
  */
 export default class Mapper extends EmitterMixin() {
-<<<<<<< HEAD
-	private _modelToViewMapping: WeakMap<ModelElement | ModelDocumentFragment, ViewElement | ViewDocumentFragment>;
-	private _viewToModelMapping: WeakMap<ViewElement | ViewDocumentFragment, ModelElement | ModelDocumentFragment>;
-	private _viewToModelLengthCallbacks: Map<string, ( element: ViewElement ) => number>;
-	private _markerNameToElements: Map<string, Set<ViewElement>>;
-	private _elementToMarkerNames: Map<ViewElement, Set<string>>;
-	private _deferredBindingRemovals: Map<ViewElement, ViewElement | ViewDocumentFragment>;
-	private _unboundMarkerNames: Set<string>;
-=======
 	/**
 	 * Model element to view element mapping.
 	 */
 	private _modelToViewMapping = new WeakMap<ModelElement | ModelDocumentFragment, ViewElement | ViewDocumentFragment>();
->>>>>>> bb0f347c
 
 	/**
 	 * View element to model element mapping.
@@ -763,18 +753,6 @@
 	 */
 	modelPosition: ModelPosition;
 
-<<<<<<< HEAD
-export type MapperModelToViewPositionEvent = {
-	name: 'modelToViewPosition';
-	args: [ {
-		mapper: Mapper;
-		modelPosition: ModelPosition;
-		viewPosition?: ViewPosition;
-		isPhantom?: boolean;
-	} ];
-};
-
-=======
 	/**
 	 * The callback should add the `viewPosition` value to that object with calculated the
 	 * {@link module:engine/view/position~Position view position}.
@@ -819,7 +797,6 @@
  *
  * @eventName viewToModelPosition
  */
->>>>>>> bb0f347c
 export type MapperViewToModelPositionEvent = {
 	name: 'viewToModelPosition';
 	args: [ MapperViewToModelPositionEventData ];
