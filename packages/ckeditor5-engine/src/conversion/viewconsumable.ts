--- conflicted
+++ resolved
@@ -334,25 +334,20 @@
 	 * If set to true element's name will be included.
 	 */
 	name?: boolean;
-<<<<<<< HEAD
+
+	/**
+	 * Attribute name or array of attribute names.
+	 */
 	attributes?: string | Array<string>;
+
+	/**
+	 * Class name or array of class names.
+	 */
 	classes?: string | Array<string>;
-=======
-
-	/**
-	 * Attribute name or array of attribute names.
-	 */
-	attributes?: string | Array<string>;
-
-	/**
-	 * Class name or array of class names.
-	 */
-	classes?: string | Array<string>;
 
 	/**
 	 * Style name or array of style names.
 	 */
->>>>>>> bb0f347c
 	styles?: string | Array<string>;
 }
 
