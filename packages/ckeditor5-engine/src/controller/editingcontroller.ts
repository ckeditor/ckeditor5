/**
 * @license Copyright (c) 2003-2025, CKSource Holding sp. z o.o. All rights reserved.
 * For licensing, see LICENSE.md or https://ckeditor.com/legal/ckeditor-licensing-options
 */

/**
 * @module engine/controller/editingcontroller
 */

import {
	CKEditorError,
	ObservableMixin
} from '@ckeditor/ckeditor5-utils';

import { ViewRootEditableElement } from '../view/rooteditableelement.js';
import { EditingView } from '../view/view.js';
import { Mapper } from '../conversion/mapper.js';
import {
	DowncastDispatcher,
	type DowncastInsertEvent,
	type DowncastRemoveEvent,
	type DowncastSelectionEvent,
	type DowncastCleanSelectionEvent
} from '../conversion/downcastdispatcher.js';
import {
	cleanSelection,
	convertCollapsedSelection,
	convertRangeSelection,
	insertAttributesAndChildren,
	insertText,
	remove
} from '../conversion/downcasthelpers.js';

import { convertSelectionChange } from '../conversion/upcasthelpers.js';

<<<<<<< HEAD
import { tryFixingRange } from '../model/utils/selection-post-fixer.js';

import type { Model, AfterChangesEvent, BeforeChangesEvent } from '../model/model.js';
import { type ModelItem } from '../model/item.js';
import { type ModelText } from '../model/text.js';
import { type ModelTextProxy } from '../model/textproxy.js';
import { type ModelSchema } from '../model/schema.js';
import type { ModelDocumentChangeEvent } from '../model/document.js';
=======
import type { default as Model, AfterChangesEvent, BeforeChangesEvent } from '../model/model.js';
import type ModelItem from '../model/item.js';
import type ModelText from '../model/text.js';
import type ModelTextProxy from '../model/textproxy.js';
import type { DocumentChangeEvent } from '../model/document.js';
>>>>>>> eb368c23
import type { Marker } from '../model/markercollection.js';
import type { StylesProcessor } from '../view/stylesmap.js';
import type { ViewDocumentSelectionChangeEvent } from '../view/observer/selectionobserver.js';

// @if CK_DEBUG_ENGINE // const { dumpTrees, initDocumentDumping } = require( '../dev-utils/utils' );

/**
 * A controller for the editing pipeline. The editing pipeline controls the {@link ~EditingController#model model} rendering,
 * including selection handling. It also creates the {@link ~EditingController#view view} which builds a
 * browser-independent virtualization over the DOM elements. The editing controller also attaches default converters.
 */
export class EditingController extends /* #__PURE__ */ ObservableMixin() {
	/**
	 * Editor model.
	 */
	public readonly model: Model;

	/**
	 * Editing view controller.
	 */
	public readonly view: EditingView;

	/**
	 * A mapper that describes the model-view binding.
	 */
	public readonly mapper: Mapper;

	/**
	 * Downcast dispatcher that converts changes from the model to the {@link #view editing view}.
	 */
	public readonly downcastDispatcher: DowncastDispatcher;

	/**
	 * Creates an editing controller instance.
	 *
	 * @param model Editing model.
	 * @param stylesProcessor The styles processor instance.
	 */
	constructor( model: Model, stylesProcessor: StylesProcessor ) {
		super();

		this.model = model;
		this.view = new EditingView( stylesProcessor );
		this.mapper = new Mapper();

		this.downcastDispatcher = new DowncastDispatcher( {
			mapper: this.mapper,
			schema: model.schema
		} );

		const doc = this.model.document;
		const selection = doc.selection;
		const markers = this.model.markers;

		// When plugins listen on model changes (on selection change, post fixers, etc.) and change the view as a result of
		// the model's change, they might trigger view rendering before the conversion is completed (e.g. before the selection
		// is converted). We disable rendering for the length of the outermost model change() block to prevent that.
		//
		// See https://github.com/ckeditor/ckeditor5-engine/issues/1528
		this.listenTo<BeforeChangesEvent>( this.model, '_beforeChanges', () => {
			this.view._disableRendering( true );
		}, { priority: 'highest' } );

		this.listenTo<AfterChangesEvent>( this.model, '_afterChanges', () => {
			this.view._disableRendering( false );
		}, { priority: 'lowest' } );

		// Whenever model document is changed, convert those changes to the view (using model.Document#differ).
		// Do it on 'low' priority, so changes are converted after other listeners did their job.
		// Also convert model selection.
		this.listenTo<ModelDocumentChangeEvent>( doc, 'change', () => {
			this.view.change( writer => {
				this.downcastDispatcher.convertChanges( doc.differ, markers, writer );
				this.downcastDispatcher.convertSelection( selection, markers, writer );
			} );
		}, { priority: 'low' } );

		// Convert selection from the view to the model when it changes in the view.
		this.listenTo<ViewDocumentSelectionChangeEvent>( this.view.document, 'selectionChange',
			convertSelectionChange( this.model, this.mapper )
		);

		// Attach default model converters.
		this.downcastDispatcher.on<DowncastInsertEvent<ModelText | ModelTextProxy>>( 'insert:$text', insertText(), { priority: 'lowest' } );
		this.downcastDispatcher.on<DowncastInsertEvent>( 'insert', insertAttributesAndChildren(), { priority: 'lowest' } );
		this.downcastDispatcher.on<DowncastRemoveEvent>( 'remove', remove(), { priority: 'low' } );

		// Attach default model selection converters.
		this.downcastDispatcher.on<DowncastCleanSelectionEvent>( 'cleanSelection', cleanSelection() );
		this.downcastDispatcher.on<DowncastSelectionEvent>( 'selection', convertRangeSelection(), { priority: 'low' } );
		this.downcastDispatcher.on<DowncastSelectionEvent>( 'selection', convertCollapsedSelection(), { priority: 'low' } );

		// Binds {@link module:engine/view/document~ViewDocument#roots view roots collection} to
		// {@link module:engine/model/document~ModelDocument#roots model roots collection} so creating
		// model root automatically creates corresponding view root.
		this.view.document.roots.bindTo( this.model.document.roots ).using( root => {
			// $graveyard is a special root that has no reflection in the view.
			if ( root.rootName == '$graveyard' ) {
				return null;
			}

			const viewRoot = new ViewRootEditableElement( this.view.document, root.name );

			viewRoot.rootName = root.rootName;
			this.mapper.bindElements( root, viewRoot );

			return viewRoot;
		} );

		// @if CK_DEBUG_ENGINE // initDocumentDumping( this.model.document );
		// @if CK_DEBUG_ENGINE // initDocumentDumping( this.view.document );

		// @if CK_DEBUG_ENGINE // dumpTrees( this.model.document, this.model.document.version );
		// @if CK_DEBUG_ENGINE // dumpTrees( this.view.document, this.model.document.version );

		// @if CK_DEBUG_ENGINE // this.model.document.on( 'change', () => {
		// @if CK_DEBUG_ENGINE //	dumpTrees( this.view.document, this.model.document.version );
		// @if CK_DEBUG_ENGINE // }, { priority: 'lowest' } );
	}

	/**
	 * Removes all event listeners attached to the `EditingController`. Destroys all objects created
	 * by `EditingController` that need to be destroyed.
	 */
	public destroy(): void {
		this.view.destroy();
		this.stopListening();
	}

	/**
	 * Calling this method will refresh the marker by triggering the downcast conversion for it.
	 *
	 * Reconverting the marker is useful when you want to change its {@link module:engine/view/element~ViewElement view element}
	 * without changing any marker data. For instance:
	 *
	 * ```ts
	 * let isCommentActive = false;
	 *
	 * model.conversion.markerToHighlight( {
	 * 	model: 'comment',
	 * 	view: data => {
	 * 		const classes = [ 'comment-marker' ];
	 *
	 * 		if ( isCommentActive ) {
	 * 			classes.push( 'comment-marker--active' );
	 * 		}
	 *
	 * 		return { classes };
	 * 	}
	 * } );
	 *
	 * // ...
	 *
	 * // Change the property that indicates if marker is displayed as active or not.
	 * isCommentActive = true;
	 *
	 * // Reconverting will downcast and synchronize the marker with the new isCommentActive state value.
	 * editor.editing.reconvertMarker( 'comment' );
	 * ```
	 *
	 * **Note**: If you want to reconvert a model item, use {@link #reconvertItem} instead.
	 *
	 * @param markerOrName Name of a marker to update, or a marker instance.
	 */
	public reconvertMarker( markerOrName: Marker | string ): void {
		const markerName = typeof markerOrName == 'string' ? markerOrName : markerOrName.name;
		const currentMarker = this.model.markers.get( markerName );

		if ( !currentMarker ) {
			/**
			 * The marker with the provided name does not exist and cannot be reconverted.
			 *
			 * @error editingcontroller-reconvertmarker-marker-not-exist
			 * @param {string} markerName The name of the reconverted marker.
			 */
			throw new CKEditorError( 'editingcontroller-reconvertmarker-marker-not-exist', this, { markerName } );
		}

		this.model.change( () => {
			this.model.markers._refresh( currentMarker );
		} );
	}

	/**
	 * Calling this method will downcast a model item on demand (by requesting a refresh in the {@link module:engine/model/differ~Differ}).
	 *
	 * You can use it if you want the view representation of a specific item updated as a response to external modifications. For instance,
	 * when the view structure depends not only on the associated model data but also on some external state.
	 *
	 * **Note**: If you want to reconvert a model marker, use {@link #reconvertMarker} instead.
	 *
	 * @param item Item to refresh.
	 */
	public reconvertItem( item: ModelItem ): void {
		this.model.change( () => {
			this.model.document.differ._refreshItem( item );
		} );
	}
<<<<<<< HEAD
}

/**
 * Checks whether the target ranges provided by the `beforeInput` event can be properly mapped to model ranges and fixes them if needed.
 *
 * This is using the same logic as the selection post-fixer.
 */
function fixTargetRanges( mapper: Mapper, schema: ModelSchema, view: EditingView ): GetCallback<ViewDocumentInputEvent> {
	return ( evt, data ) => {
		// The Renderer is disabled while composing on non-android browsers, so we can't be sure that target ranges
		// could be properly mapped to view and model because the DOM and view tree drifted apart.
		if ( view.document.isComposing && !env.isAndroid ) {
			return;
		}

		for ( let i = 0; i < data.targetRanges.length; i++ ) {
			const viewRange = data.targetRanges[ i ];
			const modelRange = mapper.toModelRange( viewRange );
			const correctedRange = tryFixingRange( modelRange, schema );

			if ( !correctedRange || correctedRange.isEqual( modelRange ) ) {
				continue;
			}

			data.targetRanges[ i ] = mapper.toViewRange( correctedRange );
		}
	};
=======
>>>>>>> eb368c23
}<|MERGE_RESOLUTION|>--- conflicted
+++ resolved
@@ -33,7 +33,6 @@
 
 import { convertSelectionChange } from '../conversion/upcasthelpers.js';
 
-<<<<<<< HEAD
 import { tryFixingRange } from '../model/utils/selection-post-fixer.js';
 
 import type { Model, AfterChangesEvent, BeforeChangesEvent } from '../model/model.js';
@@ -42,13 +41,6 @@
 import { type ModelTextProxy } from '../model/textproxy.js';
 import { type ModelSchema } from '../model/schema.js';
 import type { ModelDocumentChangeEvent } from '../model/document.js';
-=======
-import type { default as Model, AfterChangesEvent, BeforeChangesEvent } from '../model/model.js';
-import type ModelItem from '../model/item.js';
-import type ModelText from '../model/text.js';
-import type ModelTextProxy from '../model/textproxy.js';
-import type { DocumentChangeEvent } from '../model/document.js';
->>>>>>> eb368c23
 import type { Marker } from '../model/markercollection.js';
 import type { StylesProcessor } from '../view/stylesmap.js';
 import type { ViewDocumentSelectionChangeEvent } from '../view/observer/selectionobserver.js';
@@ -131,6 +123,12 @@
 			convertSelectionChange( this.model, this.mapper )
 		);
 
+		// Fix `beforeinput` target ranges so that they map to the valid model ranges.
+		this.listenTo<ViewDocumentInputEvent>( this.view.document, 'beforeinput',
+			fixTargetRanges( this.mapper, this.model.schema, this.view ),
+			{ priority: 'high' }
+		);
+
 		// Attach default model converters.
 		this.downcastDispatcher.on<DowncastInsertEvent<ModelText | ModelTextProxy>>( 'insert:$text', insertText(), { priority: 'lowest' } );
 		this.downcastDispatcher.on<DowncastInsertEvent>( 'insert', insertAttributesAndChildren(), { priority: 'lowest' } );
@@ -247,7 +245,6 @@
 			this.model.document.differ._refreshItem( item );
 		} );
 	}
-<<<<<<< HEAD
 }
 
 /**
@@ -275,6 +272,4 @@
 			data.targetRanges[ i ] = mapper.toViewRange( correctedRange );
 		}
 	};
-=======
->>>>>>> eb368c23
 }