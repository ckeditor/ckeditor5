--- conflicted
+++ resolved
@@ -35,11 +35,7 @@
 import type { DocumentChangeEvent } from '../model/document';
 import type { Marker } from '../model/markercollection';
 import type { StylesProcessor } from '../view/stylesmap';
-<<<<<<< HEAD
-import type { ViewDocumentSelectionEvent } from '../view/observer/selectionobserver';
-=======
 import type { ViewDocumentSelectionChangeEvent } from '../view/observer/selectionobserver';
->>>>>>> bb0f347c
 
 // @if CK_DEBUG_ENGINE // const { dumpTrees, initDocumentDumping } = require( '../dev-utils/utils' );
 
@@ -49,12 +45,9 @@
  * browser-independent virtualization over the DOM elements. The editing controller also attaches default converters.
  */
 export default class EditingController extends ObservableMixin() {
-<<<<<<< HEAD
-=======
 	/**
 	 * Editor model.
 	 */
->>>>>>> bb0f347c
 	public readonly model: Model;
 
 	/**
@@ -118,11 +111,7 @@
 		}, { priority: 'low' } );
 
 		// Convert selection from the view to the model when it changes in the view.
-<<<<<<< HEAD
-		this.listenTo<ViewDocumentSelectionEvent>( this.view.document, 'selectionChange',
-=======
 		this.listenTo<ViewDocumentSelectionChangeEvent>( this.view.document, 'selectionChange',
->>>>>>> bb0f347c
 			convertSelectionChange( this.model, this.mapper )
 		);
 
