--- conflicted
+++ resolved
@@ -63,12 +63,9 @@
  * ```
  */
 export default class DataController extends EmitterMixin() {
-<<<<<<< HEAD
-=======
 	/**
 	 * Data model.
 	 */
->>>>>>> bb0f347c
 	public readonly model: Model;
 
 	/**
@@ -247,14 +244,8 @@
 	 * {@link module:engine/view/documentfragment~DocumentFragment view document fragment}.
 	 *
 	 * @fires toView
-<<<<<<< HEAD
-	 * @param {module:engine/model/element~Element|module:engine/model/documentfragment~DocumentFragment} modelElementOrFragment
-	 * Element or document fragment whose content will be converted.
-	 * @param {Object} [options={}] Additional configuration that will be available through the
-=======
 	 * @param modelElementOrFragment Element or document fragment whose content will be converted.
 	 * @param options Additional configuration that will be available through the
->>>>>>> bb0f347c
 	 * {@link module:engine/conversion/downcastdispatcher~DowncastConversionApi#options} during the conversion process.
 	 * @returns Output view DocumentFragment.
 	 */
@@ -464,18 +455,10 @@
 	 * {@link module:engine/model/documentfragment~DocumentFragment#markers static markers map}.
 	 *
 	 * @fires toModel
-<<<<<<< HEAD
-	 * @param {module:engine/view/element~Element|module:engine/view/documentfragment~DocumentFragment} viewElementOrFragment
-	 * The element or document fragment whose content will be converted.
-	 * @param {module:engine/model/schema~SchemaContextDefinition} [context='$root'] Base context in which the view will
-	 * be converted to the model. See: {@link module:engine/conversion/upcastdispatcher~UpcastDispatcher#convert}.
-	 * @returns {module:engine/model/documentfragment~DocumentFragment} Output document fragment.
-=======
 	 * @param viewElementOrFragment The element or document fragment whose content will be converted.
 	 * @param context Base context in which the view will be converted to the model.
 	 * See: {@link module:engine/conversion/upcastdispatcher~UpcastDispatcher#convert}.
 	 * @returns Output document fragment.
->>>>>>> bb0f347c
 	 */
 	public toModel(
 		viewElementOrFragment: ViewElement | ViewDocumentFragment,
@@ -583,35 +566,6 @@
 	return: ReturnType<DataController[ 'set' ]>;
 };
 
-<<<<<<< HEAD
-	/**
-	 * Event fired after the {@link #get get() method} has been run.
-	 *
-	 * The `get` event is fired by the decorated {@link #get} method.
-	 * See {@link module:utils/observablemixin~ObservableMixin#decorate} for more information and samples.
-	 *
-	 * @event get
-	 */
-
-	/**
-	 * Event fired after the {@link #toView toView() method} has been run.
-	 *
-	 * The `toView` event is fired by the decorated {@link #toView} method.
-	 * See {@link module:utils/observablemixin~ObservableMixin#decorate} for more information and samples.
-	 *
-	 * @event toView
-	 */
-
-	/**
-	 * Event fired after the {@link #toModel toModel() method} has been run.
-	 *
-	 * The `toModel` event is fired by the decorated {@link #toModel} method.
-	 * See {@link module:utils/observablemixin~ObservableMixin#decorate} for more information and samples.
-	 *
-	 * @event toModel
-	 */
-}
-=======
 /**
  * Event fired after the {@link #get get() method} has been run.
  *
@@ -625,7 +579,6 @@
 	args: [ Parameters<DataController[ 'get' ]> ];
 	return: ReturnType<DataController[ 'get' ]>;
 };
->>>>>>> bb0f347c
 
 /**
  * Event fired after the {@link #toView toView() method} has been run.
@@ -730,34 +683,4 @@
 	} );
 
 	return new Map( result );
-}
-
-export type DataControllerInitEvent = {
-	name: 'init';
-	args: [ Parameters<DataController[ 'init' ]> ];
-	return: ReturnType<DataController[ 'init' ]>;
-};
-
-export type DataControllerSetEvent = {
-	name: 'set';
-	args: [ Parameters<DataController[ 'set' ]> ];
-	return: ReturnType<DataController[ 'set' ]>;
-};
-
-export type DataControllerGetEvent = {
-	name: 'get';
-	args: [ Parameters<DataController[ 'get' ]> ];
-	return: ReturnType<DataController[ 'get' ]>;
-};
-
-export type DataControllerToModelEvent = {
-	name: 'toModel';
-	args: [ Parameters<DataController[ 'toModel' ]> ];
-	return: ReturnType<DataController[ 'toModel' ]>;
-};
-
-export type DataControllerToViewEvent = {
-	name: 'toView';
-	args: [ Parameters<DataController[ 'toView' ]> ];
-	return: ReturnType<DataController[ 'toView' ]>;
-};+}