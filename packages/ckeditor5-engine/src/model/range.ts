/**
 * @license Copyright (c) 2003-2023, CKSource Holding sp. z o.o. All rights reserved.
 * For licensing, see LICENSE.md or https://ckeditor.com/legal/ckeditor-oss-license
 */

/**
 * @module engine/model/range
 */

import TypeCheckable from './typecheckable';
import Position from './position';
import TreeWalker, { type TreeWalkerOptions, type TreeWalkerValue } from './treewalker';

import type Document from './document';
import type DocumentFragment from './documentfragment';
import type Element from './element';
import type InsertOperation from './operation/insertoperation';
import type Item from './item';
import type MergeOperation from './operation/mergeoperation';
import type MoveOperation from './operation/moveoperation';
import type Operation from './operation/operation';
import type SplitOperation from './operation/splitoperation';

import { CKEditorError, compareArrays } from '@ckeditor/ckeditor5-utils';

/**
 * Represents a range in the model tree.
 *
 * A range is defined by its {@link module:engine/model/range~Range#start} and {@link module:engine/model/range~Range#end}
 * positions.
 *
 * You can create range instances via its constructor or the `createRange*()` factory methods of
 * {@link module:engine/model/model~Model} and {@link module:engine/model/writer~Writer}.
 */
export default class Range extends TypeCheckable implements Iterable<TreeWalkerValue> {
	/**
	 * Start position.
	 */
	public readonly start: Position;

	/**
	 * End position.
	 */
	public readonly end: Position;

	/**
	 * Creates a range spanning from `start` position to `end` position.
	 *
	 * @param start The start position.
	 * @param end The end position. If not set, the range will be collapsed at the `start` position.
	 */
	constructor( start: Position, end?: Position | null ) {
		super();

		this.start = Position._createAt( start );
		this.end = end ? Position._createAt( end ) : Position._createAt( start );

		// If the range is collapsed, treat in a similar way as a position and set its boundaries stickiness to 'toNone'.
		// In other case, make the boundaries stick to the "inside" of the range.
		this.start.stickiness = this.isCollapsed ? 'toNone' : 'toNext';
		this.end.stickiness = this.isCollapsed ? 'toNone' : 'toPrevious';
	}

	/**
	 * Iterable interface.
	 *
	 * Iterates over all {@link module:engine/model/item~Item items} that are in this range and returns
	 * them together with additional information like length or {@link module:engine/model/position~Position positions},
	 * grouped as {@link module:engine/model/treewalker~TreeWalkerValue}.
	 * It iterates over all {@link module:engine/model/textproxy~TextProxy text contents} that are inside the range
	 * and all the {@link module:engine/model/element~Element}s that are entered into when iterating over this range.
	 *
	 * This iterator uses {@link module:engine/model/treewalker~TreeWalker} with `boundaries` set to this range
	 * and `ignoreElementEnd` option set to `true`.
	 */
	public* [ Symbol.iterator ](): IterableIterator<TreeWalkerValue> {
		yield* new TreeWalker( { boundaries: this, ignoreElementEnd: true } );
	}

	/**
	 * Describes whether the range is collapsed, that is if {@link #start} and
	 * {@link #end} positions are equal.
	 */
	public get isCollapsed(): boolean {
		return this.start.isEqual( this.end );
	}

	/**
	 * Describes whether this range is flat, that is if {@link #start} position and
	 * {@link #end} position are in the same {@link module:engine/model/position~Position#parent}.
	 */
	public get isFlat(): boolean {
		const startParentPath = this.start.getParentPath();
		const endParentPath = this.end.getParentPath();

		return compareArrays( startParentPath, endParentPath ) == 'same';
	}

	/**
	 * Range root element.
	 */
	public get root(): Element | DocumentFragment {
		return this.start.root;
	}

	/**
	 * Checks whether this range contains given {@link module:engine/model/position~Position position}.
	 *
	 * @param position Position to check.
	 * @returns `true` if given {@link module:engine/model/position~Position position} is contained
	 * in this range,`false` otherwise.
	 */
	public containsPosition( position: Position ): boolean {
		return position.isAfter( this.start ) && position.isBefore( this.end );
	}

	/**
	 * Checks whether this range contains given {@link ~Range range}.
	 *
	 * @param otherRange Range to check.
	 * @param loose Whether the check is loose or strict. If the check is strict (`false`), compared range cannot
	 * start or end at the same position as this range boundaries. If the check is loose (`true`), compared range can start, end or
	 * even be equal to this range. Note that collapsed ranges are always compared in strict mode.
	 * @returns {Boolean} `true` if given {@link ~Range range} boundaries are contained by this range, `false` otherwise.
	 */
	public containsRange( otherRange: Range, loose: boolean = false ): boolean {
		if ( otherRange.isCollapsed ) {
			loose = false;
		}

		const containsStart = this.containsPosition( otherRange.start ) || ( loose && this.start.isEqual( otherRange.start ) );
		const containsEnd = this.containsPosition( otherRange.end ) || ( loose && this.end.isEqual( otherRange.end ) );

		return containsStart && containsEnd;
	}

	/**
	 * Checks whether given {@link module:engine/model/item~Item} is inside this range.
	 */
	public containsItem( item: Item ): boolean {
		const pos = Position._createBefore( item );

		return this.containsPosition( pos ) || this.start.isEqual( pos );
	}

	/**
	 * Two ranges are equal if their {@link #start} and {@link #end} positions are equal.
	 *
	 * @param otherRange Range to compare with.
	 * @returns `true` if ranges are equal, `false` otherwise.
	 */
	public isEqual( otherRange: Range ): boolean {
		return this.start.isEqual( otherRange.start ) && this.end.isEqual( otherRange.end );
	}

	/**
	 * Checks and returns whether this range intersects with given range.
	 *
	 * @param otherRange Range to compare with.
	 * @returns `true` if ranges intersect, `false` otherwise.
	 */
	public isIntersecting( otherRange: Range ): boolean {
		return this.start.isBefore( otherRange.end ) && this.end.isAfter( otherRange.start );
	}

	/**
	 * Computes which part(s) of this {@link ~Range range} is not a part of given {@link ~Range range}.
	 * Returned array contains zero, one or two {@link ~Range ranges}.
	 *
	 * Examples:
	 *
	 * ```ts
	 * let range = model.createRange(
	 * 	model.createPositionFromPath( root, [ 2, 7 ] ),
	 * 	model.createPositionFromPath( root, [ 4, 0, 1 ] )
	 * );
	 * let otherRange = model.createRange( model.createPositionFromPath( root, [ 1 ] ), model.createPositionFromPath( root, [ 5 ] ) );
	 * let transformed = range.getDifference( otherRange );
	 * // transformed array has no ranges because `otherRange` contains `range`
	 *
	 * otherRange = model.createRange( model.createPositionFromPath( root, [ 1 ] ), model.createPositionFromPath( root, [ 3 ] ) );
	 * transformed = range.getDifference( otherRange );
	 * // transformed array has one range: from [ 3 ] to [ 4, 0, 1 ]
	 *
	 * otherRange = model.createRange( model.createPositionFromPath( root, [ 3 ] ), model.createPositionFromPath( root, [ 4 ] ) );
	 * transformed = range.getDifference( otherRange );
	 * // transformed array has two ranges: from [ 2, 7 ] to [ 3 ] and from [ 4 ] to [ 4, 0, 1 ]
	 * ```
	 *
	 * @param otherRange Range to differentiate against.
	 * @returns The difference between ranges.
	 */
	public getDifference( otherRange: Range ): Array<Range> {
		const ranges = [];

		if ( this.isIntersecting( otherRange ) ) {
			// Ranges intersect.

			if ( this.containsPosition( otherRange.start ) ) {
				// Given range start is inside this range. This means that we have to
				// add shrunken range - from the start to the middle of this range.
				ranges.push( new Range( this.start, otherRange.start ) );
			}

			if ( this.containsPosition( otherRange.end ) ) {
				// Given range end is inside this range. This means that we have to
				// add shrunken range - from the middle of this range to the end.
				ranges.push( new Range( otherRange.end, this.end ) );
			}
		} else {
			// Ranges do not intersect, return the original range.
			ranges.push( new Range( this.start, this.end ) );
		}

		return ranges;
	}

	/**
	 * Returns an intersection of this {@link ~Range range} and given {@link ~Range range}.
	 * Intersection is a common part of both of those ranges. If ranges has no common part, returns `null`.
	 *
	 * Examples:
	 *
	 * ```ts
	 * let range = model.createRange(
	 * 	model.createPositionFromPath( root, [ 2, 7 ] ),
	 * 	model.createPositionFromPath( root, [ 4, 0, 1 ] )
	 * );
	 * let otherRange = model.createRange( model.createPositionFromPath( root, [ 1 ] ), model.createPositionFromPath( root, [ 2 ] ) );
	 * let transformed = range.getIntersection( otherRange ); // null - ranges have no common part
	 *
	 * otherRange = model.createRange( model.createPositionFromPath( root, [ 3 ] ), model.createPositionFromPath( root, [ 5 ] ) );
	 * transformed = range.getIntersection( otherRange ); // range from [ 3 ] to [ 4, 0, 1 ]
	 * ```
	 *
	 * @param otherRange Range to check for intersection.
	 * @returns A common part of given ranges or `null` if ranges have no common part.
	 */
	public getIntersection( otherRange: Range ): Range | null {
		if ( this.isIntersecting( otherRange ) ) {
			// Ranges intersect, so a common range will be returned.
			// At most, it will be same as this range.
			let commonRangeStart = this.start;
			let commonRangeEnd = this.end;

			if ( this.containsPosition( otherRange.start ) ) {
				// Given range start is inside this range. This means thaNt we have to
				// shrink common range to the given range start.
				commonRangeStart = otherRange.start;
			}

			if ( this.containsPosition( otherRange.end ) ) {
				// Given range end is inside this range. This means that we have to
				// shrink common range to the given range end.
				commonRangeEnd = otherRange.end;
			}

			return new Range( commonRangeStart, commonRangeEnd );
		}

		// Ranges do not intersect, so they do not have common part.
		return null;
	}

	/**
	 * Returns a range created by joining this {@link ~Range range} with the given {@link ~Range range}.
	 * If ranges have no common part, returns `null`.
	 *
	 * Examples:
	 *
	 * ```ts
	 * let range = model.createRange(
	 * 	model.createPositionFromPath( root, [ 2, 7 ] ),
	 * 	model.createPositionFromPath( root, [ 4, 0, 1 ] )
	 * );
	 * let otherRange = model.createRange(
	 * 	model.createPositionFromPath( root, [ 1 ] ),
	 * 	model.createPositionFromPath( root, [ 2 ] )
 	 * );
	 * let transformed = range.getJoined( otherRange ); // null - ranges have no common part
	 *
	 * otherRange = model.createRange(
	 * 	model.createPositionFromPath( root, [ 3 ] ),
	 * 	model.createPositionFromPath( root, [ 5 ] )
	 * );
	 * transformed = range.getJoined( otherRange ); // range from [ 2, 7 ] to [ 5 ]
	 * ```
	 *
	 * @param otherRange Range to be joined.
	 * @param loose Whether the intersection check is loose or strict. If the check is strict (`false`),
	 * ranges are tested for intersection or whether start/end positions are equal. If the check is loose (`true`),
	 * compared range is also checked if it's {@link module:engine/model/position~Position#isTouching touching} current range.
	 * @returns A sum of given ranges or `null` if ranges have no common part.
	 */
	public getJoined( otherRange: Range, loose: boolean = false ): Range | null {
		let shouldJoin = this.isIntersecting( otherRange );

		if ( !shouldJoin ) {
			if ( this.start.isBefore( otherRange.start ) ) {
				shouldJoin = loose ? this.end.isTouching( otherRange.start ) : this.end.isEqual( otherRange.start );
			} else {
				shouldJoin = loose ? otherRange.end.isTouching( this.start ) : otherRange.end.isEqual( this.start );
			}
		}

		if ( !shouldJoin ) {
			return null;
		}

		let startPosition = this.start;
		let endPosition = this.end;

		if ( otherRange.start.isBefore( startPosition ) ) {
			startPosition = otherRange.start;
		}

		if ( otherRange.end.isAfter( endPosition ) ) {
			endPosition = otherRange.end;
		}

		return new Range( startPosition, endPosition );
	}

	/**
	 * Computes and returns the smallest set of {@link #isFlat flat} ranges, that covers this range in whole.
	 *
	 * See an example of a model structure (`[` and `]` are range boundaries):
	 *
	 * ```
	 * root                                                            root
	 *  |- element DIV                         DIV             P2              P3             DIV
	 *  |   |- element H                   H        P1        f o o           b a r       H         P4
	 *  |   |   |- "fir[st"             fir[st     lorem                               se]cond     ipsum
	 *  |   |- element P1
	 *  |   |   |- "lorem"                                              ||
	 *  |- element P2                                                   ||
	 *  |   |- "foo"                                                    VV
	 *  |- element P3
	 *  |   |- "bar"                                                   root
	 *  |- element DIV                         DIV             [P2             P3]             DIV
	 *  |   |- element H                   H       [P1]       f o o           b a r        H         P4
	 *  |   |   |- "se]cond"            fir[st]    lorem                               [se]cond     ipsum
	 *  |   |- element P4
	 *  |   |   |- "ipsum"
	 * ```
	 *
	 * As it can be seen, letters contained in the range are: `stloremfoobarse`, spread across different parents.
	 * We are looking for minimal set of flat ranges that contains the same nodes.
	 *
	 * Minimal flat ranges for above range `( [ 0, 0, 3 ], [ 3, 0, 2 ] )` will be:
	 *
	 * ```
	 * ( [ 0, 0, 3 ], [ 0, 0, 5 ] ) = "st"
	 * ( [ 0, 1 ], [ 0, 2 ] ) = element P1 ("lorem")
	 * ( [ 1 ], [ 3 ] ) = element P2, element P3 ("foobar")
	 * ( [ 3, 0, 0 ], [ 3, 0, 2 ] ) = "se"
	 * ```
	 *
	 * **Note:** if an {@link module:engine/model/element~Element element} is not wholly contained in this range, it won't be returned
	 * in any of the returned flat ranges. See in the example how `H` elements at the beginning and at the end of the range
	 * were omitted. Only their parts that were wholly in the range were returned.
	 *
	 * **Note:** this method is not returning flat ranges that contain no nodes.
	 *
	 * @returns Array of flat ranges covering this range.
	 */
	public getMinimalFlatRanges(): Array<Range> {
		const ranges = [];
		const diffAt = this.start.getCommonPath( this.end ).length;

		const pos = Position._createAt( this.start );
		let posParent = pos.parent;

		// Go up.
		while ( pos.path.length > diffAt + 1 ) {
			const howMany = posParent.maxOffset - pos.offset;

			if ( howMany !== 0 ) {
				ranges.push( new Range( pos, pos.getShiftedBy( howMany ) ) );
			}

			( pos as any ).path = pos.path.slice( 0, -1 );
			pos.offset++;
			posParent = posParent.parent!;
		}

		// Go down.
		while ( pos.path.length <= this.end.path.length ) {
			const offset = this.end.path[ pos.path.length - 1 ];
			const howMany = offset - pos.offset;

			if ( howMany !== 0 ) {
				ranges.push( new Range( pos, pos.getShiftedBy( howMany ) ) );
			}

			pos.offset = offset;
			( pos.path as Array<number> ).push( 0 );
		}

		return ranges;
	}

	/**
	 * Creates a {@link module:engine/model/treewalker~TreeWalker TreeWalker} instance with this range as a boundary.
	 *
	 * For example, to iterate over all items in the entire document root:
	 *
	 * ```ts
	 * // Create a range spanning over the entire root content:
	 * const range = editor.model.createRangeIn( editor.model.document.getRoot() );
	 *
	 * // Iterate over all items in this range:
	 * for ( const value of range.getWalker() ) {
	 * 	console.log( value.item );
	 * }
	 * ```
	 *
	 * @param options Object with configuration options. See {@link module:engine/model/treewalker~TreeWalker}.
	 */
	public getWalker( options: TreeWalkerOptions = {} ): TreeWalker {
		options.boundaries = this;

		return new TreeWalker( options );
	}

	/**
	 * Returns an iterator that iterates over all {@link module:engine/model/item~Item items} that are in this range and returns
	 * them.
	 *
	 * This method uses {@link module:engine/model/treewalker~TreeWalker} with `boundaries` set to this range and `ignoreElementEnd` option
	 * set to `true`. However it returns only {@link module:engine/model/item~Item model items},
	 * not {@link module:engine/model/treewalker~TreeWalkerValue}.
	 *
	 * You may specify additional options for the tree walker. See {@link module:engine/model/treewalker~TreeWalker} for
	 * a full list of available options.
	 *
	 * @param options Object with configuration options. See {@link module:engine/model/treewalker~TreeWalker}.
	 */
	public* getItems( options: TreeWalkerOptions = {} ): IterableIterator<Item> {
		options.boundaries = this;
		options.ignoreElementEnd = true;

		const treeWalker = new TreeWalker( options );

		for ( const value of treeWalker ) {
			yield value.item;
		}
	}

	/**
	 * Returns an iterator that iterates over all {@link module:engine/model/position~Position positions} that are boundaries or
	 * contained in this range.
	 *
	 * This method uses {@link module:engine/model/treewalker~TreeWalker} with `boundaries` set to this range. However it returns only
	 * {@link module:engine/model/position~Position positions}, not {@link module:engine/model/treewalker~TreeWalkerValue}.
	 *
	 * You may specify additional options for the tree walker. See {@link module:engine/model/treewalker~TreeWalker} for
	 * a full list of available options.
	 *
	 * @param options Object with configuration options. See {@link module:engine/model/treewalker~TreeWalker}.
	 */
	public* getPositions( options: TreeWalkerOptions = {} ): IterableIterator<Position> {
		options.boundaries = this;

		const treeWalker = new TreeWalker( options );

		yield treeWalker.position;

		for ( const value of treeWalker ) {
			yield value.nextPosition;
		}
	}

	/**
	 * Returns a range that is a result of transforming this range by given `operation`.
	 *
	 * **Note:** transformation may break one range into multiple ranges (for example, when a part of the range is
	 * moved to a different part of document tree). For this reason, an array is returned by this method and it
	 * may contain one or more `Range` instances.
	 *
	 * @param operation Operation to transform range by.
	 * @returns Range which is the result of transformation.
	 */
	public getTransformedByOperation( operation: Operation ): Array<Range> {
		switch ( operation.type ) {
			case 'insert':
				return this._getTransformedByInsertOperation( operation as InsertOperation );
			case 'move':
			case 'remove':
			case 'reinsert':
				return this._getTransformedByMoveOperation( operation as MoveOperation );
			case 'split':
				return [ this._getTransformedBySplitOperation( operation as SplitOperation ) ];
			case 'merge':
				return [ this._getTransformedByMergeOperation( operation as MergeOperation ) ];
		}

		return [ new Range( this.start, this.end ) ];
	}

	/**
	 * Returns a range that is a result of transforming this range by multiple `operations`.
	 *
	 * @see ~Range#getTransformedByOperation
	 * @param operations Operations to transform the range by.
	 * @returns Range which is the result of transformation.
	 */
	public getTransformedByOperations( operations: Iterable<Operation> ): Array<Range> {
		const ranges = [ new Range( this.start, this.end ) ];

		for ( const operation of operations ) {
			for ( let i = 0; i < ranges.length; i++ ) {
				const result = ranges[ i ].getTransformedByOperation( operation );

				ranges.splice( i, 1, ...result );
				i += result.length - 1;
			}
		}

		// It may happen that a range is split into two, and then the part of second "piece" is moved into first
		// "piece". In this case we will have incorrect third range, which should not be included in the result --
		// because it is already included in the first "piece". In this loop we are looking for all such ranges that
		// are inside other ranges and we simply remove them.
		for ( let i = 0; i < ranges.length; i++ ) {
			const range = ranges[ i ];

			for ( let j = i + 1; j < ranges.length; j++ ) {
				const next = ranges[ j ];

				if ( range.containsRange( next ) || next.containsRange( range ) || range.isEqual( next ) ) {
					ranges.splice( j, 1 );
				}
			}
		}

		return ranges;
	}

	/**
	 * Returns an {@link module:engine/model/element~Element} or {@link module:engine/model/documentfragment~DocumentFragment}
	 * which is a common ancestor of the range's both ends (in which the entire range is contained).
	 */
	public getCommonAncestor(): Element | DocumentFragment | null {
		return this.start.getCommonAncestor( this.end );
	}

	/**
	 * Returns an {@link module:engine/model/element~Element Element} contained by the range.
	 * The element will be returned when it is the **only** node within the range and **fully–contained**
	 * at the same time.
	 */
	public getContainedElement(): Element | null {
		if ( this.isCollapsed ) {
			return null;
		}

		const nodeAfterStart = this.start.nodeAfter;
		const nodeBeforeEnd = this.end.nodeBefore;

		if ( nodeAfterStart && nodeAfterStart.is( 'element' ) && nodeAfterStart === nodeBeforeEnd ) {
			return nodeAfterStart;
		}

		return null;
	}

	/**
	 * Converts `Range` to plain object and returns it.
	 *
	 * @returns `Node` converted to plain object.
	 */
	public toJSON(): unknown {
		return {
			start: this.start.toJSON(),
			end: this.end.toJSON()
		};
	}

	/**
	 * Returns a new range that is equal to current range.
	 */
	public clone(): this {
		return new ( this.constructor as any )( this.start, this.end );
	}

	/**
	 * Returns a result of transforming a copy of this range by insert operation.
	 *
	 * One or more ranges may be returned as a result of this transformation.
	 *
	 * @internal
	 */
	public _getTransformedByInsertOperation( operation: InsertOperation, spread: boolean = false ): Array<Range> {
		return this._getTransformedByInsertion( operation.position, operation.howMany, spread );
	}

	/**
	 * Returns a result of transforming a copy of this range by move operation.
	 *
	 * One or more ranges may be returned as a result of this transformation.
	 *
	 * @internal
	 */
	public _getTransformedByMoveOperation( operation: MoveOperation, spread: boolean = false ): Array<Range> {
		const sourcePosition = operation.sourcePosition;
		const howMany = operation.howMany;
		const targetPosition = operation.targetPosition;

		return this._getTransformedByMove( sourcePosition, targetPosition, howMany, spread );
	}

	/**
	 * Returns a result of transforming a copy of this range by split operation.
	 *
	 * Always one range is returned. The transformation is done in a way to not break the range.
	 *
	 * @internal
	 */
	public _getTransformedBySplitOperation( operation: SplitOperation ): Range {
		const start = this.start._getTransformedBySplitOperation( operation );
		let end = this.end._getTransformedBySplitOperation( operation );

		if ( this.end.isEqual( operation.insertionPosition ) ) {
			end = this.end.getShiftedBy( 1 );
		}

		// Below may happen when range contains graveyard element used by split operation.
		if ( start.root != end.root ) {
			// End position was next to the moved graveyard element and was moved with it.
			// Fix it by using old `end` which has proper `root`.
			end = this.end.getShiftedBy( -1 );
		}

		return new Range( start, end );
	}

	/**
	 * Returns a result of transforming a copy of this range by merge operation.
	 *
	 * Always one range is returned. The transformation is done in a way to not break the range.
	 *
	 * @internal
	 */
	public _getTransformedByMergeOperation( operation: MergeOperation ): Range {
		// Special case when the marker is set on "the closing tag" of an element. Marker can be set like that during
		// transformations, especially when a content of a few block elements were removed. For example:
		//
		// {} is the transformed range, [] is the removed range.
		// <p>F[o{o</p><p>B}ar</p><p>Xy]z</p>
		//
		// <p>Fo{o</p><p>B}ar</p><p>z</p>
		// <p>F{</p><p>B}ar</p><p>z</p>
		// <p>F{</p>}<p>z</p>
		// <p>F{}z</p>
		//
		if ( this.start.isEqual( operation.targetPosition ) && this.end.isEqual( operation.deletionPosition ) ) {
			return new Range( this.start );
		}

		let start = this.start._getTransformedByMergeOperation( operation );
		let end = this.end._getTransformedByMergeOperation( operation );

		if ( start.root != end.root ) {
			// This happens when the end position was next to the merged (deleted) element.
			// Then, the end position was moved to the graveyard root. In this case we need to fix
			// the range cause its boundaries would be in different roots.
			end = this.end.getShiftedBy( -1 );
		}

		if ( start.isAfter( end ) ) {
			// This happens in three following cases:
			//
			// Case 1: Merge operation source position is before the target position (due to some transformations, OT, etc.)
			//         This means that start can be moved before the end of the range.
			//
			// Before: <p>a{a</p><p>b}b</p><p>cc</p>
			// Merge:  <p>b}b</p><p>cca{a</p>
			// Fix:    <p>{b}b</p><p>ccaa</p>
			//
			// Case 2: Range start is before merged node but not directly.
			//         Result should include all nodes that were in the original range.
			//
			// Before: <p>aa</p>{<p>cc</p><p>b}b</p>
			// Merge:  <p>aab}b</p>{<p>cc</p>
			// Fix:    <p>aa{bb</p><p>cc</p>}
			//
			//         The range is expanded by an additional `b` letter but it is better than dropping the whole `cc` paragraph.
			//
			// Case 3: Range start is directly before merged node.
			//         Resulting range should include only nodes from the merged element:
			//
			// Before: <p>aa</p>{<p>b}b</p><p>cc</p>
			// Merge:  <p>aab}b</p>{<p>cc</p>
			// Fix:    <p>aa{b}b</p><p>cc</p>
			//

			if ( operation.sourcePosition.isBefore( operation.targetPosition ) ) {
				// Case 1.
				start = Position._createAt( end );
				start.offset = 0;
			} else {
				if ( !operation.deletionPosition.isEqual( start ) ) {
					// Case 2.
					end = operation.deletionPosition;
				}

				// In both case 2 and 3 start is at the end of the merge-to element.
				start = operation.targetPosition;
			}

			return new Range( start, end );
		}

		return new Range( start, end );
	}

	/**
	 * Returns an array containing one or two {@link ~Range ranges} that are a result of transforming this
	 * {@link ~Range range} by inserting `howMany` nodes at `insertPosition`. Two {@link ~Range ranges} are
	 * returned if the insertion was inside this {@link ~Range range} and `spread` is set to `true`.
	 *
	 * Examples:
	 *
	 * ```ts
	 * let range = model.createRange(
	 * 	model.createPositionFromPath( root, [ 2, 7 ] ),
	 * 	model.createPositionFromPath( root, [ 4, 0, 1 ] )
	 * );
	 * let transformed = range._getTransformedByInsertion( model.createPositionFromPath( root, [ 1 ] ), 2 );
	 * // transformed array has one range from [ 4, 7 ] to [ 6, 0, 1 ]
	 *
	 * transformed = range._getTransformedByInsertion( model.createPositionFromPath( root, [ 4, 0, 0 ] ), 4 );
	 * // transformed array has one range from [ 2, 7 ] to [ 4, 0, 5 ]
	 *
	 * transformed = range._getTransformedByInsertion( model.createPositionFromPath( root, [ 3, 2 ] ), 4 );
	 * // transformed array has one range, which is equal to original range
	 *
	 * transformed = range._getTransformedByInsertion( model.createPositionFromPath( root, [ 3, 2 ] ), 4, true );
	 * // transformed array has two ranges: from [ 2, 7 ] to [ 3, 2 ] and from [ 3, 6 ] to [ 4, 0, 1 ]
	 * ```
	 *
	 * @internal
	 * @param insertPosition Position where nodes are inserted.
	 * @param howMany How many nodes are inserted.
<<<<<<< HEAD
	 * @param spread Flag indicating whether this {~Range range} should be spread if insertion
=======
	 * @param spread Flag indicating whether this range should be spread if insertion
>>>>>>> bb0f347c
	 * was inside the range. Defaults to `false`.
	 * @returns Result of the transformation.
	 */
	public _getTransformedByInsertion( insertPosition: Position, howMany: number, spread: boolean = false ): Array<Range> {
		if ( spread && this.containsPosition( insertPosition ) ) {
			// Range has to be spread. The first part is from original start to the spread point.
			// The other part is from spread point to the original end, but transformed by
			// insertion to reflect insertion changes.

			return [
				new Range( this.start, insertPosition ),
				new Range(
					insertPosition.getShiftedBy( howMany ),
					this.end._getTransformedByInsertion( insertPosition, howMany )
				)
			];
		} else {
			const range = new Range( this.start, this.end );

			( range as any ).start = range.start._getTransformedByInsertion( insertPosition, howMany );
			( range as any ).end = range.end._getTransformedByInsertion( insertPosition, howMany );

			return [ range ];
		}
	}

	/**
	 * Returns an array containing {@link ~Range ranges} that are a result of transforming this
	 * {@link ~Range range} by moving `howMany` nodes from `sourcePosition` to `targetPosition`.
	 *
	 * @internal
	 * @param sourcePosition Position from which nodes are moved.
	 * @param targetPosition Position to where nodes are moved.
	 * @param howMany How many nodes are moved.
	 * @param spread Whether the range should be spread if the move points inside the range.
	 * @returns  Result of the transformation.
	 */
	public _getTransformedByMove(
		sourcePosition: Position,
		targetPosition: Position,
		howMany: number,
		spread: boolean = false
	): Array<Range> {
		// Special case for transforming a collapsed range. Just transform it like a position.
		if ( this.isCollapsed ) {
			const newPos = this.start._getTransformedByMove( sourcePosition, targetPosition, howMany );

			return [ new Range( newPos ) ];
		}

		// Special case for transformation when a part of the range is moved towards the range.
		//
		// Examples:
		//
		// <div><p>ab</p><p>c[d</p></div><p>e]f</p> --> <div><p>ab</p></div><p>c[d</p><p>e]f</p>
		// <p>e[f</p><div><p>a]b</p><p>cd</p></div> --> <p>e[f</p><p>a]b</p><div><p>cd</p></div>
		//
		// Without this special condition, the default algorithm leaves an "artifact" range from one of `differenceSet` parts:
		//
		// <div><p>ab</p><p>c[d</p></div><p>e]f</p> --> <div><p>ab</p>{</div>}<p>c[d</p><p>e]f</p>
		//
		// This special case is applied only if the range is to be kept together (not spread).
		const moveRange = Range._createFromPositionAndShift( sourcePosition, howMany );
		const insertPosition = targetPosition._getTransformedByDeletion( sourcePosition, howMany );

		if ( this.containsPosition( targetPosition ) && !spread ) {
			if ( moveRange.containsPosition( this.start ) || moveRange.containsPosition( this.end ) ) {
				const start = this.start._getTransformedByMove( sourcePosition, targetPosition, howMany );
				const end = this.end._getTransformedByMove( sourcePosition, targetPosition, howMany );

				return [ new Range( start, end ) ];
			}
		}

		// Default algorithm.
		let result: Array<Range>;

		const differenceSet = this.getDifference( moveRange );
		let difference = null;

		const common = this.getIntersection( moveRange );

		if ( differenceSet.length == 1 ) {
			// `moveRange` and this range may intersect but may be separate.
			difference = new Range(
				differenceSet[ 0 ].start._getTransformedByDeletion( sourcePosition, howMany )!,
				differenceSet[ 0 ].end._getTransformedByDeletion( sourcePosition, howMany )!
			);
		} else if ( differenceSet.length == 2 ) {
			// `moveRange` is inside this range.
			difference = new Range(
				this.start,
				this.end._getTransformedByDeletion( sourcePosition, howMany )
			);
		} // else, `moveRange` contains this range.

		if ( difference ) {
			result = difference._getTransformedByInsertion( insertPosition!, howMany, common !== null || spread );
		} else {
			result = [];
		}

		if ( common ) {
			const transformedCommon = new Range(
				common.start._getCombined( moveRange.start, insertPosition! ),
				common.end._getCombined( moveRange.start, insertPosition! )
			);

			if ( result.length == 2 ) {
				result.splice( 1, 0, transformedCommon );
			} else {
				result.push( transformedCommon );
			}
		}

		return result;
	}

	/**
	 * Returns a copy of this range that is transformed by deletion of `howMany` nodes from `deletePosition`.
	 *
	 * If the deleted range is intersecting with the transformed range, the transformed range will be shrank.
	 *
	 * If the deleted range contains transformed range, `null` will be returned.
	 *
	 * @internal
	 * @param deletionPosition Position from which nodes are removed.
	 * @param howMany How many nodes are removed.
	 * @returns Result of the transformation.
	 */
	public _getTransformedByDeletion( deletePosition: Position, howMany: number ): Range | null {
		let newStart = this.start._getTransformedByDeletion( deletePosition, howMany );
		let newEnd = this.end._getTransformedByDeletion( deletePosition, howMany );

		if ( newStart == null && newEnd == null ) {
			return null;
		}

		if ( newStart == null ) {
			newStart = deletePosition;
		}

		if ( newEnd == null ) {
			newEnd = deletePosition;
		}

		return new Range( newStart, newEnd );
	}

	/**
	 * Creates a new range, spreading from specified {@link module:engine/model/position~Position position} to a position moved by
	 * given `shift`. If `shift` is a negative value, shifted position is treated as the beginning of the range.
	 *
	 * @internal
	 * @param position Beginning of the range.
	 * @param shift How long the range should be.
	 */
	public static _createFromPositionAndShift( position: Position, shift: number ): Range {
		const start = position;
		const end = position.getShiftedBy( shift );

		return shift > 0 ? new this( start, end ) : new this( end, start );
	}

	/**
	 * Creates a range inside an {@link module:engine/model/element~Element element} which starts before the first child of
	 * that element and ends after the last child of that element.
	 *
	 * @internal
	 * @param element Element which is a parent for the range.
	 */
	public static _createIn( element: Element | DocumentFragment ): Range {
		return new this( Position._createAt( element, 0 ), Position._createAt( element, element.maxOffset ) );
	}

	/**
	 * Creates a range that starts before given {@link module:engine/model/item~Item model item} and ends after it.
	 *
	 * @internal
	 */
	public static _createOn( item: Item ): Range {
		return this._createFromPositionAndShift( Position._createBefore( item ), item.offsetSize );
	}

	/**
	 * Combines all ranges from the passed array into a one range. At least one range has to be passed.
	 * Passed ranges must not have common parts.
	 *
	 * The first range from the array is a reference range. If other ranges start or end on the exactly same position where
	 * the reference range, they get combined into one range.
	 *
	 * ```
	 * [  ][]  [    ][ ][             ][ ][]  [  ]  // Passed ranges, shown sorted
	 * [    ]                                       // The result of the function if the first range was a reference range.
	 *         [                           ]        // The result of the function if the third-to-seventh range was a reference range.
	 *                                        [  ]  // The result of the function if the last range was a reference range.
	 * ```
	 *
	 * @internal
	 * @param ranges Ranges to combine.
	 * @returns Combined range.
	 */
	public static _createFromRanges( ranges: Array<Range> ): Range {
		if ( ranges.length === 0 ) {
			/**
			 * At least one range has to be passed to
			 * {@link module:engine/model/range~Range._createFromRanges `Range._createFromRanges()`}.
			 *
			 * @error range-create-from-ranges-empty-array
			 */
			throw new CKEditorError(
				'range-create-from-ranges-empty-array',
				null
			);
		} else if ( ranges.length == 1 ) {
			return ranges[ 0 ].clone();
		}

		// 1. Set the first range in `ranges` array as a reference range.
		// If we are going to return just a one range, one of the ranges need to be the reference one.
		// Other ranges will be stuck to that range, if possible.
		const ref = ranges[ 0 ];

		// 2. Sort all the ranges so it's easier to process them.
		ranges.sort( ( a, b ) => {
			return a.start.isAfter( b.start ) ? 1 : -1;
		} );

		// 3. Check at which index the reference range is now.
		const refIndex = ranges.indexOf( ref );

		// 4. At this moment we don't need the original range.
		// We are going to modify the result and we need to return a new instance of Range.
		// We have to create a copy of the reference range.
		const result = new this( ref.start, ref.end );

		// 5. Ranges should be checked and glued starting from the range that is closest to the reference range.
		// Since ranges are sorted, start with the range with index that is closest to reference range index.
		if ( refIndex > 0 ) {
			// eslint-disable-next-line no-constant-condition
			for ( let i = refIndex - 1; true; i++ ) {
				if ( ranges[ i ].end.isEqual( result.start ) ) {
					( result as any ).start = Position._createAt( ranges[ i ].start );
				} else {
					// If ranges are not starting/ending at the same position there is no point in looking further.
					break;
				}
			}
		}

		// 6. Ranges should be checked and glued starting from the range that is closest to the reference range.
		// Since ranges are sorted, start with the range with index that is closest to reference range index.
		for ( let i = refIndex + 1; i < ranges.length; i++ ) {
			if ( ranges[ i ].start.isEqual( result.end ) ) {
				( result as any ).end = Position._createAt( ranges[ i ].end );
			} else {
				// If ranges are not starting/ending at the same position there is no point in looking further.
				break;
			}
		}

		return result;
	}

	/**
	 * Creates a `Range` instance from given plain object (i.e. parsed JSON string).
	 *
	 * @param json Plain object to be converted to `Range`.
	 * @param doc Document object that will be range owner.
	 * @returns `Range` instance created using given plain object.
	 */
	public static fromJSON( json: any, doc: Document ): Range {
		return new this( Position.fromJSON( json.start, doc ), Position.fromJSON( json.end, doc ) );
	}

	// @if CK_DEBUG_ENGINE // toString() {
	// @if CK_DEBUG_ENGINE // 	return `${ this.root } [ ${ this.start.path.join( ', ' ) } ] - [ ${ this.end.path.join( ', ' ) } ]`;
	// @if CK_DEBUG_ENGINE // }

	// @if CK_DEBUG_ENGINE // log() {
	// @if CK_DEBUG_ENGINE // 	console.log( 'ModelPosition: ' + this );
	// @if CK_DEBUG_ENGINE // }
}

// The magic of type inference using `is` method is centralized in `TypeCheckable` class.
// Proper overload would interfere with that.
Range.prototype.is = function( type: string ): boolean {
	return type === 'range' || type === 'model:range';
};<|MERGE_RESOLUTION|>--- conflicted
+++ resolved
@@ -742,11 +742,7 @@
 	 * @internal
 	 * @param insertPosition Position where nodes are inserted.
 	 * @param howMany How many nodes are inserted.
-<<<<<<< HEAD
-	 * @param spread Flag indicating whether this {~Range range} should be spread if insertion
-=======
 	 * @param spread Flag indicating whether this range should be spread if insertion
->>>>>>> bb0f347c
 	 * was inside the range. Defaults to `false`.
 	 * @returns Result of the transformation.
 	 */
