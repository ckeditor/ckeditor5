/**
 * @license Copyright (c) 2003-2023, CKSource Holding sp. z o.o. All rights reserved.
 * For licensing, see LICENSE.md or https://ckeditor.com/legal/ckeditor-oss-license
 */

/**
 * @module engine/model/utils/insertobject
 */

import { findOptimalInsertionRange } from './findoptimalinsertionrange';
<<<<<<< HEAD
import DocumentSelection from '../documentselection';
import Selection, { type PlaceOrOffset, type Selectable } from '../selection';
=======
import type DocumentSelection from '../documentselection';
import type Selection from '../selection';
>>>>>>> bb0f347c

import type Element from '../element';
import type Model from '../model';
import type Range from '../range';
import type Writer from '../writer';

import { CKEditorError, first } from '@ckeditor/ckeditor5-utils';

/**
 * Inserts an {@glink framework/guides/deep-dive/schema#object-elements object element} at a specific position in the editor content.
 *
 * **Note:** Use {@link module:engine/model/model~Model#insertObject} instead of this function.
 * This function is only exposed to be reusable in algorithms which change the {@link module:engine/model/model~Model#insertObject}
 * method's behavior.
 *
 * **Note**: For more documentation and examples, see {@link module:engine/model/model~Model#insertObject}.
 *
 * @param model The model in context of which the insertion should be performed.
 * @param object An object to be inserted into the model document.
 * @param selectable A selectable where the content should be inserted. If not specified, the current
 * {@link module:engine/model/document~Document#selection document selection} will be used instead.
 * @param placeOrOffset Specifies the exact place or offset for the insertion to take place, relative to `selectable`.
 * @param options Additional options.
 * @param options.findOptimalPosition An option that, when set, adjusts the insertion position (relative to
 * `selectable` and `placeOrOffset`) so that the content of `selectable` is not split upon insertion (a.k.a. non-destructive insertion).
 * * When `'auto'`, the algorithm will decide whether to insert the object before or after `selectable` to avoid content splitting.
 * * When `'before'`, the closest position before `selectable` will be used that will not result in content splitting.
 * * When `'after'`, the closest position after `selectable` will be used that will not result in content splitting.
 *
 * Note that this option works only for block objects. Inline objects are inserted into text and do not split blocks.
 * @param options.setSelection An option that, when set, moves the
 * {@link module:engine/model/document~Document#selection document selection} after inserting the object.
 * * When `'on'`, the document selection will be set on the inserted object.
 * * When `'after'`, the document selection will move to the closest text node after the inserted object. If there is no
 * such text node, a paragraph will be created and the document selection will be moved inside it.
 * @returns A range which contains all the performed changes. This is a range that, if removed,
 * would return the model to the state before the insertion. If no changes were preformed by `insertObject()`, returns a range collapsed
 * at the insertion position.
 */
export default function insertObject(
	model: Model,
	object: Element,
<<<<<<< HEAD
	selectable?: Selectable,
	placeOrOffset?: PlaceOrOffset | null,
=======
	selectable?: Selection | DocumentSelection | null,
>>>>>>> bb0f347c
	options: {
		findOptimalPosition?: 'auto' | 'before' | 'after';
		setSelection?: 'on' | 'after';
	} = {}
): Range {
	if ( !model.schema.isObject( object ) ) {
		/**
		 * Tried to insert an element with {@link module:engine/model/utils/insertobject insertObject()} function
		 * that is not defined as an object in schema.
		 * See {@link module:engine/model/schema~SchemaItemDefinition#isObject `SchemaItemDefinition`}.
		 * If you want to insert content that is not an object you might want to use
		 * {@link module:engine/model/utils/insertcontent insertContent()} function.
		 * @error insertobject-element-not-an-object
		 */
		throw new CKEditorError( 'insertobject-element-not-an-object', model, { object } );
	}

	// Normalize selectable to a selection instance.
	const originalSelection: Selection | DocumentSelection = selectable ? selectable : model.document.selection;

	// Adjust the insertion selection.
	let insertionSelection = originalSelection;

	if ( options.findOptimalPosition && model.schema.isBlock( object ) ) {
		insertionSelection = model.createSelection( findOptimalInsertionRange( originalSelection, model, options.findOptimalPosition ) );
	}

	// Collect attributes to be copied on the inserted object.
	const firstSelectedBlock = first( originalSelection.getSelectedBlocks() );
	const attributesToCopy = {};

	if ( firstSelectedBlock ) {
		Object.assign( attributesToCopy, model.schema.getAttributesWithProperty( firstSelectedBlock, 'copyOnReplace', true ) );
	}

	return model.change( writer => {
		// Remove the selected content to find out what the parent of the inserted object would be.
		// It would be removed inside model.insertContent() anyway.
		if ( !insertionSelection.isCollapsed ) {
			model.deleteContent( insertionSelection, { doNotAutoparagraph: true } );
		}

		let elementToInsert = object;
		const insertionPositionParent = insertionSelection.anchor!.parent;

		// Autoparagraphing of an inline objects.
		if (
			!model.schema.checkChild( insertionPositionParent as any, object ) &&
			model.schema.checkChild( insertionPositionParent as any, 'paragraph' ) &&
			model.schema.checkChild( 'paragraph', object )
		) {
			elementToInsert = writer.createElement( 'paragraph' );

			writer.insert( object, elementToInsert );
		}

		// Apply attributes that are allowed on the inserted object (or paragraph if autoparagraphed).
		model.schema.setAllowedAttributes( elementToInsert, attributesToCopy, writer );

		// Insert the prepared content at the optionally adjusted selection.
		const affectedRange = model.insertContent( elementToInsert, insertionSelection );

		// Nothing got inserted.
		if ( affectedRange.isCollapsed ) {
			return affectedRange;
		}

		if ( options.setSelection ) {
			updateSelection( writer, object, options.setSelection, attributesToCopy );
		}

		return affectedRange;
	} );
}

/**
 * Updates document selection based on given `place` parameter in relation to `contextElement` element.
 *
 * @param writer An instance of the model writer.
 * @param contextElement An element to set the attributes on.
 * @param place The place where selection should be set in relation to the `contextElement` element.
 * Value `on` will set selection on the passed `contextElement`. Value `after` will set selection after `contextElement`.
 * @param attributes Attributes keys and values to set on a paragraph that this function can create when
 * `place` parameter is equal to `after` but there is no element with `$text` node to set selection in.
 */
function updateSelection(
	writer: Writer,
	contextElement: Element,
	place: 'after' | 'on',
	paragraphAttributes: Record<string, unknown>
) {
	const model = writer.model;

	if ( place == 'on' ) {
		writer.setSelection( contextElement, 'on' );

		return;
	}

	if ( place != 'after' ) {
		/**
		 * The unsupported `options.setSelection` parameter was passed
		 * to the {@link module:engine/model/utils/insertobject insertObject()} function.
		 * Check the {@link module:engine/model/utils/insertobject insertObject()} API documentation for allowed
		 * `options.setSelection` parameter values.
		 *
		 * @error insertobject-invalid-place-parameter-value
		 */
		throw new CKEditorError( 'insertobject-invalid-place-parameter-value', model );
	}

	let nextElement = contextElement.nextSibling;

	if ( model.schema.isInline( contextElement ) ) {
		writer.setSelection( contextElement, 'after' );

		return;
	}

	// Check whether an element next to the inserted element is defined and can contain a text.
	const canSetSelection = nextElement && model.schema.checkChild( nextElement, '$text' );

	// If the element is missing, but a paragraph could be inserted next to the element, let's add it.
	if ( !canSetSelection && model.schema.checkChild( contextElement.parent as any, 'paragraph' ) ) {
		nextElement = writer.createElement( 'paragraph' );

		model.schema.setAllowedAttributes( nextElement, paragraphAttributes, writer );
		model.insertContent( nextElement, writer.createPositionAfter( contextElement ) );
	}

	// Put the selection inside the element, at the beginning.
	if ( nextElement ) {
		writer.setSelection( nextElement, 0 );
	}
}<|MERGE_RESOLUTION|>--- conflicted
+++ resolved
@@ -8,13 +8,8 @@
  */
 
 import { findOptimalInsertionRange } from './findoptimalinsertionrange';
-<<<<<<< HEAD
-import DocumentSelection from '../documentselection';
-import Selection, { type PlaceOrOffset, type Selectable } from '../selection';
-=======
 import type DocumentSelection from '../documentselection';
 import type Selection from '../selection';
->>>>>>> bb0f347c
 
 import type Element from '../element';
 import type Model from '../model';
@@ -57,12 +52,7 @@
 export default function insertObject(
 	model: Model,
 	object: Element,
-<<<<<<< HEAD
-	selectable?: Selectable,
-	placeOrOffset?: PlaceOrOffset | null,
-=======
 	selectable?: Selection | DocumentSelection | null,
->>>>>>> bb0f347c
 	options: {
 		findOptimalPosition?: 'auto' | 'before' | 'after';
 		setSelection?: 'on' | 'after';
