--- conflicted
+++ resolved
@@ -7,16 +7,6 @@
  * @module engine/model/utils/insertobject
  */
 
-<<<<<<< HEAD
-import type DocumentSelection from '../documentselection';
-import type Selection from '../selection';
-
-import type Element from '../element';
-import type Model from '../model';
-import type Range from '../range';
-import type Writer from '../writer';
-=======
-import { findOptimalInsertionRange } from './findoptimalinsertionrange.js';
 import type DocumentSelection from '../documentselection.js';
 import type Selection from '../selection.js';
 
@@ -24,7 +14,6 @@
 import type Model from '../model.js';
 import type Range from '../range.js';
 import type Writer from '../writer.js';
->>>>>>> 36453ab8
 
 import { CKEditorError, first } from '@ckeditor/ckeditor5-utils';
 
