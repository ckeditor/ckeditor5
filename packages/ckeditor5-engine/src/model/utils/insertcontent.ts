/**
 * @license Copyright (c) 2003-2023, CKSource Holding sp. z o.o. All rights reserved.
 * For licensing, see LICENSE.md or https://ckeditor.com/legal/ckeditor-oss-license
 */

/**
 * @module engine/model/utils/insertcontent
 */

import DocumentSelection from '../documentselection';
import Element from '../element';
import LivePosition from '../liveposition';
import LiveRange from '../liverange';
import Position from '../position';
import Range from '../range';
<<<<<<< HEAD
import Selection, { type PlaceOrOffset, type Selectable } from '../selection';
=======
>>>>>>> bb0f347c

import type DocumentFragment from '../documentfragment';
import type Item from '../item';
import type Model from '../model';
import type Schema from '../schema';
import type Writer from '../writer';
import type Node from '../node';
import type Selection from '../selection';

import { CKEditorError } from '@ckeditor/ckeditor5-utils';

/**
 * Inserts content into the editor (specified selection) as one would expect the paste functionality to work.
 *
 * It takes care of removing the selected content, splitting elements (if needed), inserting elements and merging elements appropriately.
 *
 * Some examples:
 *
 * ```html
 * <p>x^</p> + <p>y</p> => <p>x</p><p>y</p> => <p>xy[]</p>
 * <p>x^y</p> + <p>z</p> => <p>x</p>^<p>y</p> + <p>z</p> => <p>x</p><p>z</p><p>y</p> => <p>xz[]y</p>
 * <p>x^y</p> + <img /> => <p>x</p>^<p>y</p> + <img /> => <p>x</p><img /><p>y</p>
 * <p>x</p><p>^</p><p>z</p> + <p>y</p> => <p>x</p><p>y[]</p><p>z</p> (no merging)
 * <p>x</p>[<img />]<p>z</p> + <p>y</p> => <p>x</p>^<p>z</p> + <p>y</p> => <p>x</p><p>y[]</p><p>z</p>
 * ```
 *
 * If an instance of {@link module:engine/model/selection~Selection} is passed as `selectable` it will be modified
 * to the insertion selection (equal to a range to be selected after insertion).
 *
 * If `selectable` is not passed, the content will be inserted using the current selection of the model document.
 *
 * **Note:** Use {@link module:engine/model/model~Model#insertContent} instead of this function.
 * This function is only exposed to be reusable in algorithms which change the {@link module:engine/model/model~Model#insertContent}
 * method's behavior.
 *
 * @param model The model in context of which the insertion should be performed.
 * @param content The content to insert.
 * @param selectable Selection into which the content should be inserted.
 * @param placeOrOffset Sets place or offset of the selection.
 * @returns Range which contains all the performed changes. This is a range that, if removed,
 * would return the model to the state before the insertion. If no changes were preformed by `insertContent`, returns a range collapsed
 * at the insertion position.
 */
export default function insertContent(
	model: Model,
	content: Item | DocumentFragment,
<<<<<<< HEAD
	selectable?: Selectable,
	placeOrOffset?: PlaceOrOffset
=======
	selectable?: Selection | DocumentSelection
>>>>>>> bb0f347c
): Range {
	return model.change( writer => {
		const selection: Selection | DocumentSelection = selectable ? selectable : model.document.selection;

		if ( !selection.isCollapsed ) {
			model.deleteContent( selection, { doNotAutoparagraph: true } );
		}

		const insertion = new Insertion( model, writer, selection.anchor! );
		const fakeMarkerElements = [];

		let nodesToInsert: any;

		if ( content.is( 'documentFragment' ) ) {
			// If document fragment has any markers, these markers should be inserted into the model as well.
			if ( content.markers.size ) {
				const markersPosition = [];

				for ( const [ name, range ] of content.markers ) {
					const { start, end } = range;
					const isCollapsed = start.isEqual( end );

					markersPosition.push(
						{ position: start, name, isCollapsed },
						{ position: end, name, isCollapsed }
					);
				}

				// Markers position is sorted backwards to ensure that the insertion of fake markers will not change
				// the position of the next markers.
				markersPosition.sort( ( { position: posA }, { position: posB } ) => posA.isBefore( posB ) ? 1 : -1 );

				for ( const { position, name, isCollapsed } of markersPosition ) {
					let fakeElement = null;
					let collapsed = null;
					const isAtBeginning = position.parent === content && position.isAtStart;
					const isAtEnd = position.parent === content && position.isAtEnd;

					// We have two ways of handling markers. In general, we want to add temporary <$marker> model elements to
					// represent marker boundaries. These elements will be inserted into content together with the rest
					// of the document fragment. After insertion is done, positions for these elements will be read
					// and proper, actual markers will be created in the model and fake elements will be removed.
					//
					// However, if the <$marker> element is at the beginning or at the end of the document fragment,
					// it may affect how the inserted content is merged with current model, impacting the insertion
					// result. To avoid that, we don't add <$marker> elements at these positions. Instead, we will use
					// `Insertion#getAffectedRange()` to figure out new positions for these marker boundaries.
					if ( !isAtBeginning && !isAtEnd ) {
						fakeElement = writer.createElement( '$marker' );
						writer.insert( fakeElement, position );
					} else if ( isCollapsed ) {
						// Save whether the collapsed marker was at the beginning or at the end of document fragment
						// to know where to create it after the insertion is done.
						collapsed = isAtBeginning ? 'start' as const : 'end' as const;
					}

					fakeMarkerElements.push( {
						name,
						element: fakeElement,
						collapsed
					} );
				}
			}

			nodesToInsert = content.getChildren();
		} else {
			nodesToInsert = [ content ];
		}

		insertion.handleNodes( nodesToInsert );

		let newRange = insertion.getSelectionRange();

		if ( content.is( 'documentFragment' ) && fakeMarkerElements.length ) {
			// After insertion was done, the selection was set but the model contains fake <$marker> elements.
			// These <$marker> elements will be now removed. Because of that, we will need to fix the selection.
			// We will create a live range that will automatically be update as <$marker> elements are removed.
			const selectionLiveRange = newRange ? LiveRange.fromRange( newRange ) : null;

			// Marker name -> [ start position, end position ].
			const markersData: Record<string, Array<Position>> = {};

			// Note: `fakeMarkerElements` are sorted backwards. However, now, we want to handle the markers
			// from the beginning, so that existing <$marker> elements do not affect markers positions.
			// This is why we iterate from the end to the start.
			for ( let i = fakeMarkerElements.length - 1; i >= 0; i-- ) {
				const { name, element, collapsed } = fakeMarkerElements[ i ];
				const isStartBoundary = !markersData[ name ];

				if ( isStartBoundary ) {
					markersData[ name ] = [];
				}

				if ( element ) {
					// Read fake marker element position to learn where the marker should be created.
					const elementPosition = writer.createPositionAt( element, 'before' );

					markersData[ name ].push( elementPosition );

					writer.remove( element );
				} else {
					// If the fake marker element does not exist, it means that the marker boundary was at the beginning or at the end.
					const rangeOnInsertion = insertion.getAffectedRange();

					if ( !rangeOnInsertion ) {
						// If affected range is `null` it means that nothing was in the document fragment or all content was filtered out.
						// Some markers that were in the filtered content may be removed (partially or totally).
						// Let's handle only those markers that were at the beginning or at the end of the document fragment.
						if ( collapsed ) {
							markersData[ name ].push( insertion.position );
						}

						continue;
					}

					if ( collapsed ) {
						// If the marker was collapsed at the beginning or at the end of the document fragment,
						// put both boundaries at the beginning or at the end of inserted range (to keep the marker collapsed).
						markersData[ name ].push( rangeOnInsertion[ collapsed ] );
					} else {
						markersData[ name ].push( isStartBoundary ? rangeOnInsertion.start : rangeOnInsertion.end );
					}
				}
			}

			for ( const [ name, [ start, end ] ] of Object.entries( markersData ) ) {
				// For now, we ignore markers if they are included in the filtered-out content.
				// In the future implementation we will improve that case to create markers that are not filtered out completely.
				if ( start && end && start.root === end.root ) {
					writer.addMarker( name, {
						usingOperation: true,
						affectsData: true,
						range: new Range( start, end )
					} );
				}
			}

			if ( selectionLiveRange ) {
				newRange = selectionLiveRange.toRange();
				selectionLiveRange.detach();
			}
		}

		/* istanbul ignore else */
		if ( newRange ) {
			if ( selection instanceof DocumentSelection ) {
				writer.setSelection( newRange );
			} else {
				selection.setTo( newRange );
			}
		} else {
			// We are not testing else because it's a safe check for unpredictable edge cases:
			// an insertion without proper range to select.
			//
			// @if CK_DEBUG // console.warn( 'Cannot determine a proper selection range after insertion.' );
		}

		const affectedRange = insertion.getAffectedRange() || model.createRange( selection.anchor! );

		insertion.destroy();

		return affectedRange;
	} );
}

/**
 * Utility class for performing content insertion.
 */
class Insertion {
	/**
	 * The model in context of which the insertion should be performed.
	 */
	public readonly model: Model;

	/**
	 * Batch to which operations will be added.
	 */
	public readonly writer: Writer;

	/**
	 * The position at which (or near which) the next node will be inserted.
	 */
	public position: Position;

	/**
	 * Elements with which the inserted elements can be merged.
	 *
	 * ```html
	 * <p>x^</p><p>y</p> + <p>z</p> (can merge to <p>x</p>)
	 * <p>x</p><p>^y</p> + <p>z</p> (can merge to <p>y</p>)
	 * <p>x^y</p> + <p>z</p> (can merge to <p>xy</p> which will be split during the action,
	 * 						so both its pieces will be added to this set)
	 * ```
	 */
	public readonly canMergeWith: Set<Node | DocumentFragment | null>;

	/**
	 * Schema of the model.
	 */
	public readonly schema: Schema;

	/**
	 * The temporary DocumentFragment used for grouping multiple nodes for single insert operation.
	 */
	private readonly _documentFragment: DocumentFragment;

	/**
	 * The current position in the temporary DocumentFragment.
	 */
	private _documentFragmentPosition: Position;

	/**
	 * The reference to the first inserted node.
	 */
	private _firstNode: Node | null = null;

	/**
	 * The reference to the last inserted node.
	 */
	private _lastNode: Node | null = null;

	/**
	 * The reference to the last auto paragraph node.
	 */
	private _lastAutoParagraph: Element | null = null;

	/**
	 * The array of nodes that should be cleaned of not allowed attributes.
	 */
	private _filterAttributesOf: Array<Node> = [];

	/**
	 * Beginning of the affected range. See {@link module:engine/model/utils/insertcontent~Insertion#getAffectedRange}.
	 */
	private _affectedStart: LivePosition | null = null;

	/**
	 * End of the affected range. See {@link module:engine/model/utils/insertcontent~Insertion#getAffectedRange}.
	 */
	private _affectedEnd: LivePosition | null = null;

	private _nodeToSelect: Node | null = null;

	constructor( model: Model, writer: Writer, position: Position ) {
		this.model = model;
		this.writer = writer;
		this.position = position;
		this.canMergeWith = new Set( [ this.position.parent ] );
		this.schema = model.schema;

		this._documentFragment = writer.createDocumentFragment();
		this._documentFragmentPosition = writer.createPositionAt( this._documentFragment, 0 );
	}

	/**
	 * Handles insertion of a set of nodes.
	 *
	 * @param nodes Nodes to insert.
	 */
	public handleNodes( nodes: Iterable<Node> ): void {
		for ( const node of Array.from( nodes ) ) {
			this._handleNode( node );
		}

		// Insert nodes collected in temporary DocumentFragment.
		this._insertPartialFragment();

		// If there was an auto paragraph then we might need to adjust the end of insertion.
		if ( this._lastAutoParagraph ) {
			this._updateLastNodeFromAutoParagraph( this._lastAutoParagraph );
		}

		// After the content was inserted we may try to merge it with its next sibling if the selection was in it initially.
		// Merging with the previous sibling was performed just after inserting the first node to the document.
		this._mergeOnRight();

		// TMP this will become a post-fixer.
		this.schema.removeDisallowedAttributes( this._filterAttributesOf, this.writer );
		this._filterAttributesOf = [];
	}

	/**
	 * Updates the last node after the auto paragraphing.
	 *
	 * @param node The last auto paragraphing node.
	 */
	private _updateLastNodeFromAutoParagraph( node: Node ): void {
		const positionAfterLastNode = this.writer.createPositionAfter( this._lastNode! );
		const positionAfterNode = this.writer.createPositionAfter( node );

		// If the real end was after the last auto paragraph then update relevant properties.
		if ( positionAfterNode.isAfter( positionAfterLastNode ) ) {
			this._lastNode = node;

			/* istanbul ignore if */
			if ( this.position.parent != node || !this.position.isAtEnd ) {
				// Algorithm's correctness check. We should never end up here but it's good to know that we did.
				// At this point the insertion position should be at the end of the last auto paragraph.
				// Note: This error is documented in other place in this file.
				throw new CKEditorError( 'insertcontent-invalid-insertion-position', this );
			}

			this.position = positionAfterNode;
			this._setAffectedBoundaries( this.position );
		}
	}

	/**
	 * Returns range to be selected after insertion.
	 * Returns `null` if there is no valid range to select after insertion.
	 */
	public getSelectionRange(): Range | null {
		if ( this._nodeToSelect ) {
			return Range._createOn( this._nodeToSelect );
		}

		return this.model.schema.getNearestSelectionRange( this.position );
	}

	/**
	 * Returns a range which contains all the performed changes. This is a range that, if removed, would return the model to the state
	 * before the insertion. Returns `null` if no changes were done.
	 */
	public getAffectedRange(): Range | null {
		if ( !this._affectedStart ) {
			return null;
		}

		return new Range( this._affectedStart, this._affectedEnd );
	}

	/**
	 * Destroys `Insertion` instance.
	 */
	public destroy(): void {
		if ( this._affectedStart ) {
			this._affectedStart.detach();
		}

		if ( this._affectedEnd ) {
			this._affectedEnd.detach();
		}
	}

	/**
	 * Handles insertion of a single node.
	 */
	private _handleNode( node: Node ): void {
		// Let's handle object in a special way.
		// * They should never be merged with other elements.
		// * If they are not allowed in any of the selection ancestors, they could be either autoparagraphed or totally removed.
		if ( this.schema.isObject( node ) ) {
			this._handleObject( node as Element );

			return;
		}

		// Try to find a place for the given node.

		// Check if a node can be inserted in the given position or it would be accepted if a paragraph would be inserted.
		// Inserts the auto paragraph if it would allow for insertion.
		let isAllowed = this._checkAndAutoParagraphToAllowedPosition( node );

		if ( !isAllowed ) {
			// Split the position.parent's branch up to a point where the node can be inserted.
			// If it isn't allowed in the whole branch, then of course don't split anything.
			isAllowed = this._checkAndSplitToAllowedPosition( node );

			if ( !isAllowed ) {
				this._handleDisallowedNode( node );

				return;
			}
		}

		// Add node to the current temporary DocumentFragment.
		this._appendToFragment( node );

		// Store the first and last nodes for easy access for merging with sibling nodes.
		if ( !this._firstNode ) {
			this._firstNode = node;
		}

		this._lastNode = node;
	}

	/**
	 * Inserts the temporary DocumentFragment into the model.
	 */
	private _insertPartialFragment(): void {
		if ( this._documentFragment.isEmpty ) {
			return;
		}

		const livePosition = LivePosition.fromPosition( this.position, 'toNext' );

		this._setAffectedBoundaries( this.position );

		// If the very first node of the whole insertion process is inserted, insert it separately for OT reasons (undo).
		// Note: there can be multiple calls to `_insertPartialFragment()` during one insertion process.
		// Note: only the very first node can be merged so we have to do separate operation only for it.
		if ( this._documentFragment.getChild( 0 ) == this._firstNode ) {
			this.writer.insert( this._firstNode!, this.position );

			// We must merge the first node just after inserting it to avoid problems with OT.
			// (See: https://github.com/ckeditor/ckeditor5/pull/8773#issuecomment-760945652).
			this._mergeOnLeft();

			this.position = livePosition.toPosition();
		}

		// Insert the remaining nodes from document fragment.
		if ( !this._documentFragment.isEmpty ) {
			this.writer.insert( this._documentFragment, this.position );
		}

		this._documentFragmentPosition = this.writer.createPositionAt( this._documentFragment, 0 );

		this.position = livePosition.toPosition();
		livePosition.detach();
	}

	/**
	 * @param node The object element.
	 */
	private _handleObject( node: Element ): void {
		// Try finding it a place in the tree.
		if ( this._checkAndSplitToAllowedPosition( node ) ) {
			this._appendToFragment( node );
		}
		// Try autoparagraphing.
		else {
			this._tryAutoparagraphing( node );
		}
	}

	/**
	 * @param node The disallowed node which needs to be handled.
	 */
	private _handleDisallowedNode( node: Node ): void {
		// If the node is an element, try inserting its children (strip the parent).
		if ( node.is( 'element' ) ) {
			this.handleNodes( node.getChildren() );
		}
		// If text is not allowed, try autoparagraphing it.
		else {
			this._tryAutoparagraphing( node );
		}
	}

	/**
	 * Append a node to the temporary DocumentFragment.
	 *
	 * @param node The node to insert.
	 */
	private _appendToFragment( node: Node ): void {
		/* istanbul ignore if */
		if ( !this.schema.checkChild( this.position, node ) ) {
			// Algorithm's correctness check. We should never end up here but it's good to know that we did.
			// Note that it would often be a silent issue if we insert node in a place where it's not allowed.

			/**
			 * Given node cannot be inserted on the given position.
			 *
			 * @error insertcontent-wrong-position
			 * @param node Node to insert.
			 * @param position Position to insert the node at.
			 */
			throw new CKEditorError(
				'insertcontent-wrong-position',
				this,
				{ node, position: this.position }
			);
		}

		this.writer.insert( node, this._documentFragmentPosition );
		this._documentFragmentPosition = this._documentFragmentPosition.getShiftedBy( node.offsetSize );

		// The last inserted object should be selected because we can't put a collapsed selection after it.
		if ( this.schema.isObject( node ) && !this.schema.checkChild( this.position, '$text' ) ) {
			this._nodeToSelect = node;
		} else {
			this._nodeToSelect = null;
		}

		this._filterAttributesOf.push( node );
	}

	/**
	 * Sets `_affectedStart` and `_affectedEnd` to the given `position`. Should be used before a change is done during insertion process to
	 * mark the affected range.
	 *
	 * This method is used before inserting a node or splitting a parent node. `_affectedStart` and `_affectedEnd` are also changed
	 * during merging, but the logic there is more complicated so it is left out of this function.
	 */
	private _setAffectedBoundaries( position: Position ): void {
		// Set affected boundaries stickiness so that those position will "expand" when something is inserted in between them:
		// <paragraph>Foo][bar</paragraph> -> <paragraph>Foo]xx[bar</paragraph>
		// This is why it cannot be a range but two separate positions.
		if ( !this._affectedStart ) {
			this._affectedStart = LivePosition.fromPosition( position, 'toPrevious' );
		}

		// If `_affectedEnd` is before the new boundary position, expand `_affectedEnd`. This can happen if first inserted node was
		// inserted into the parent but the next node is moved-out of that parent:
		// (1) <paragraph>Foo][</paragraph> -> <paragraph>Foo]xx[</paragraph>
		// (2) <paragraph>Foo]xx[</paragraph> -> <paragraph>Foo]xx</paragraph><widget></widget>[
		if ( !this._affectedEnd || this._affectedEnd.isBefore( position ) ) {
			if ( this._affectedEnd ) {
				this._affectedEnd.detach();
			}

			this._affectedEnd = LivePosition.fromPosition( position, 'toNext' );
		}
	}

	/**
	 * Merges the previous sibling of the first node if it should be merged.
	 *
	 * After the content was inserted we may try to merge it with its siblings.
	 * This should happen only if the selection was in those elements initially.
	 */
	private _mergeOnLeft(): void {
		const node = this._firstNode;

		if ( !( node instanceof Element ) ) {
			return;
		}

		if ( !this._canMergeLeft( node ) ) {
			return;
		}

		const mergePosLeft = LivePosition._createBefore( node );
		mergePosLeft.stickiness = 'toNext';

		const livePosition = LivePosition.fromPosition( this.position, 'toNext' );

		// If `_affectedStart` is sames as merge position, it means that the element "marked" by `_affectedStart` is going to be
		// removed and its contents will be moved. This won't transform `LivePosition` so `_affectedStart` needs to be moved
		// by hand to properly reflect affected range. (Due to `_affectedStart` and `_affectedEnd` stickiness, the "range" is
		// shown as `][`).
		//
		// Example - insert `<paragraph>Abc</paragraph><paragraph>Xyz</paragraph>` at the end of `<paragraph>Foo^</paragraph>`:
		//
		// <paragraph>Foo</paragraph><paragraph>Bar</paragraph>   -->
		// <paragraph>Foo</paragraph>]<paragraph>Abc</paragraph><paragraph>Xyz</paragraph>[<paragraph>Bar</paragraph>   -->
		// <paragraph>Foo]Abc</paragraph><paragraph>Xyz</paragraph>[<paragraph>Bar</paragraph>
		//
		// Note, that if we are here then something must have been inserted, so `_affectedStart` and `_affectedEnd` have to be set.
		if ( this._affectedStart!.isEqual( mergePosLeft ) ) {
			this._affectedStart!.detach();
			this._affectedStart = LivePosition._createAt( mergePosLeft.nodeBefore!, 'end', 'toPrevious' );
		}

		// We need to update the references to the first and last nodes if they will be merged into the previous sibling node
		// because the reference would point to the removed node.
		//
		// <p>A^A</p> + <p>X</p>
		//
		// <p>A</p>^<p>A</p>
		// <p>A</p><p>X</p><p>A</p>
		// <p>AX</p><p>A</p>
		// <p>AXA</p>
		if ( this._firstNode === this._lastNode ) {
			this._firstNode = mergePosLeft.nodeBefore;
			this._lastNode = mergePosLeft.nodeBefore;
		}

		this.writer.merge( mergePosLeft );

		// If only one element (the merged one) is in the "affected range", also move the affected range end appropriately.
		//
		// Example - insert `<paragraph>Abc</paragraph>` at the of `<paragraph>Foo^</paragraph>`:
		//
		// <paragraph>Foo</paragraph><paragraph>Bar</paragraph>   -->
		// <paragraph>Foo</paragraph>]<paragraph>Abc</paragraph>[<paragraph>Bar</paragraph>   -->
		// <paragraph>Foo]Abc</paragraph>[<paragraph>Bar</paragraph>   -->
		// <paragraph>Foo]Abc[</paragraph><paragraph>Bar</paragraph>
		if ( mergePosLeft.isEqual( this._affectedEnd! ) && this._firstNode === this._lastNode ) {
			this._affectedEnd!.detach();
			this._affectedEnd = LivePosition._createAt( mergePosLeft.nodeBefore!, 'end', 'toNext' );
		}

		this.position = livePosition.toPosition();
		livePosition.detach();

		// After merge elements that were marked by _insert() to be filtered might be gone so
		// we need to mark the new container.
		this._filterAttributesOf.push( this.position.parent as any );

		mergePosLeft.detach();
	}

	/**
	 * Merges the next sibling of the last node if it should be merged.
	 *
	 * After the content was inserted we may try to merge it with its siblings.
	 * This should happen only if the selection was in those elements initially.
	 */
	private _mergeOnRight(): void {
		const node = this._lastNode;

		if ( !( node instanceof Element ) ) {
			return;
		}

		if ( !this._canMergeRight( node ) ) {
			return;
		}

		const mergePosRight = LivePosition._createAfter( node );
		mergePosRight.stickiness = 'toNext';

		/* istanbul ignore if */
		if ( !this.position.isEqual( mergePosRight ) ) {
			// Algorithm's correctness check. We should never end up here but it's good to know that we did.
			// At this point the insertion position should be after the node we'll merge. If it isn't,
			// it should need to be secured as in the left merge case.
			/**
			 * An internal error occurred when merging inserted content with its siblings.
			 * The insertion position should equal the merge position.
			 *
			 * If you encountered this error, report it back to the CKEditor 5 team
			 * with as many details as possible regarding the content being inserted and the insertion position.
			 *
			 * @error insertcontent-invalid-insertion-position
			 */
			throw new CKEditorError( 'insertcontent-invalid-insertion-position', this );
		}

		// Move the position to the previous node, so it isn't moved to the graveyard on merge.
		// <p>x</p>[]<p>y</p> => <p>x[]</p><p>y</p>
		this.position = Position._createAt( mergePosRight.nodeBefore!, 'end' );

		// Explanation of setting position stickiness to `'toPrevious'`:
		// OK:  <p>xx[]</p> + <p>yy</p> => <p>xx[]yy</p> (when sticks to previous)
		// NOK: <p>xx[]</p> + <p>yy</p> => <p>xxyy[]</p> (when sticks to next)
		const livePosition = LivePosition.fromPosition( this.position, 'toPrevious' );

		// See comment in `_mergeOnLeft()` on moving `_affectedStart`.
		if ( this._affectedEnd!.isEqual( mergePosRight ) ) {
			this._affectedEnd!.detach();
			this._affectedEnd = LivePosition._createAt( mergePosRight.nodeBefore!, 'end', 'toNext' );
		}

		// We need to update the references to the first and last nodes if they will be merged into the previous sibling node
		// because the reference would point to the removed node.
		//
		// <p>A^A</p> + <p>X</p>
		//
		// <p>A</p>^<p>A</p>
		// <p>A</p><p>X</p><p>A</p>
		// <p>AX</p><p>A</p>
		// <p>AXA</p>
		if ( this._firstNode === this._lastNode ) {
			this._firstNode = mergePosRight.nodeBefore;
			this._lastNode = mergePosRight.nodeBefore;
		}

		this.writer.merge( mergePosRight );

		// See comment in `_mergeOnLeft()` on moving `_affectedStart`.
		if ( mergePosRight.getShiftedBy( -1 ).isEqual( this._affectedStart! ) && this._firstNode === this._lastNode ) {
			this._affectedStart!.detach();
			this._affectedStart = LivePosition._createAt( mergePosRight.nodeBefore!, 0, 'toPrevious' );
		}

		this.position = livePosition.toPosition();
		livePosition.detach();

		// After merge elements that were marked by _insert() to be filtered might be gone so
		// we need to mark the new container.
		this._filterAttributesOf.push( this.position.parent as any );

		mergePosRight.detach();
	}

	/**
	 * Checks whether specified node can be merged with previous sibling element.
	 *
	 * @param node The node which could potentially be merged.
	 */
	private _canMergeLeft( node: Element ): boolean {
		const previousSibling = node.previousSibling;

		return ( previousSibling instanceof Element ) &&
			this.canMergeWith.has( previousSibling ) &&
			this.model.schema.checkMerge( previousSibling, node );
	}

	/**
	 * Checks whether specified node can be merged with next sibling element.
	 *
	 * @param node The node which could potentially be merged.
	 */
	private _canMergeRight( node: Element ): boolean {
		const nextSibling = node.nextSibling;

		return ( nextSibling instanceof Element ) &&
			this.canMergeWith.has( nextSibling ) &&
			this.model.schema.checkMerge( node, nextSibling );
	}

	/**
	 * Tries wrapping the node in a new paragraph and inserting it this way.
	 *
	 * @param node The node which needs to be autoparagraphed.
	 */
	private _tryAutoparagraphing( node: Node ): void {
		const paragraph = this.writer.createElement( 'paragraph' );

		// Do not autoparagraph if the paragraph won't be allowed there,
		// cause that would lead to an infinite loop. The paragraph would be rejected in
		// the next _handleNode() call and we'd be here again.
		if ( this._getAllowedIn( this.position.parent as any, paragraph ) && this.schema.checkChild( paragraph, node ) ) {
			paragraph._appendChild( node );
			this._handleNode( paragraph );
		}
	}

	/**
	 * Checks if a node can be inserted in the given position or it would be accepted if a paragraph would be inserted.
	 * It also handles inserting the paragraph.
	 *
	 * @returns Whether an allowed position was found.
	 * `false` is returned if the node isn't allowed at the current position or in auto paragraph, `true` if was.
	 */
	private _checkAndAutoParagraphToAllowedPosition( node: Node ): boolean {
		if ( this.schema.checkChild( this.position.parent as any, node ) ) {
			return true;
		}

		// Do not auto paragraph if the paragraph won't be allowed there,
		// cause that would lead to an infinite loop. The paragraph would be rejected in
		// the next _handleNode() call and we'd be here again.
		if ( !this.schema.checkChild( this.position.parent as any, 'paragraph' ) || !this.schema.checkChild( 'paragraph', node ) ) {
			return false;
		}

		// Insert nodes collected in temporary DocumentFragment if the position parent needs change to process further nodes.
		this._insertPartialFragment();

		// Insert a paragraph and move insertion position to it.
		const paragraph = this.writer.createElement( 'paragraph' );

		this.writer.insert( paragraph, this.position );
		this._setAffectedBoundaries( this.position );

		this._lastAutoParagraph = paragraph;
		this.position = this.writer.createPositionAt( paragraph, 0 );

		return true;
	}

	/**
	 * @returns Whether an allowed position was found.
	 * `false` is returned if the node isn't allowed at any position up in the tree, `true` if was.
	 */
	private _checkAndSplitToAllowedPosition( node: Node ): boolean {
		const allowedIn = this._getAllowedIn( this.position.parent as any, node );

		if ( !allowedIn ) {
			return false;
		}

		// Insert nodes collected in temporary DocumentFragment if the position parent needs change to process further nodes.
		if ( allowedIn != this.position.parent ) {
			this._insertPartialFragment();
		}

		while ( allowedIn != this.position.parent ) {
			if ( this.position.isAtStart ) {
				// If insertion position is at the beginning of the parent, move it out instead of splitting.
				// <p>^Foo</p> -> ^<p>Foo</p>
				const parent: Element = this.position.parent as Element;

				this.position = this.writer.createPositionBefore( parent );

				// Special case – parent is empty (<p>^</p>).
				//
				// 1. parent.isEmpty
				// We can remove the element after moving insertion position out of it.
				//
				// 2. parent.parent === allowedIn
				// However parent should remain in place when allowed element is above limit element in document tree.
				// For example there shouldn't be allowed to remove empty paragraph from tableCell, when is pasted
				// content allowed in $root.
				if ( parent.isEmpty && parent.parent === allowedIn ) {
					this.writer.remove( parent );
				}
			} else if ( this.position.isAtEnd ) {
				// If insertion position is at the end of the parent, move it out instead of splitting.
				// <p>Foo^</p> -> <p>Foo</p>^
				this.position = this.writer.createPositionAfter( this.position.parent as Element );
			} else {
				const tempPos = this.writer.createPositionAfter( this.position.parent as Element );

				this._setAffectedBoundaries( this.position );
				this.writer.split( this.position );

				this.position = tempPos;

				this.canMergeWith.add( this.position.nodeAfter );
			}
		}

		return true;
	}

	/**
	 * Gets the element in which the given node is allowed. It checks the passed element and all its ancestors.
	 *
	 * @param contextElement The element in which context the node should be checked.
	 * @param childNode The node to check.
	 */
	private _getAllowedIn( contextElement: Element, childNode: Node ): Element | null {
		if ( this.schema.checkChild( contextElement, childNode ) ) {
			return contextElement;
		}

		// If the child wasn't allowed in the context element and the element is a limit there's no point in
		// checking any further towards the root. This is it: the limit is unsplittable and there's nothing
		// we can do about it. Without this check, the algorithm will analyze parent of the limit and may create
		// an illusion of the child being allowed. There's no way to insert it down there, though. It results in
		// infinite loops.
		if ( this.schema.isLimit( contextElement ) ) {
			return null;
		}

		return this._getAllowedIn( contextElement.parent as any, childNode );
	}
}<|MERGE_RESOLUTION|>--- conflicted
+++ resolved
@@ -13,10 +13,6 @@
 import LiveRange from '../liverange';
 import Position from '../position';
 import Range from '../range';
-<<<<<<< HEAD
-import Selection, { type PlaceOrOffset, type Selectable } from '../selection';
-=======
->>>>>>> bb0f347c
 
 import type DocumentFragment from '../documentfragment';
 import type Item from '../item';
@@ -63,12 +59,7 @@
 export default function insertContent(
 	model: Model,
 	content: Item | DocumentFragment,
-<<<<<<< HEAD
-	selectable?: Selectable,
-	placeOrOffset?: PlaceOrOffset
-=======
 	selectable?: Selection | DocumentSelection
->>>>>>> bb0f347c
 ): Range {
 	return model.change( writer => {
 		const selection: Selection | DocumentSelection = selectable ? selectable : model.document.selection;
