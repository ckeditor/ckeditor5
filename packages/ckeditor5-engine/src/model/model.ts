--- conflicted
+++ resolved
@@ -43,11 +43,7 @@
 
 /**
  * Editor's data model. Read about the model in the
-<<<<<<< HEAD
- * {@glink framework/guides/architecture/editing-engine engine architecture guide}.
-=======
  * {@glink framework/guides/architecture/editing-engine engine architecture} guide.
->>>>>>> bb0f347c
  */
 export default class Model extends ObservableMixin() {
 	/**
@@ -530,12 +526,8 @@
 	public insertContent(
 		content: Item | ModelDocumentFragment,
 		selectable?: Selectable,
-<<<<<<< HEAD
-		placeOrOffset?: PlaceOrOffset
-=======
 		placeOrOffset?: PlaceOrOffset,
 		...rest: Array<unknown>
->>>>>>> bb0f347c
 	): ModelRange {
 		const selection = normalizeSelectable( selectable, placeOrOffset );
 
@@ -607,11 +599,7 @@
 	 * model.insertObject( tableElement, range );
 	 * ```
 	 *
-<<<<<<< HEAD
-	 * @param object An object to be inserted into the model document.
-=======
 	 * @param element An object to be inserted into the model document.
->>>>>>> bb0f347c
 	 * @param selectable A selectable where the content should be inserted. If not specified, the current
 	 * {@link module:engine/model/document~Document#selection document selection} will be used instead.
 	 * @param placeOrOffset Specifies the exact place or offset for the insertion to take place, relative to `selectable`.
@@ -962,17 +950,8 @@
 		return ModelRange._createOn( item );
 	}
 
-<<<<<<< HEAD
-	// The three overloads below where added,
-	// because they render better in API Docs than rest parameter with union of tuples type (see the constructor of `Selection`).
-	public createSelection(): ModelSelection;
-	// eslint-disable-next-line @typescript-eslint/unified-signatures
-	public createSelection( selectable: Selectable, placeOrOffset?: PlaceOrOffset, options?: { backward?: boolean } ): ModelSelection;
-	public createSelection( selectable: Selectable, options: { backward?: boolean } ): ModelSelection;
-=======
 	public createSelection( selectable: Node, placeOrOffset: PlaceOrOffset, options?: { backward?: boolean } ): ModelSelection;
 	public createSelection( selectable?: Exclude<Selectable, Node>, options?: { backward?: boolean } ): ModelSelection;
->>>>>>> bb0f347c
 
 	/**
 	 * Creates a new selection instance based on the given {@link module:engine/model/selection~Selectable selectable}
@@ -1099,104 +1078,6 @@
 }
 
 /**
-<<<<<<< HEAD
- * Fired when entering the outermost {@link module:engine/model/model~Model#enqueueChange} or
- * {@link module:engine/model/model~Model#change} block.
- *
- * @internal
- * @eventName _beforeChanges
- */
-export type BeforeChangesEvent = {
-	name: '_beforeChanges';
-	args: [];
-};
-
-/**
- * Fired when leaving the outermost {@link module:engine/model/model~Model#enqueueChange} or
- * {@link module:engine/model/model~Model#change} block.
- *
- * @internal
- * @eventName _afterChanges
- */
-export type AfterChangesEvent = {
-	name: '_afterChanges';
-	args: [];
-};
-
-/**
- * Fired every time any {@link module:engine/model/operation/operation~Operation operation} is applied on the model
- * using {@link #applyOperation}.
- *
- * Note that this event is suitable only for very specific use-cases. Use it if you need to listen to every single operation
- * applied on the document. However, in most cases {@link module:engine/model/document~Document#event:change} should
- * be used.
- *
- * A few callbacks are already added to this event by engine internal classes:
- *
- * * with `highest` priority operation is validated,
- * * with `normal` priority operation is executed,
- * * with `low` priority the {@link module:engine/model/document~Document} updates its version,
- * * with `low` priority {@link module:engine/model/liveposition~LivePosition} and {@link module:engine/model/liverange~LiveRange}
- * update themselves.
- *
- * @eventName applyOperation
- * @param args Arguments of the `applyOperation` which is an array with a single element - applied
- * {@link module:engine/model/operation/operation~Operation operation}.
- */
-export type ModelApplyOperationEvent = DecoratedMethodEvent<Model, 'applyOperation'>;
-
-/**
- * Event fired when {@link #insertContent} method is called.
- *
- * The {@link #insertContent default action of that method} is implemented as a
- * listener to this event so it can be fully customized by the features.
- *
- * **Note** The `selectable` parameter for the {@link #insertContent} is optional. When `undefined` value is passed the method uses
- * {@link module:engine/model/document~Document#selection document selection}.
- *
- * @eventName insertContent
- * @param args The arguments passed to the original method.
- */
-export type ModelInsertContentEvent = DecoratedMethodEvent<Model, 'insertContent'>;
-
-/**
- * Event fired when the {@link #insertObject} method is called.
- *
- * The {@link #insertObject default action of that method} is implemented as a
- * listener to this event so it can be fully customized by the features.
- *
- * **Note** The `selectable` parameter for the {@link #insertObject} is optional. When `undefined` value is passed the method uses
- * {@link module:engine/model/document~Document#selection document selection}.
- *
- * @eventName insertObject
- * @param args The arguments passed to the original method.
- */
-export type ModelInsertObjectEvent = DecoratedMethodEvent<Model, 'insertObject'>;
-
-/**
- * Event fired when {@link #deleteContent} method is called.
- *
- * The {@link #deleteContent default action of that method} is implemented as a
- * listener to this event so it can be fully customized by the features.
- *
- * @eventName deleteContent
- * @param args The arguments passed to the original method.
- */
-export type ModelDeleteContentEvent = DecoratedMethodEvent<Model, 'deleteContent'>;
-
-/**
- * Event fired when {@link #modifySelection} method is called.
- *
- * The {@link #modifySelection default action of that method} is implemented as a
- * listener to this event so it can be fully customized by the features.
- *
- * @eventName modifySelection
- * @param args The arguments passed to the original method.
- */
-export type ModelModifySelectionEvent = DecoratedMethodEvent<Model, 'modifySelection'>;
-
-/**
-=======
  * Normalizes a selectable to a Selection or DocumentSelection.
  */
 function normalizeSelectable(
@@ -1335,7 +1216,6 @@
 export type ModelModifySelectionEvent = DecoratedMethodEvent<Model, 'modifySelection'>;
 
 /**
->>>>>>> bb0f347c
  * Event fired when {@link #getSelectedContent} method is called.
  *
  * The {@link #getSelectedContent default action of that method} is implemented as a
