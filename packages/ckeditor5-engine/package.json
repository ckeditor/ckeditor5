--- conflicted
+++ resolved
@@ -1,6 +1,6 @@
 {
   "name": "@ckeditor/ckeditor5-engine",
-  "version": "24.0.0",
+  "version": "23.1.0",
   "description": "The editing engine of CKEditor 5 – the best browser-based rich text editor.",
   "keywords": [
     "wysiwyg",
@@ -25,29 +25,6 @@
     "lodash-es": "^4.17.15"
   },
   "devDependencies": {
-<<<<<<< HEAD
-    "@ckeditor/ckeditor5-basic-styles": "^23.1.0",
-    "@ckeditor/ckeditor5-block-quote": "^23.1.0",
-    "@ckeditor/ckeditor5-clipboard": "^23.1.0",
-    "@ckeditor/ckeditor5-core": "^23.1.0",
-    "@ckeditor/ckeditor5-editor-classic": "^23.1.0",
-    "@ckeditor/ckeditor5-enter": "^23.1.0",
-    "@ckeditor/ckeditor5-essentials": "^23.1.0",
-    "@ckeditor/ckeditor5-dev-utils": "^23.6.1",
-    "@ckeditor/ckeditor5-heading": "^23.1.0",
-    "@ckeditor/ckeditor5-image": "^23.1.0",
-    "@ckeditor/ckeditor5-link": "^23.1.0",
-    "@ckeditor/ckeditor5-list": "^23.1.0",
-    "@ckeditor/ckeditor5-paragraph": "^23.1.0",
-    "@ckeditor/ckeditor5-table": "^23.1.0",
-    "@ckeditor/ckeditor5-theme-lark": "^23.1.0",
-    "@ckeditor/ckeditor5-typing": "^23.1.0",
-    "@ckeditor/ckeditor5-ui": "^23.1.0",
-    "@ckeditor/ckeditor5-undo": "^23.1.0",
-    "@ckeditor/ckeditor5-widget": "^23.1.0",
-    "webpack": "^4.43.0",
-    "webpack-cli": "^3.3.11"
-=======
     "@ckeditor/ckeditor5-basic-styles": "^24.0.0",
     "@ckeditor/ckeditor5-block-quote": "^24.0.0",
     "@ckeditor/ckeditor5-clipboard": "^24.0.0",
@@ -55,6 +32,7 @@
     "@ckeditor/ckeditor5-editor-classic": "^24.0.0",
     "@ckeditor/ckeditor5-enter": "^24.0.0",
     "@ckeditor/ckeditor5-essentials": "^24.0.0",
+    "@ckeditor/ckeditor5-dev-utils": "^23.6.1",
     "@ckeditor/ckeditor5-heading": "^24.0.0",
     "@ckeditor/ckeditor5-image": "^24.0.0",
     "@ckeditor/ckeditor5-link": "^24.0.0",
@@ -65,8 +43,9 @@
     "@ckeditor/ckeditor5-typing": "^24.0.0",
     "@ckeditor/ckeditor5-ui": "^24.0.0",
     "@ckeditor/ckeditor5-undo": "^24.0.0",
-    "@ckeditor/ckeditor5-widget": "^24.0.0"
->>>>>>> 641bfe8d
+    "@ckeditor/ckeditor5-widget": "^24.0.0",
+    "webpack": "^4.43.0",
+    "webpack-cli": "^3.3.11"
   },
   "engines": {
     "node": ">=12.0.0",
