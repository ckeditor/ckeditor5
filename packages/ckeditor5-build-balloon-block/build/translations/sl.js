<<<<<<< HEAD
!function(e){const a=e.sl=e.sl||{};a.dictionary=Object.assign(a.dictionary||{},{"%0 of %1":"","Align center":"Sredinska poravnava","Align left":"Poravnava levo","Align right":"Poravnava desno",Aquamarine:"Akvamarin",Black:"Črna","Block quote":"Blokiraj citat",Blue:"Modra",Bold:"Krepko",Cancel:"Prekliči","Cannot upload file:":"Ni možno naložiti datoteke:","Choose heading":"Izberi naslov","Could not insert image at the current position.":"Slike ni mogoče vstaviti na trenutni položaj.","Could not obtain resized image URL.":"Ne morem pridobiti spremenjenega URL-ja slike.","Dim grey":"Temno siva","Dropdown toolbar":"","Edit block":"","Editor toolbar":"",Green:"Zelena",Grey:"Siva",Heading:"Naslov","Heading 1":"Naslov 1","Heading 2":"Naslov 2","Heading 3":"","Heading 4":"","Heading 5":"","Heading 6":"","Insert image or file":"Vstavi sliko ali datoteko","Inserting image failed":"Vstavljanje slike ni uspelo",Italic:"Poševno",Justify:"Postavi na sredino","Light blue":"Svetlo modra","Light green":"Svetlo zelena","Light grey":"Svetlo siva",Next:"",Orange:"Oranžna",Paragraph:"Odstavek",Previous:"",Purple:"Vijolična",Red:"Rdeča","Remove color":"Odstrani barvo","Rich Text Editor, %0":"",Save:"Shrani","Saving changes":"Shrani spremembe","Selecting resized image failed":"Izbira spremenjene slike ni uspela","Show more items":"","Text alignment":"Poravnava besedila","Text alignment toolbar":"Orodna vrstica besedila",Turquoise:"Turkizna","Type or paste your content here.":"","Type your title":"",Underline:"Podčrtaj",White:"Bela",Yellow:"Rumena"}),a.getPluralForm=function(e){return e%100==1?0:e%100==2?1:e%100==3||e%100==4?2:3}}(window.CKEDITOR_TRANSLATIONS||(window.CKEDITOR_TRANSLATIONS={}));
=======
!function(e){const i=e.sl=e.sl||{};i.dictionary=Object.assign(i.dictionary||{},{"%0 of %1":"",Aquamarine:"Akvamarin",Black:"Črna","Block quote":"Blokiraj citat",Blue:"Modra",Bold:"Krepko",Cancel:"Prekliči","Cannot upload file:":"Ni možno naložiti datoteke:","Choose heading":"Izberi naslov","Could not insert image at the current position.":"Slike ni mogoče vstaviti na trenutni položaj.","Could not obtain resized image URL.":"Ne morem pridobiti spremenjenega URL-ja slike.","Dim grey":"Temno siva","Dropdown toolbar":"","Edit block":"","Editor block content toolbar":"","Editor contextual toolbar":"","Editor editing area: %0":"","Editor toolbar":"",Green:"Zelena",Grey:"Siva",Heading:"Naslov","Heading 1":"Naslov 1","Heading 2":"Naslov 2","Heading 3":"Naslov 3","Heading 4":"Naslov 4","Heading 5":"Naslov 5","Heading 6":"Naslov 6","Insert image or file":"Vstavi sliko ali datoteko","Inserting image failed":"Vstavljanje slike ni uspelo",Italic:"Poševno","Light blue":"Svetlo modra","Light green":"Svetlo zelena","Light grey":"Svetlo siva",Next:"",Orange:"Oranžna",Paragraph:"Odstavek",Previous:"",Purple:"Vijolična",Red:"Rdeča","Rich Text Editor":"","Rich Text Editor. Editing area: %0":"",Save:"Shrani","Selecting resized image failed":"Izbira spremenjene slike ni uspela","Show more items":"",Turquoise:"Turkizna",White:"Bela",Yellow:"Rumena"}),i.getPluralForm=function(e){return e%100==1?0:e%100==2?1:e%100==3||e%100==4?2:3}}(window.CKEDITOR_TRANSLATIONS||(window.CKEDITOR_TRANSLATIONS={}));
>>>>>>> 8075fb6b
<|MERGE_RESOLUTION|>--- conflicted
+++ resolved
@@ -1,5 +1,63 @@
-<<<<<<< HEAD
-!function(e){const a=e.sl=e.sl||{};a.dictionary=Object.assign(a.dictionary||{},{"%0 of %1":"","Align center":"Sredinska poravnava","Align left":"Poravnava levo","Align right":"Poravnava desno",Aquamarine:"Akvamarin",Black:"Črna","Block quote":"Blokiraj citat",Blue:"Modra",Bold:"Krepko",Cancel:"Prekliči","Cannot upload file:":"Ni možno naložiti datoteke:","Choose heading":"Izberi naslov","Could not insert image at the current position.":"Slike ni mogoče vstaviti na trenutni položaj.","Could not obtain resized image URL.":"Ne morem pridobiti spremenjenega URL-ja slike.","Dim grey":"Temno siva","Dropdown toolbar":"","Edit block":"","Editor toolbar":"",Green:"Zelena",Grey:"Siva",Heading:"Naslov","Heading 1":"Naslov 1","Heading 2":"Naslov 2","Heading 3":"","Heading 4":"","Heading 5":"","Heading 6":"","Insert image or file":"Vstavi sliko ali datoteko","Inserting image failed":"Vstavljanje slike ni uspelo",Italic:"Poševno",Justify:"Postavi na sredino","Light blue":"Svetlo modra","Light green":"Svetlo zelena","Light grey":"Svetlo siva",Next:"",Orange:"Oranžna",Paragraph:"Odstavek",Previous:"",Purple:"Vijolična",Red:"Rdeča","Remove color":"Odstrani barvo","Rich Text Editor, %0":"",Save:"Shrani","Saving changes":"Shrani spremembe","Selecting resized image failed":"Izbira spremenjene slike ni uspela","Show more items":"","Text alignment":"Poravnava besedila","Text alignment toolbar":"Orodna vrstica besedila",Turquoise:"Turkizna","Type or paste your content here.":"","Type your title":"",Underline:"Podčrtaj",White:"Bela",Yellow:"Rumena"}),a.getPluralForm=function(e){return e%100==1?0:e%100==2?1:e%100==3||e%100==4?2:3}}(window.CKEDITOR_TRANSLATIONS||(window.CKEDITOR_TRANSLATIONS={}));
-=======
-!function(e){const i=e.sl=e.sl||{};i.dictionary=Object.assign(i.dictionary||{},{"%0 of %1":"",Aquamarine:"Akvamarin",Black:"Črna","Block quote":"Blokiraj citat",Blue:"Modra",Bold:"Krepko",Cancel:"Prekliči","Cannot upload file:":"Ni možno naložiti datoteke:","Choose heading":"Izberi naslov","Could not insert image at the current position.":"Slike ni mogoče vstaviti na trenutni položaj.","Could not obtain resized image URL.":"Ne morem pridobiti spremenjenega URL-ja slike.","Dim grey":"Temno siva","Dropdown toolbar":"","Edit block":"","Editor block content toolbar":"","Editor contextual toolbar":"","Editor editing area: %0":"","Editor toolbar":"",Green:"Zelena",Grey:"Siva",Heading:"Naslov","Heading 1":"Naslov 1","Heading 2":"Naslov 2","Heading 3":"Naslov 3","Heading 4":"Naslov 4","Heading 5":"Naslov 5","Heading 6":"Naslov 6","Insert image or file":"Vstavi sliko ali datoteko","Inserting image failed":"Vstavljanje slike ni uspelo",Italic:"Poševno","Light blue":"Svetlo modra","Light green":"Svetlo zelena","Light grey":"Svetlo siva",Next:"",Orange:"Oranžna",Paragraph:"Odstavek",Previous:"",Purple:"Vijolična",Red:"Rdeča","Rich Text Editor":"","Rich Text Editor. Editing area: %0":"",Save:"Shrani","Selecting resized image failed":"Izbira spremenjene slike ni uspela","Show more items":"",Turquoise:"Turkizna",White:"Bela",Yellow:"Rumena"}),i.getPluralForm=function(e){return e%100==1?0:e%100==2?1:e%100==3||e%100==4?2:3}}(window.CKEDITOR_TRANSLATIONS||(window.CKEDITOR_TRANSLATIONS={}));
->>>>>>> 8075fb6b
+!(function (e) {
+	const i = (e.sl = e.sl || {});
+	(i.dictionary = Object.assign(i.dictionary || {}, {
+		'%0 of %1': '',
+		Aquamarine: 'Akvamarin',
+		Black: 'Črna',
+		'Block quote': 'Blokiraj citat',
+		Blue: 'Modra',
+		Bold: 'Krepko',
+		Cancel: 'Prekliči',
+		'Cannot upload file:': 'Ni možno naložiti datoteke:',
+		'Choose heading': 'Izberi naslov',
+		'Could not insert image at the current position.':
+			'Slike ni mogoče vstaviti na trenutni položaj.',
+		'Could not obtain resized image URL.':
+			'Ne morem pridobiti spremenjenega URL-ja slike.',
+		'Dim grey': 'Temno siva',
+		'Dropdown toolbar': '',
+		'Edit block': '',
+		'Editor block content toolbar': '',
+		'Editor contextual toolbar': '',
+		'Editor editing area: %0': '',
+		'Editor toolbar': '',
+		Green: 'Zelena',
+		Grey: 'Siva',
+		Heading: 'Naslov',
+		'Heading 1': 'Naslov 1',
+		'Heading 2': 'Naslov 2',
+		'Heading 3': 'Naslov 3',
+		'Heading 4': 'Naslov 4',
+		'Heading 5': 'Naslov 5',
+		'Heading 6': 'Naslov 6',
+		'Insert image or file': 'Vstavi sliko ali datoteko',
+		'Inserting image failed': 'Vstavljanje slike ni uspelo',
+		Italic: 'Poševno',
+		'Light blue': 'Svetlo modra',
+		'Light green': 'Svetlo zelena',
+		'Light grey': 'Svetlo siva',
+		Next: '',
+		Orange: 'Oranžna',
+		Paragraph: 'Odstavek',
+		Previous: '',
+		Purple: 'Vijolična',
+		Red: 'Rdeča',
+		'Rich Text Editor': '',
+		'Rich Text Editor. Editing area: %0': '',
+		Save: 'Shrani',
+		'Selecting resized image failed': 'Izbira spremenjene slike ni uspela',
+		'Show more items': '',
+		Turquoise: 'Turkizna',
+		White: 'Bela',
+		Yellow: 'Rumena'
+	})),
+		(i.getPluralForm = function (e) {
+			return e % 100 == 1
+				? 0
+				: e % 100 == 2
+				? 1
+				: e % 100 == 3 || e % 100 == 4
+				? 2
+				: 3;
+		});
+})(window.CKEDITOR_TRANSLATIONS || (window.CKEDITOR_TRANSLATIONS = {}));