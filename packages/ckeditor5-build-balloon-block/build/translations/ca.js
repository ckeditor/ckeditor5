--- conflicted
+++ resolved
@@ -1,5 +1,33 @@
-<<<<<<< HEAD
-!function(a){const e=a.ca=a.ca||{};e.dictionary=Object.assign(e.dictionary||{},{"Align center":"Alineació centre","Align left":"Alineació esquerra","Align right":"Alineació dreta","Block quote":"Cita de bloc",Bold:"Negreta",Cancel:"Cancel·lar","Cannot upload file:":"No es pot pujar l'arxiu:","Choose heading":"Escull capçalera",Heading:"Capçalera","Heading 1":"Capçalera 1","Heading 2":"Capçalera 2","Heading 3":"Capçalera 3","Heading 4":"","Heading 5":"","Heading 6":"",Italic:"Cursiva",Justify:"Justificar",Paragraph:"Pàrraf","Remove color":"",Save:"Desar","Text alignment":"Alineació text","Text alignment toolbar":"","Type or paste your content here.":"","Type your title":"",Underline:"Subrallat"}),e.getPluralForm=function(a){return 1!=a}}(window.CKEDITOR_TRANSLATIONS||(window.CKEDITOR_TRANSLATIONS={}));
-=======
-!function(e){const a=e.ca=e.ca||{};a.dictionary=Object.assign(a.dictionary||{},{"%0 of %1":"%0 de %1",Aquamarine:"Aiguamarina",Black:"Negre","Block quote":"Cita de bloc",Blue:"Blau",Bold:"Negreta","Break text":"Partir el text","Bulleted List":"Llista amb vinyetes",Cancel:"Cancel·lar","Cannot determine a category for the uploaded file.":"No es pot determinar una categoria per al fitxer penjat.","Cannot upload file:":"No es pot pujar l'arxiu:","Caption for image: %0":"Peu de foto: %0","Caption for the image":"Peu de foto","Centered image":"Imatge centrada","Change image text alternative":"Canviar l'alternativa del text de la imatge","Choose heading":"Escull capçalera",Column:"Columna","Could not insert image at the current position.":"No s'ha pogut inserir la imatge a la posició actual.","Could not obtain resized image URL.":"No s'ha pogut obtenir l'URL de la imatge redimensionada.","Decrease indent":"Reduir el sagnat","Delete column":"Suprimir la columna","Delete row":"Suprimir fila","Dim grey":"Gris fosc",Downloadable:"Es pot descarregar","Dropdown toolbar":"Barra d'eines desplegable","Edit block":"Editar bloc","Edit link":"Editar enllaç","Editor block content toolbar":"Barra d'eines de contingut del bloc de l'editor","Editor contextual toolbar":"Barra d'eines contextual de l'editor","Editor editing area: %0":"Àrea d'edició d'editor: %0","Editor toolbar":"Barra d'eines de l'editor","Enter image caption":"Introduir el peu de foto de la imatge","Full size image":"Imatge a mida completa",Green:"Verd",Grey:"Gris","Header column":"Columna d'encapçalament","Header row":"Fila d'encapçalament",Heading:"Capçalera","Heading 1":"Capçalera 1","Heading 2":"Capçalera 2","Heading 3":"Capçalera 3","Heading 4":"Encapçalament 4","Heading 5":"Encapçalament 5","Heading 6":"Encapçalament 6","Image toolbar":"Barra d'eines d'imatge","image widget":"giny d'imatge","In line":"A la línia","Increase indent":"Augmentar el sagnat","Insert column left":"Inserir columna a l'esquerra","Insert column right":"Inserir la columna a la dreta","Insert image":"Introduir la imatge","Insert image or file":"Introduir una imatge o un fitxer","Insert media":"Introduir multimèdia","Insert paragraph after block":"Inserir un paràgraf després del bloc","Insert paragraph before block":"Inserir un paràgraf abans del bloc","Insert row above":"Inserir fila a sobre","Insert row below":"Inserir la fila a continuació","Insert table":"Introduir taula","Inserting image failed":"No s'ha pogut inserir la imatge",Italic:"Cursiva","Left aligned image":"Imatge alineada a l'esquerra","Light blue":"Blau clar","Light green":"Verd clar","Light grey":"Gris clar",Link:"Enllaç","Link URL":"Enllaçar URL","Media URL":"URL dels mitjans","media widget":"giny multimèdia","Merge cell down":"Combinar la cel·la cap avall","Merge cell left":"Combinar la cel·la a l'esquerra","Merge cell right":"Combinar la cel·la a la dreta","Merge cell up":"Combinar la cel·la cap amunt","Merge cells":"Combinar cel·les",Next:"Següent","Numbered List":"Llista numerada","Open file manager":"Obrir el gestor de fitxers","Open in a new tab":"Obrir en una pestanya nova","Open link in new tab":"Obrir l'enllaç en una pestanya nova","Open media in new tab":"Obriu l'enllaç a una nova pestanya",Orange:"Taronja",Paragraph:"Pàrraf","Paste the media URL in the input.":"Enganxar l'URL del contingut multimèdia a l'entrada.","Press Enter to type after or press Shift + Enter to type before the widget":"Premeu Retorn per escriure després o premeu Maj + Retorn per escriure abans del giny",Previous:"Anterior",Purple:"Lila",Red:"Vermell",Redo:"Refer","Rich Text Editor":"Editor de text enriquit","Rich Text Editor. Editing area: %0":"Editor de text enriquit. Àrea d'edició: %0","Right aligned image":"Imatge alineada a la dreta",Row:"Fila",Save:"Desar","Select all":"Seleccionar-ho tot","Select column":"Seleccionar columna","Select row":"Seleccionar fila","Selecting resized image failed":"S'ha produït un error en seleccionar la imatge redimensionada","Show more items":"Mostrar més elements","Side image":"Imatge lateral","Split cell horizontally":"Dividir la cel·la horitzontalment","Split cell vertically":"Dividir la cel·la verticalment","Table toolbar":"Barra d'eines de taula","Text alternative":"Alternativa de text","The URL must not be empty.":"L'URL no pot estar buit.","This link has no URL":"Aquest enllaç no té cap URL","This media URL is not supported.":"Aquest URL multimèdia no és compatible.","Tip: Paste the URL into the content to embed faster.":"Consell: Enganxa l'URL al contingut per inserir-lo més ràpid.","Toggle caption off":"Desactivar el peu de foto","Toggle caption on":"Activar el peu de foto",Turquoise:"Turquesa",Undo:"Desfer",Unlink:"Desenllaçar","Upload failed":"No s'ha pogut carregar","Upload in progress":"Carrega en curs",White:"Blanc","Widget toolbar":"Barra d'eines de ginys","Wrap text":"Embolcallar el text",Yellow:"Groc"}),a.getPluralForm=function(e){return 1!=e}}(window.CKEDITOR_TRANSLATIONS||(window.CKEDITOR_TRANSLATIONS={}));
->>>>>>> 8075fb6b
+!(function (a) {
+	const e = (a.ca = a.ca || {});
+	(e.dictionary = Object.assign(e.dictionary || {}, {
+		'Align center': 'Alineació centre',
+		'Align left': 'Alineació esquerra',
+		'Align right': 'Alineació dreta',
+		'Block quote': 'Cita de bloc',
+		Bold: 'Negreta',
+		Cancel: 'Cancel·lar',
+		'Cannot upload file:': "No es pot pujar l'arxiu:",
+		'Choose heading': 'Escull capçalera',
+		Heading: 'Capçalera',
+		'Heading 1': 'Capçalera 1',
+		'Heading 2': 'Capçalera 2',
+		'Heading 3': 'Capçalera 3',
+		'Heading 4': '',
+		'Heading 5': '',
+		'Heading 6': '',
+		Italic: 'Cursiva',
+		Justify: 'Justificar',
+		Paragraph: 'Pàrraf',
+		'Remove color': '',
+		Save: 'Desar',
+		'Text alignment': 'Alineació text',
+		'Text alignment toolbar': '',
+		'Type or paste your content here.': '',
+		'Type your title': '',
+		Underline: 'Subrallat'
+	})),
+		(e.getPluralForm = function (a) {
+			return 1 != a;
+		});
+})(window.CKEDITOR_TRANSLATIONS || (window.CKEDITOR_TRANSLATIONS = {}));