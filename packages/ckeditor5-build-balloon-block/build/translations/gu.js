<<<<<<< HEAD
!function(n){const o=n.gu=n.gu||{};o.dictionary=Object.assign(o.dictionary||{},{"Block quote":" વિચાર ટાંકો",Bold:"ઘાટુ - બોલ્ડ્","Cannot upload file:":"ફાઇલ અપલોડ ન થઇ શકી",Italic:"ત્રાંસુ - ઇટલિક્",Underline:"નીચે લિટી - અન્ડરલાઇન્"}),o.getPluralForm=function(n){return 1!=n}}(window.CKEDITOR_TRANSLATIONS||(window.CKEDITOR_TRANSLATIONS={}));
=======
!function(o){const i=o.gu=o.gu||{};i.dictionary=Object.assign(i.dictionary||{},{"%0 of %1":"","Block quote":" વિચાર ટાંકો",Bold:"ઘાટુ - બોલ્ડ્",Cancel:"","Cannot upload file:":"ફાઇલ અપલોડ ન થઇ શકી",Italic:"ત્રાંસુ - ઇટલિક્","Rich Text Editor. Editing area: %0":"",Save:"","Show more items":""}),i.getPluralForm=function(o){return 1!=o}}(window.CKEDITOR_TRANSLATIONS||(window.CKEDITOR_TRANSLATIONS={}));
>>>>>>> 8075fb6b
<|MERGE_RESOLUTION|>--- conflicted
+++ resolved
@@ -1,5 +1,17 @@
-<<<<<<< HEAD
-!function(n){const o=n.gu=n.gu||{};o.dictionary=Object.assign(o.dictionary||{},{"Block quote":" વિચાર ટાંકો",Bold:"ઘાટુ - બોલ્ડ્","Cannot upload file:":"ફાઇલ અપલોડ ન થઇ શકી",Italic:"ત્રાંસુ - ઇટલિક્",Underline:"નીચે લિટી - અન્ડરલાઇન્"}),o.getPluralForm=function(n){return 1!=n}}(window.CKEDITOR_TRANSLATIONS||(window.CKEDITOR_TRANSLATIONS={}));
-=======
-!function(o){const i=o.gu=o.gu||{};i.dictionary=Object.assign(i.dictionary||{},{"%0 of %1":"","Block quote":" વિચાર ટાંકો",Bold:"ઘાટુ - બોલ્ડ્",Cancel:"","Cannot upload file:":"ફાઇલ અપલોડ ન થઇ શકી",Italic:"ત્રાંસુ - ઇટલિક્","Rich Text Editor. Editing area: %0":"",Save:"","Show more items":""}),i.getPluralForm=function(o){return 1!=o}}(window.CKEDITOR_TRANSLATIONS||(window.CKEDITOR_TRANSLATIONS={}));
->>>>>>> 8075fb6b
+!(function (o) {
+	const i = (o.gu = o.gu || {});
+	(i.dictionary = Object.assign(i.dictionary || {}, {
+		'%0 of %1': '',
+		'Block quote': ' વિચાર ટાંકો',
+		Bold: 'ઘાટુ - બોલ્ડ્',
+		Cancel: '',
+		'Cannot upload file:': 'ફાઇલ અપલોડ ન થઇ શકી',
+		Italic: 'ત્રાંસુ - ઇટલિક્',
+		'Rich Text Editor. Editing area: %0': '',
+		Save: '',
+		'Show more items': ''
+	})),
+		(i.getPluralForm = function (o) {
+			return 1 != o;
+		});
+})(window.CKEDITOR_TRANSLATIONS || (window.CKEDITOR_TRANSLATIONS = {}));