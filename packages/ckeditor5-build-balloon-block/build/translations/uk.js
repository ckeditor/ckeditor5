--- conflicted
+++ resolved
@@ -1,5 +1,146 @@
-<<<<<<< HEAD
-!function(e){const t=e.uk=e.uk||{};t.dictionary=Object.assign(t.dictionary||{},{"%0 of %1":"%0 із %1","Align cell text to the bottom":"Вирівняти текст комірки по низу","Align cell text to the center":"Вирівняти текст по центру","Align cell text to the left":"Вирівняти текст по лівому краю","Align cell text to the middle":"Вирівняти текст комірки по середині","Align cell text to the right":"Вирівняти текст по правому краю","Align cell text to the top":"Вирівняти текст комірки по верху ","Align center":"По центру","Align left":"По лівому краю","Align right":"По правому краю","Align table to the left":"Вирівняти таблицю по лівому краю","Align table to the right":"Вирівняти таблицю по правому краю ",Alignment:"Вирівнювання",Aquamarine:"Аквамариновий",Background:"Фон",Black:"Чорний","Block quote":"Цитата",Blue:"Синій",Bold:"Жирний",Border:"Межа","Bulleted List":"Маркерний список",Cancel:"Відміна","Cannot upload file:":"Неможливо завантажити файл:","Cell properties":"Властивості комірок","Center table":"Відцентрувати таблицю","Centered image":"Зображення по центру","Change image text alternative":"Змінити текстову альтернативу зображення","Characters: %0":"Символи: %0","Choose heading":"Оберіть заголовок",Color:"Колір","Color picker":"Вибір кольору",Column:"Стовпець","Could not insert image at the current position.":"Не можливо вставити зображення в поточну позицію.","Could not obtain resized image URL.":"Не вдалось отримати URL зміненого зображення.",Dashed:"Пунктирна","Decrease indent":"Зменшити відступ","Delete column":"Видалити стовпець","Delete row":"Видалити рядок","Dim grey":"Темно-сірий",Dimensions:"Розміри",Dotted:"Точкова",Double:"Подвійна",Downloadable:"Завантажувальне","Dropdown toolbar":"Випадаюча панель інструментів","Edit block":"Редагувати блок","Edit link":"Редагувати посилання","Editor toolbar":"Панель інструментів редактора","Enter image caption":"Введіть підпис зображення","Full size image":"Повний розмір зображення",Green:"Зелений",Grey:"Сірий",Groove:"Жолобчаста","Header column":"Заголовок стовпця","Header row":"Заголовок рядка",Heading:"Заголовок","Heading 1":"Заголовок 1","Heading 2":"Заголовок 2","Heading 3":"Заголовок 3","Heading 4":"Заголовок 4","Heading 5":"Заголовок 5","Heading 6":"Заголовок 6",Height:"Висота","Horizontal text alignment toolbar":"Панель інструментів вирівнювання горизонтального тексту","Image toolbar":"Панелі інструментів зображення","image widget":"Віджет зображення","Increase indent":"Збільшити відступ","Insert column left":"Вставити стовпець зліва","Insert column right":"Вставити стовпець справа","Insert image":"Вставити зображення","Insert image or file":"Вставте зображення або файл","Insert media":"Вставити медіа","Insert paragraph after block":"Додати абзац після блока","Insert paragraph before block":"Додати абзац перед блоком","Insert row above":"Вставити рядок знизу","Insert row below":"Вставити рядок зверху","Insert table":"Вставити таблицю","Inserting image failed":"Не вдалось вставити зображення",Inset:"Угнута",Italic:"Курсив",Justify:"По ширині","Justify cell text":"Вирівняти текст по ширині ","Left aligned image":"Зображення ліворуч","Light blue":"Світло-синій","Light green":"Світло-зелений","Light grey":"Світло-сірий",Link:"Посилання","Link URL":"URL посилання","Media URL":"Медіа URL","media widget":"медіа віджет","Merge cell down":"Поєднати комірки внизу","Merge cell left":"Поєднати комірки ліворуч","Merge cell right":"Поєднати комірки праворуч","Merge cell up":"Поєднати комірки вгору","Merge cells":"Поєднати комірки",Next:"Наступний",None:"Не вказано","Numbered List":"Нумерований список","Open in a new tab":"Вікрити у новій вкладці","Open link in new tab":"Відкрити посилання у новій вкладці",Orange:"Помаранчевий",Outset:"Випукла",Padding:"Заповнення",Paragraph:"Параграф","Paste the media URL in the input.":"Вставте URL на медіа в інпут.",Previous:"Попередній",Purple:"Фіолетовий",Red:"Червоний",Redo:"Повтор","Remove color":"Видалити колір","Rich Text Editor, %0":"Розширений текстовий редактор, %0",Ridge:"Ребриста","Right aligned image":"Зображення праворуч",Row:"Рядок",Save:"Зберегти","Saving changes":"Збереження змін","Select all":"Вибрати все","Select column":"Виберіть стовпчик","Select row":"Виберіть рядок","Selecting resized image failed":"Не вдалося вибрати зображення зі зміненим розміром","Show more items":"Показати більше","Side image":"Бокове зображення",Solid:"Суцільний","Split cell horizontally":"Розділити комірки горизонтально","Split cell vertically":"Розділити комірки вертикально",Style:"Стиль","Table alignment toolbar":"Панель інструментів вирівнювання таблиці","Table cell text alignment":"Вирівнювання тексту комірки","Table properties":"Властивості таблиці","Table toolbar":"Панель інструментів таблиці","Text alignment":"Вирівнювання тексту","Text alignment toolbar":"Панель інструментів вирівнювання тексту","Text alternative":"Текстова альтернатива",'The color is invalid. Try "#FF0000" or "rgb(255,0,0)" or "red".':'Колір недійсний. Спробуйте "#FF0000" або "rgb(255,0,0)" або "red"',"The URL must not be empty.":"URL не повинен бути порожнім.",'The value is invalid. Try "10px" or "2em" or simply "2".':'Значення недійсне. Спробуйте "10px" або "2em" або просто "2"',"This link has no URL":"Це посилання не має URL","This media URL is not supported.":"Даний медіа URL не підтримується.","Tip: Paste the URL into the content to embed faster.":"Вставте URL у вміст для швидкого перекладу.",Turquoise:"Бірюзовий","Type or paste your content here.":"Введіть або вставте свій вміст тут.","Type your title":"Введіть назву",Underline:"Підкреслений",Undo:"Відміна",Unlink:"Видалити посилання","Upload failed":"Завантаження не вдалось","Upload in progress":"Виконується завантаження","Vertical text alignment toolbar":"Панель інструментів вертикального вирівнювання тексту",White:"Білий","Widget toolbar":"Панель інструментів віджетів",Width:"Ширина","Words: %0":"Слова: %0",Yellow:"Жовтий"}),t.getPluralForm=function(e){return e%1==0&&e%10==1&&e%100!=11?0:e%1==0&&e%10>=2&&e%10<=4&&(e%100<12||e%100>14)?1:e%1==0&&(e%10==0||e%10>=5&&e%10<=9||e%100>=11&&e%100<=14)?2:3}}(window.CKEDITOR_TRANSLATIONS||(window.CKEDITOR_TRANSLATIONS={}));
-=======
-!function(e){const t=e.uk=e.uk||{};t.dictionary=Object.assign(t.dictionary||{},{"%0 of %1":"%0 із %1",Aquamarine:"Аквамариновий",Black:"Чорний","Block quote":"Цитата",Blue:"Синій",Bold:"Жирний","Break text":"Розірвати тексту","Bulleted List":"Маркерний список",Cancel:"Відміна","Cannot determine a category for the uploaded file.":"Не вдається визначити категорію для завантаженого файлу.","Cannot upload file:":"Неможливо завантажити файл:","Caption for image: %0":"Підпис до зображення: %0","Caption for the image":"Підпис до зображення","Centered image":"Зображення по центру","Change image text alternative":"Змінити текстову альтернативу зображення","Choose heading":"Оберіть заголовок",Column:"Стовпець","Could not insert image at the current position.":"Не можливо вставити зображення в поточну позицію.","Could not obtain resized image URL.":"Не вдалось отримати URL зміненого зображення.","Decrease indent":"Зменшити відступ","Delete column":"Видалити стовпець","Delete row":"Видалити рядок","Dim grey":"Темно-сірий",Downloadable:"Завантажувальне","Dropdown toolbar":"Випадаюча панель інструментів","Edit block":"Редагувати блок","Edit link":"Редагувати посилання","Editor block content toolbar":"Панель інструментів вмісту блоку редактора","Editor contextual toolbar":"Контекстна панель інструментів редактора","Editor editing area: %0":"Область редагування редактора: %0","Editor toolbar":"Панель інструментів редактора","Enter image caption":"Введіть підпис зображення","Full size image":"Повний розмір зображення",Green:"Зелений",Grey:"Сірий","Header column":"Заголовок стовпця","Header row":"Заголовок рядка",Heading:"Заголовок","Heading 1":"Заголовок 1","Heading 2":"Заголовок 2","Heading 3":"Заголовок 3","Heading 4":"Заголовок 4","Heading 5":"Заголовок 5","Heading 6":"Заголовок 6","Image toolbar":"Панелі інструментів зображення","image widget":"Віджет зображення","In line":"В тексті","Increase indent":"Збільшити відступ","Insert column left":"Вставити стовпець зліва","Insert column right":"Вставити стовпець справа","Insert image":"Вставити зображення","Insert image or file":"Вставте зображення або файл","Insert media":"Вставити медіа","Insert paragraph after block":"Додати абзац після блока","Insert paragraph before block":"Додати абзац перед блоком","Insert row above":"Вставити рядок знизу","Insert row below":"Вставити рядок зверху","Insert table":"Вставити таблицю","Inserting image failed":"Не вдалось вставити зображення",Italic:"Курсив","Left aligned image":"Зображення ліворуч","Light blue":"Світло-синій","Light green":"Світло-зелений","Light grey":"Світло-сірий",Link:"Посилання","Link URL":"URL посилання","Media URL":"Медіа URL","media widget":"медіа віджет","Merge cell down":"Поєднати комірки внизу","Merge cell left":"Поєднати комірки ліворуч","Merge cell right":"Поєднати комірки праворуч","Merge cell up":"Поєднати комірки вгору","Merge cells":"Поєднати комірки",Next:"Наступний","Numbered List":"Нумерований список","Open file manager":"Відкрити менеджер файлів","Open in a new tab":"Вікрити у новій вкладці","Open link in new tab":"Відкрити посилання у новій вкладці","Open media in new tab":"Відкрити медіа у новій вкладці",Orange:"Помаранчевий",Paragraph:"Параграф","Paste the media URL in the input.":"Вставте URL на медіа в інпут.","Press Enter to type after or press Shift + Enter to type before the widget":"Натисніть Enter, щоб друкувати після або натисніть Shift + Enter, щоб друкувати перед віджетом",Previous:"Попередній",Purple:"Фіолетовий",Red:"Червоний",Redo:"Повтор","Rich Text Editor":"Розширений текстовий редактор","Rich Text Editor. Editing area: %0":"Редактор Rich Text. Область редагування: %0","Right aligned image":"Зображення праворуч",Row:"Рядок",Save:"Зберегти","Select all":"Вибрати все","Select column":"Виберіть стовпчик","Select row":"Виберіть рядок","Selecting resized image failed":"Не вдалося вибрати зображення зі зміненим розміром","Show more items":"Показати більше","Side image":"Бокове зображення","Split cell horizontally":"Розділити комірки горизонтально","Split cell vertically":"Розділити комірки вертикально","Table toolbar":"Панель інструментів таблиці","Text alternative":"Текстова альтернатива","The URL must not be empty.":"URL не повинен бути порожнім.","This link has no URL":"Це посилання не має URL","This media URL is not supported.":"Даний медіа URL не підтримується.","Tip: Paste the URL into the content to embed faster.":"Вставте URL у вміст для швидкого перекладу.","Toggle caption off":"Вимкнути підпис","Toggle caption on":"Увімкнути підпис",Turquoise:"Бірюзовий",Undo:"Відміна",Unlink:"Видалити посилання","Upload failed":"Завантаження не вдалось","Upload in progress":"Виконується завантаження",White:"Білий","Widget toolbar":"Панель інструментів віджетів","Wrap text":"Обернути текст",Yellow:"Жовтий"}),t.getPluralForm=function(e){return e%1==0&&e%10==1&&e%100!=11?0:e%1==0&&e%10>=2&&e%10<=4&&(e%100<12||e%100>14)?1:e%1==0&&(e%10==0||e%10>=5&&e%10<=9||e%100>=11&&e%100<=14)?2:3}}(window.CKEDITOR_TRANSLATIONS||(window.CKEDITOR_TRANSLATIONS={}));
->>>>>>> 8075fb6b
+!(function (e) {
+	const t = (e.uk = e.uk || {});
+	(t.dictionary = Object.assign(t.dictionary || {}, {
+		'%0 of %1': '%0 із %1',
+		Aquamarine: 'Аквамариновий',
+		Black: 'Чорний',
+		'Block quote': 'Цитата',
+		Blue: 'Синій',
+		Bold: 'Жирний',
+		'Break text': 'Розірвати тексту',
+		'Bulleted List': 'Маркерний список',
+		Cancel: 'Відміна',
+		'Cannot determine a category for the uploaded file.':
+			'Не вдається визначити категорію для завантаженого файлу.',
+		'Cannot upload file:': 'Неможливо завантажити файл:',
+		'Caption for image: %0': 'Підпис до зображення: %0',
+		'Caption for the image': 'Підпис до зображення',
+		'Centered image': 'Зображення по центру',
+		'Change image text alternative':
+			'Змінити текстову альтернативу зображення',
+		'Choose heading': 'Оберіть заголовок',
+		Column: 'Стовпець',
+		'Could not insert image at the current position.':
+			'Не можливо вставити зображення в поточну позицію.',
+		'Could not obtain resized image URL.':
+			'Не вдалось отримати URL зміненого зображення.',
+		'Decrease indent': 'Зменшити відступ',
+		'Delete column': 'Видалити стовпець',
+		'Delete row': 'Видалити рядок',
+		'Dim grey': 'Темно-сірий',
+		Downloadable: 'Завантажувальне',
+		'Dropdown toolbar': 'Випадаюча панель інструментів',
+		'Edit block': 'Редагувати блок',
+		'Edit link': 'Редагувати посилання',
+		'Editor block content toolbar':
+			'Панель інструментів вмісту блоку редактора',
+		'Editor contextual toolbar': 'Контекстна панель інструментів редактора',
+		'Editor editing area: %0': 'Область редагування редактора: %0',
+		'Editor toolbar': 'Панель інструментів редактора',
+		'Enter image caption': 'Введіть підпис зображення',
+		'Full size image': 'Повний розмір зображення',
+		Green: 'Зелений',
+		Grey: 'Сірий',
+		'Header column': 'Заголовок стовпця',
+		'Header row': 'Заголовок рядка',
+		Heading: 'Заголовок',
+		'Heading 1': 'Заголовок 1',
+		'Heading 2': 'Заголовок 2',
+		'Heading 3': 'Заголовок 3',
+		'Heading 4': 'Заголовок 4',
+		'Heading 5': 'Заголовок 5',
+		'Heading 6': 'Заголовок 6',
+		'Image toolbar': 'Панелі інструментів зображення',
+		'image widget': 'Віджет зображення',
+		'In line': 'В тексті',
+		'Increase indent': 'Збільшити відступ',
+		'Insert column left': 'Вставити стовпець зліва',
+		'Insert column right': 'Вставити стовпець справа',
+		'Insert image': 'Вставити зображення',
+		'Insert image or file': 'Вставте зображення або файл',
+		'Insert media': 'Вставити медіа',
+		'Insert paragraph after block': 'Додати абзац після блока',
+		'Insert paragraph before block': 'Додати абзац перед блоком',
+		'Insert row above': 'Вставити рядок знизу',
+		'Insert row below': 'Вставити рядок зверху',
+		'Insert table': 'Вставити таблицю',
+		'Inserting image failed': 'Не вдалось вставити зображення',
+		Italic: 'Курсив',
+		'Left aligned image': 'Зображення ліворуч',
+		'Light blue': 'Світло-синій',
+		'Light green': 'Світло-зелений',
+		'Light grey': 'Світло-сірий',
+		Link: 'Посилання',
+		'Link URL': 'URL посилання',
+		'Media URL': 'Медіа URL',
+		'media widget': 'медіа віджет',
+		'Merge cell down': 'Поєднати комірки внизу',
+		'Merge cell left': 'Поєднати комірки ліворуч',
+		'Merge cell right': 'Поєднати комірки праворуч',
+		'Merge cell up': 'Поєднати комірки вгору',
+		'Merge cells': 'Поєднати комірки',
+		Next: 'Наступний',
+		'Numbered List': 'Нумерований список',
+		'Open file manager': 'Відкрити менеджер файлів',
+		'Open in a new tab': 'Вікрити у новій вкладці',
+		'Open link in new tab': 'Відкрити посилання у новій вкладці',
+		'Open media in new tab': 'Відкрити медіа у новій вкладці',
+		Orange: 'Помаранчевий',
+		Paragraph: 'Параграф',
+		'Paste the media URL in the input.': 'Вставте URL на медіа в інпут.',
+		'Press Enter to type after or press Shift + Enter to type before the widget':
+			'Натисніть Enter, щоб друкувати після або натисніть Shift + Enter, щоб друкувати перед віджетом',
+		Previous: 'Попередній',
+		Purple: 'Фіолетовий',
+		Red: 'Червоний',
+		Redo: 'Повтор',
+		'Rich Text Editor': 'Розширений текстовий редактор',
+		'Rich Text Editor. Editing area: %0':
+			'Редактор Rich Text. Область редагування: %0',
+		'Right aligned image': 'Зображення праворуч',
+		Row: 'Рядок',
+		Save: 'Зберегти',
+		'Select all': 'Вибрати все',
+		'Select column': 'Виберіть стовпчик',
+		'Select row': 'Виберіть рядок',
+		'Selecting resized image failed':
+			'Не вдалося вибрати зображення зі зміненим розміром',
+		'Show more items': 'Показати більше',
+		'Side image': 'Бокове зображення',
+		'Split cell horizontally': 'Розділити комірки горизонтально',
+		'Split cell vertically': 'Розділити комірки вертикально',
+		'Table toolbar': 'Панель інструментів таблиці',
+		'Text alternative': 'Текстова альтернатива',
+		'The URL must not be empty.': 'URL не повинен бути порожнім.',
+		'This link has no URL': 'Це посилання не має URL',
+		'This media URL is not supported.': 'Даний медіа URL не підтримується.',
+		'Tip: Paste the URL into the content to embed faster.':
+			'Вставте URL у вміст для швидкого перекладу.',
+		'Toggle caption off': 'Вимкнути підпис',
+		'Toggle caption on': 'Увімкнути підпис',
+		Turquoise: 'Бірюзовий',
+		Undo: 'Відміна',
+		Unlink: 'Видалити посилання',
+		'Upload failed': 'Завантаження не вдалось',
+		'Upload in progress': 'Виконується завантаження',
+		White: 'Білий',
+		'Widget toolbar': 'Панель інструментів віджетів',
+		'Wrap text': 'Обернути текст',
+		Yellow: 'Жовтий'
+	})),
+		(t.getPluralForm = function (e) {
+			return e % 1 == 0 && e % 10 == 1 && e % 100 != 11
+				? 0
+				: e % 1 == 0 &&
+				  e % 10 >= 2 &&
+				  e % 10 <= 4 &&
+				  (e % 100 < 12 || e % 100 > 14)
+				? 1
+				: e % 1 == 0 &&
+				  (e % 10 == 0 ||
+						(e % 10 >= 5 && e % 10 <= 9) ||
+						(e % 100 >= 11 && e % 100 <= 14))
+				? 2
+				: 3;
+		});
+})(window.CKEDITOR_TRANSLATIONS || (window.CKEDITOR_TRANSLATIONS = {}));