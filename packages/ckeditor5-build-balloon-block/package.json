--- conflicted
+++ resolved
@@ -1,11 +1,6 @@
 {
-<<<<<<< HEAD
-  "name": "@ckeditor/ckeditor5-build-balloon-block",
+  "name": "@tictrac/ckeditor5-build-balloon-block",
   "version": "23.0.2",
-=======
-  "name": "@tictrac/ckeditor5-build-balloon-block",
-  "version": "23.0.1",
->>>>>>> ce229f25
   "description": "The balloon editor build of CKEditor 5 with a block toolbar – the best browser-based rich text editor.",
   "keywords": [
     "wysiwyg",
