{
  "name": "@ckeditor/ckeditor5-select-all",
  "version": "46.1.1",
  "description": "Select all feature for CKEditor 5.",
  "keywords": [
    "ckeditor",
    "ckeditor5",
    "ckeditor 5",
    "ckeditor5-feature",
    "ckeditor5-plugin",
    "ckeditor5-dll"
  ],
  "type": "module",
  "main": "src/index.ts",
  "dependencies": {
    "@ckeditor/ckeditor5-core": "46.1.1",
    "@ckeditor/ckeditor5-icons": "46.1.1",
    "@ckeditor/ckeditor5-engine": "46.1.1",
    "@ckeditor/ckeditor5-utils": "46.1.1",
    "@ckeditor/ckeditor5-ui": "46.1.1"
  },
  "devDependencies": {
<<<<<<< HEAD
    "@ckeditor/ckeditor5-basic-styles": "46.1.0",
    "@ckeditor/ckeditor5-essentials": "46.1.0",
    "@ckeditor/ckeditor5-heading": "46.1.0",
    "@ckeditor/ckeditor5-image": "46.1.0",
    "@ckeditor/ckeditor5-paragraph": "46.1.0",
    "@ckeditor/ckeditor5-table": "46.1.0",
    "@ckeditor/ckeditor5-editor-classic": "46.1.0",
    "typescript": "5.3.3",
=======
    "@ckeditor/ckeditor5-basic-styles": "46.1.1",
    "@ckeditor/ckeditor5-essentials": "46.1.1",
    "@ckeditor/ckeditor5-heading": "46.1.1",
    "@ckeditor/ckeditor5-image": "46.1.1",
    "@ckeditor/ckeditor5-paragraph": "46.1.1",
    "@ckeditor/ckeditor5-table": "46.1.1",
    "@ckeditor/ckeditor5-editor-classic": "46.1.1",
    "typescript": "5.0.4",
>>>>>>> fe416a5d
    "webpack": "^5.94.0",
    "webpack-cli": "^6.0.1"
  },
  "author": "CKSource (http://cksource.com/)",
  "license": "SEE LICENSE IN LICENSE.md",
  "homepage": "https://ckeditor.com/ckeditor-5",
  "bugs": "https://github.com/ckeditor/ckeditor5/issues",
  "repository": {
    "type": "git",
    "url": "https://github.com/ckeditor/ckeditor5.git",
    "directory": "packages/ckeditor5-select-all"
  },
  "files": [
    "dist",
    "lang",
    "src/**/*.js",
    "src/**/*.d.ts",
    "ckeditor5-metadata.json",
    "CHANGELOG.md"
  ],
  "scripts": {
    "build": "tsc --build --force ./tsconfig.json",
    "build:dist": "node ../../scripts/nim/build-package.mjs"
  }
}<|MERGE_RESOLUTION|>--- conflicted
+++ resolved
@@ -20,16 +20,6 @@
     "@ckeditor/ckeditor5-ui": "46.1.1"
   },
   "devDependencies": {
-<<<<<<< HEAD
-    "@ckeditor/ckeditor5-basic-styles": "46.1.0",
-    "@ckeditor/ckeditor5-essentials": "46.1.0",
-    "@ckeditor/ckeditor5-heading": "46.1.0",
-    "@ckeditor/ckeditor5-image": "46.1.0",
-    "@ckeditor/ckeditor5-paragraph": "46.1.0",
-    "@ckeditor/ckeditor5-table": "46.1.0",
-    "@ckeditor/ckeditor5-editor-classic": "46.1.0",
-    "typescript": "5.3.3",
-=======
     "@ckeditor/ckeditor5-basic-styles": "46.1.1",
     "@ckeditor/ckeditor5-essentials": "46.1.1",
     "@ckeditor/ckeditor5-heading": "46.1.1",
@@ -37,8 +27,7 @@
     "@ckeditor/ckeditor5-paragraph": "46.1.1",
     "@ckeditor/ckeditor5-table": "46.1.1",
     "@ckeditor/ckeditor5-editor-classic": "46.1.1",
-    "typescript": "5.0.4",
->>>>>>> fe416a5d
+    "typescript": "5.3.3",
     "webpack": "^5.94.0",
     "webpack-cli": "^6.0.1"
   },
