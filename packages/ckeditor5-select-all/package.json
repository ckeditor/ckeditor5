--- conflicted
+++ resolved
@@ -13,18 +13,11 @@
   "type": "module",
   "main": "src/index.ts",
   "dependencies": {
-<<<<<<< HEAD
-    "@ckeditor/ckeditor5-core": "44.2.1",
+    "@ckeditor/ckeditor5-core": "44.3.0",
     "@ckeditor/ckeditor5-icons": "0.0.1",
-    "@ckeditor/ckeditor5-engine": "44.2.1",
-    "@ckeditor/ckeditor5-utils": "44.2.1",
-    "@ckeditor/ckeditor5-ui": "44.2.1"
-=======
-    "@ckeditor/ckeditor5-core": "44.3.0",
     "@ckeditor/ckeditor5-engine": "44.3.0",
     "@ckeditor/ckeditor5-utils": "44.3.0",
     "@ckeditor/ckeditor5-ui": "44.3.0"
->>>>>>> 08f5a7e5
   },
   "devDependencies": {
     "@ckeditor/ckeditor5-basic-styles": "44.3.0",
