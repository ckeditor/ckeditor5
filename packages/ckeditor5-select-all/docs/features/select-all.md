--- conflicted
+++ resolved
@@ -55,11 +55,7 @@
 ```
 
 <info-box info>
-<<<<<<< HEAD
-	Read more about {@link installation/getting-started/installing-plugins installing plugins}.
-=======
-	Read more about {@link builds/guides/integration/installing-plugins installing plugins} and {@link features/toolbar toolbar configuration}.
->>>>>>> 3ce644c8
+	Read more about {@link installation/getting-started/installing-plugins installing plugins} and {@link features/toolbar toolbar configuration}.
 </info-box>
 
 ## Common API
