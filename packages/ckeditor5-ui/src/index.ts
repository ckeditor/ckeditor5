/**
 * @license Copyright (c) 2003-2023, CKSource Holding sp. z o.o. All rights reserved.
 * For licensing, see LICENSE.md or https://ckeditor.com/legal/ckeditor-oss-license
 */

/**
 * @module ui
 */

export { default as clickOutsideHandler } from './bindings/clickoutsidehandler.js';
export { default as injectCssTransitionDisabler } from './bindings/injectcsstransitiondisabler.js';
export { default as CssTransitionDisablerMixin, type ViewWithCssTransitionDisabler } from './bindings/csstransitiondisablermixin.js';
export { default as submitHandler } from './bindings/submithandler.js';
export { default as addKeyboardHandlingForGrid } from './bindings/addkeyboardhandlingforgrid.js';

export { default as BodyCollection } from './editorui/bodycollection.js';

export { type ButtonExecuteEvent } from './button/button.js';
export type { default as ButtonLabel } from './button/buttonlabel.js';
export { default as ButtonView } from './button/buttonview.js';
export { default as ButtonLabelView } from './button/buttonlabelview.js';
export { default as SwitchButtonView } from './button/switchbuttonview.js';

<<<<<<< HEAD
export { default as CollapsibleView } from './collapsible/collapsibleview';

export * from './colorgrid/utils';
export { default as ColorGridView, type ColorDefinition } from './colorgrid/colorgridview';
export { default as ColorTileView } from './colorgrid/colortileview';
=======
export * from './colorgrid/utils.js';
export { default as ColorGridView, type ColorDefinition } from './colorgrid/colorgridview.js';
export { default as ColorTileView } from './colorgrid/colortileview.js';
>>>>>>> 2c512d52

export { default as ColorPickerView } from './colorpicker/colorpickerview.js';
export type { ColorPickerConfig, ColorPickerViewConfig, ColorPickerOutputFormat } from './colorpicker/utils.js';

export {
	default as ColorSelectorView,
	type ColorSelectorExecuteEvent,
	type ColorSelectorColorPickerCancelEvent,
	type ColorSelectorColorPickerShowEvent
} from './colorselector/colorselectorview.js';

export { default as ComponentFactory } from './componentfactory.js';

export { default as DropdownView } from './dropdown/dropdownview.js';
export { default as DropdownPanelView } from './dropdown/dropdownpanelview.js';
export { default as DropdownButtonView } from './dropdown/button/dropdownbuttonview.js';
export { default as SplitButtonView } from './dropdown/button/splitbuttonview.js';
export * from './dropdown/utils.js';

export { default as EditorUI, type EditorUIReadyEvent, type EditorUIUpdateEvent } from './editorui/editorui.js';
export { default as EditorUIView } from './editorui/editoruiview.js';
export { default as BoxedEditorUIView } from './editorui/boxed/boxededitoruiview.js';
export { default as InlineEditableUIView } from './editableui/inline/inlineeditableuiview.js';

export { default as FormHeaderView } from './formheader/formheaderview.js';
export {
	default as FocusCycler,
	type FocusableView,
	type ViewWithFocusCycler,
	type FocusCyclerForwardCycleEvent,
<<<<<<< HEAD
	type FocusCyclerBackwardCycleEvent,
	isViewWithFocusCycler
} from './focuscycler';
=======
	type FocusCyclerBackwardCycleEvent
} from './focuscycler.js';
>>>>>>> 2c512d52

export { default as IconView } from './icon/iconview.js';
export { default as InputView } from './input/inputview.js';
export { default as InputTextView } from './inputtext/inputtextview.js';
export { default as InputNumberView } from './inputnumber/inputnumberview.js';

export { default as TextareaView, type TextareaViewUpdateEvent } from './textarea/textareaview.js';

export { default as IframeView } from './iframe/iframeview.js';

export { default as LabelView } from './label/labelview.js';
export { type LabeledFieldViewCreator, default as LabeledFieldView } from './labeledfield/labeledfieldview.js';
export * from './labeledfield/utils.js';

export { default as ListItemGroupView } from './list/listitemgroupview.js';
export { default as ListItemView } from './list/listitemview.js';
export { default as ListView } from './list/listview.js';

export { default as Notification } from './notification/notification.js';

export { default as Model } from './model.js';
export { default as BalloonPanelView } from './panel/balloon/balloonpanelview.js';
export { default as ContextualBalloon } from './panel/balloon/contextualballoon.js';
export { default as StickyPanelView } from './panel/sticky/stickypanelview.js';

export { default as AutocompleteView, type AutocompleteViewConfig, type AutocompleteResultsView } from './autocomplete/autocompleteview.js';
export { default as SearchTextView, type SearchTextViewSearchEvent, type SearchTextViewConfig } from './search/text/searchtextview.js';
export { default as SearchInfoView } from './search/searchinfoview.js';
export { default as FilteredView, type FilteredViewExecuteEvent } from './search/filteredview.js';
export { default as HighlightedTextView } from './highlightedtext/highlightedtextview.js';

<<<<<<< HEAD
export { default as TooltipManager } from './tooltipmanager';
export { default as Template, type TemplateDefinition } from './template';
=======
export { default as CollapsibleView } from './collapsible/collapsibleview.js';

export { default as TooltipManager } from './tooltipmanager.js';
export { default as Template, type TemplateDefinition } from './template.js';
>>>>>>> 2c512d52

export { default as SpinnerView } from './spinner/spinnerview.js';

export { default as ToolbarView } from './toolbar/toolbarview.js';
export { default as ToolbarLineBreakView } from './toolbar/toolbarlinebreakview.js';
export { default as ToolbarSeparatorView } from './toolbar/toolbarseparatorview.js';
export { default as normalizeToolbarConfig } from './toolbar/normalizetoolbarconfig.js';
export { default as BalloonToolbar, type BalloonToolbarShowEvent } from './toolbar/balloon/balloontoolbar.js';
export { default as BlockToolbar } from './toolbar/block/blocktoolbar.js';

<<<<<<< HEAD
export { default as Dialog } from './dialog/dialog';
export { default as DialogView, DialogViewPosition, type DialogViewMoveToEvent } from './dialog/dialogview';

export { default as View, type UIViewRenderEvent } from './view';
export { default as ViewCollection } from './viewcollection';
=======
export { default as View, type UIViewRenderEvent } from './view.js';
export { default as ViewCollection } from './viewcollection.js';
>>>>>>> 2c512d52

import { default as colorPaletteIcon } from '../theme/icons/color-palette.svg';

export const icons = {
	colorPaletteIcon
};

import './augmentation.js';<|MERGE_RESOLUTION|>--- conflicted
+++ resolved
@@ -21,17 +21,11 @@
 export { default as ButtonLabelView } from './button/buttonlabelview.js';
 export { default as SwitchButtonView } from './button/switchbuttonview.js';
 
-<<<<<<< HEAD
-export { default as CollapsibleView } from './collapsible/collapsibleview';
+export { default as CollapsibleView } from './collapsible/collapsibleview.js';
 
-export * from './colorgrid/utils';
-export { default as ColorGridView, type ColorDefinition } from './colorgrid/colorgridview';
-export { default as ColorTileView } from './colorgrid/colortileview';
-=======
 export * from './colorgrid/utils.js';
 export { default as ColorGridView, type ColorDefinition } from './colorgrid/colorgridview.js';
 export { default as ColorTileView } from './colorgrid/colortileview.js';
->>>>>>> 2c512d52
 
 export { default as ColorPickerView } from './colorpicker/colorpickerview.js';
 export type { ColorPickerConfig, ColorPickerViewConfig, ColorPickerOutputFormat } from './colorpicker/utils.js';
@@ -44,6 +38,9 @@
 } from './colorselector/colorselectorview.js';
 
 export { default as ComponentFactory } from './componentfactory.js';
+
+export { default as Dialog } from './dialog/dialog.js';
+export { default as DialogView, DialogViewPosition, type DialogViewMoveToEvent } from './dialog/dialogview.js';
 
 export { default as DropdownView } from './dropdown/dropdownview.js';
 export { default as DropdownPanelView } from './dropdown/dropdownpanelview.js';
@@ -62,14 +59,9 @@
 	type FocusableView,
 	type ViewWithFocusCycler,
 	type FocusCyclerForwardCycleEvent,
-<<<<<<< HEAD
 	type FocusCyclerBackwardCycleEvent,
 	isViewWithFocusCycler
-} from './focuscycler';
-=======
-	type FocusCyclerBackwardCycleEvent
 } from './focuscycler.js';
->>>>>>> 2c512d52
 
 export { default as IconView } from './icon/iconview.js';
 export { default as InputView } from './input/inputview.js';
@@ -101,15 +93,8 @@
 export { default as FilteredView, type FilteredViewExecuteEvent } from './search/filteredview.js';
 export { default as HighlightedTextView } from './highlightedtext/highlightedtextview.js';
 
-<<<<<<< HEAD
-export { default as TooltipManager } from './tooltipmanager';
-export { default as Template, type TemplateDefinition } from './template';
-=======
-export { default as CollapsibleView } from './collapsible/collapsibleview.js';
-
 export { default as TooltipManager } from './tooltipmanager.js';
 export { default as Template, type TemplateDefinition } from './template.js';
->>>>>>> 2c512d52
 
 export { default as SpinnerView } from './spinner/spinnerview.js';
 
@@ -120,16 +105,8 @@
 export { default as BalloonToolbar, type BalloonToolbarShowEvent } from './toolbar/balloon/balloontoolbar.js';
 export { default as BlockToolbar } from './toolbar/block/blocktoolbar.js';
 
-<<<<<<< HEAD
-export { default as Dialog } from './dialog/dialog';
-export { default as DialogView, DialogViewPosition, type DialogViewMoveToEvent } from './dialog/dialogview';
-
-export { default as View, type UIViewRenderEvent } from './view';
-export { default as ViewCollection } from './viewcollection';
-=======
 export { default as View, type UIViewRenderEvent } from './view.js';
 export { default as ViewCollection } from './viewcollection.js';
->>>>>>> 2c512d52
 
 import { default as colorPaletteIcon } from '../theme/icons/color-palette.svg';
 
