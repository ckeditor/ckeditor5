--- conflicted
+++ resolved
@@ -149,14 +149,11 @@
 				id: 'insert',
 				label: 'Insert',
 				items: [
-<<<<<<< HEAD
 					'menuBar:blockQuote',
-					'menuBar:htmlEmbed'
-=======
+					'menuBar:htmlEmbed',
 					'menuBar:pageBreak',
 					'menuBar:horizontalLine',
 					'menuBar:blockQuote'
->>>>>>> 51246838
 				]
 			},
 			{
