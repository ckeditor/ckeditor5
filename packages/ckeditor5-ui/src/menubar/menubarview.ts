--- conflicted
+++ resolved
@@ -166,12 +166,9 @@
 					'-',
 					'menuBar:heading',
 					'-',
-<<<<<<< HEAD
 					'menuBar:indent',
-					'menuBar:outdent'
-=======
+					'menuBar:outdent',
 					'menuBar:removeFormat'
->>>>>>> db6a2570
 				]
 			},
 			{
