/**
 * @license Copyright (c) 2003-2024, CKSource Holding sp. z o.o. All rights reserved.
 * For licensing, see LICENSE.md or https://ckeditor.com/legal/ckeditor-oss-license
 */

/**
 * @module ui/menubar/menubarview
 */

import {
	logWarning,
	type BaseEvent,
	type Locale,
	type ObservableChangeEvent
} from '@ckeditor/ckeditor5-utils';
import { type FocusableView } from '../focuscycler.js';
import View from '../view.js';
import { cloneDeep, isObject } from 'lodash-es';
import ListSeparatorView from '../list/listseparatorview.js';
import type ViewCollection from '../viewcollection.js';
import type ComponentFactory from '../componentfactory.js';

import MenuBarMenuView from './menubarmenuview.js';
import MenuBarMenuListView from './menubarmenulistview.js';
import MenuBarMenuListItemView from './menubarmenulistitemview.js';
import MenuBarMenuListItemButtonView from './menubarmenulistitembuttonview.js';
import { EVENT_NAME_DELEGATES, MenuBarBehaviors } from './utils.js';

import '../../theme/components/menubar/menubar.css';

/**
 * TODO
 */
export default class MenuBarView extends View implements FocusableView {
	public children: ViewCollection<MenuBarMenuView>;
	declare public isOpen: boolean;
	public menus: Array<MenuBarMenuView> = [];

	constructor( locale: Locale ) {
		super( locale );

		const t = locale.t;

		this.set( 'isOpen', false );
		this._setupIsOpenUpdater();

		this.children = this.createCollection();

		// Logs events in the main event bus of the component.
		// this.on( 'submenu', ( evt, data ) => {
		// 	console.log( `MenuBarView:${ evt.name }`, evt.path.map( view => view.element ) );
		// } );

		this.setTemplate( {
			tag: 'div',
			attributes: {
				class: [
					'ck',
					'ck-menu-bar'
				],
				'aria-label': t( 'Editor menu bar' ),
				role: 'menubar'
			},
			children: this.children
		} );
	}

	/**
	 * TODO
	 */
	public fillFromConfig( config: MenuBarConfig, componentFactory: ComponentFactory ): void {
		const locale = this.locale!;
		const localizedConfig = localizeConfigCategories( locale, config );
		const topLevelCategoryMenuViews = localizedConfig.map( menuDefinition => this._createMenu( {
			componentFactory,
			menuDefinition
		} ) );

		this.children.addMany( topLevelCategoryMenuViews );
	}

	/**
	 * @inheritDoc
	 */
	public override render(): void {
		super.render();

		MenuBarBehaviors.toggleMenusAndFocusItemsOnHover( this );
		MenuBarBehaviors.closeMenusWhenTheBarCloses( this );
		MenuBarBehaviors.closeMenuWhenAnotherOnTheSameLevelOpens( this );
		MenuBarBehaviors.focusCycleMenusOnArrows( this );
		MenuBarBehaviors.closeOnClickOutside( this );
	}

	/**
	 * Focuses the menu.
	 */
	public focus(): void {
		this.children.first!.focus();
	}

	/**
	 * Closes all menus in the bar.
	 */
	public close(): void {
		// TODO: We need to close all sub-menus in the structure too.
		for ( const topLevelCategoryMenuView of this.children ) {
			topLevelCategoryMenuView.isOpen = false;
		}
	}

	/**
	 * Registers a menu view in the menu bar.
	 */
	public registerMenu( menuView: MenuBarMenuView, parentMenuView?: MenuBarMenuView ): void {
		menuView.parentMenuView = parentMenuView;
		menuView.menuBarView = this;

		this.menus.push( menuView );
	}

	/**
	 * TODO
	 */
	public static get defaultConfig(): MenuBarConfig {
		return [
			{
				id: 'edit',
				label: 'Edit',
				items: [
					'menuBar:undo',
					'menuBar:redo',
					'-',
					'menuBar:selectAll',
					'-',
					'menuBar:findAndReplace'
				]
			},
			{
				id: 'view',
				label: 'View',
				items: [
					'menuBar:sourceEditing',
					'-',
					'menuBar:showBlocks'
				]
			},
			{
				id: 'insert',
				label: 'Insert',
				items: [
<<<<<<< HEAD
					'menuBar:pageBreak',
=======
					'menuBar:horizontalLine',
>>>>>>> 65867048
					'menuBar:blockQuote'
				]
			},
			{
				id: 'format',
				label: 'Format',
				items: [
					'menuBar:insertTable',
					'-',
					'menuBar:bold',
					'menuBar:italic',
					'menuBar:underline',
					'-',
					'menuBar:heading'
				]
			},
			{
				id: 'test',
				label: 'Test',
				items: [
					'menuBar:bold',
					'menuBar:italic',
					'menuBar:underline',
					{
						id: 'test-nested-lvl1',
						label: 'Test nested level 1',
						items: [
							'menuBar:undo',
							'menuBar:redo',
							{
								id: 'test-nested-lvl11',
								label: 'Test nested level 1.1',
								items: [
									'menuBar:undo',
									'menuBar:redo'
								]
							}
						]
					},
					{
						id: 'test-nested-lvl2',
						label: 'Test nested level 2',
						items: [
							'menuBar:undo',
							'menuBar:redo',
							{
								id: 'test-nested-lvl21',
								label: 'Test nested level 2.1',
								items: [
									'menuBar:undo',
									'menuBar:redo'
								]
							}
						]
					}
				]
			}
		];
	}

	/**
	 * Creates a {@link TODO~MenuBarMenuView} based on the given definition.
	 */
	private _createMenu( { componentFactory, menuDefinition, parentMenuView }: {
		componentFactory: ComponentFactory;
		menuDefinition: MenuBarMenuDefinition;
		parentMenuView?: MenuBarMenuView;
	} ) {
		const locale = this.locale!;
		const menuView = new MenuBarMenuView( locale );

		this.registerMenu( menuView, parentMenuView );

		menuView.buttonView.set( {
			label: menuDefinition.label
		} );

		// Defer the creation of the menu structure until it gets open. This is a performance optimization
		// that shortens the time needed to create the editor.
		menuView.once<ObservableChangeEvent<boolean>>( 'change:isOpen', () => {
			const listView = new MenuBarMenuListView( locale );
			listView.ariaLabel = menuDefinition.label;
			menuView.panelView.children.add( listView );

			listView.items.addMany( this._createMenuItems( { menuDefinition, parentMenuView: menuView, componentFactory } ) );
		} );

		return menuView;
	}

	/**
	 * Creates a {@link TODO~MenuBarMenuView} content items based on the given definition.
	 */
	private _createMenuItems( { menuDefinition, parentMenuView, componentFactory }: {
		menuDefinition: MenuBarMenuDefinition;
		componentFactory: ComponentFactory;
		parentMenuView: MenuBarMenuView;
	} ): Array<MenuBarMenuListItemView | ListSeparatorView> {
		const locale = this.locale!;

		return menuDefinition.items.map( menuDefinition => {
			if ( menuDefinition === '-' ) {
				return new ListSeparatorView();
			}

			const menuItemView = new MenuBarMenuListItemView( locale, parentMenuView );

			if ( isObject( menuDefinition ) ) {
				menuItemView.children.add( this._createMenu( {
					componentFactory,
					menuDefinition,
					parentMenuView
				} ) );
			} else {
				const componentView = this._createMenuItemContentFromFactory( {
					componentName: menuDefinition,
					componentFactory,
					parentMenuView
				} );

				if ( componentView ) {
					menuItemView.children.add( componentView );
				}
			}

			return menuItemView;
		} );
	}

	private _createMenuItemContentFromFactory( { componentName, parentMenuView, componentFactory }: {
		componentName: string;
		componentFactory: ComponentFactory;
		parentMenuView: MenuBarMenuView;
	} ): MenuBarMenuView | MenuBarMenuListItemButtonView | null {
		if ( !componentFactory.has( componentName ) ) {
			/**
			 * TODO
			 *
			 * @error menu-bar-item-unavailable
			 * @param componentName The name of the component.
			 */
			logWarning( 'menu-bar-item-unavailable', { componentName } );

			return null;
		}

		const componentView = componentFactory.create( componentName );

		if ( !( componentView instanceof MenuBarMenuView || componentView instanceof MenuBarMenuListItemButtonView ) ) {
			/**
			 * TODO
			 *
			 * @error menu-bar-component-unsupported
			 * @param view TODO
			 */
			logWarning( 'menu-bar-component-unsupported', { view: componentView } );

			return null;
		}

		if ( componentView instanceof MenuBarMenuView ) {
			this.registerMenu( componentView, parentMenuView );
		} else {
			componentView.delegate( ...EVENT_NAME_DELEGATES ).to( parentMenuView );
		}

		// Close the whole menu bar when a component is executed.
		componentView.on( 'execute', () => {
			this.isOpen = false;
		} );

		return componentView;
	}

	/**
	 * Manages the state of the {@link #isOpen} property of the menu bar. Because the state is a sum of individual
	 * top-level menus' states, it's necessary to listen to their changes and update the state accordingly.
	 *
	 * Additionally, it prevents from unnecessary changes of `isOpen` when one top-level menu opens and another closes
	 * (regardless of in which order), maintaining a stable `isOpen === true` in that situation.
	 */
	private _setupIsOpenUpdater() {
		let closeTimeout: ReturnType<typeof setTimeout>;

		// TODO: This is not the prettiest approach but at least it's simple.
		this.on( 'submenu:change:isOpen', ( evt, name, isOpen ) => {
			clearTimeout( closeTimeout );

			if ( isOpen ) {
				this.isOpen = true;
			} else {
				closeTimeout = setTimeout( () => {
					this.isOpen = Array.from( this.children ).some( menuView => menuView.isOpen );
				}, 0 );
			}
		} );
	}
}

/**
 * Localizes the user-config using pre-defined localized category labels.
 */
function localizeConfigCategories( locale: Locale, config: MenuBarConfig ): MenuBarConfig {
	const t = locale.t;
	const configClone = cloneDeep( config );
	const localizedCategoryLabels: Record<string, string> = {
		'Edit': t( 'Edit' ),
		'Format': t( 'Format' )
	};

	for ( const categoryDef of configClone ) {
		if ( categoryDef.id in localizedCategoryLabels ) {
			categoryDef.label = localizedCategoryLabels[ categoryDef.id ];
		}
	}

	return configClone;
}

/**
 * TODO
 */
export type MenuBarConfig = Array<MenuBarMenuDefinition>;

/**
 * TODO
 */
export type MenuBarMenuDefinition = {
	id: string;
	label: string;
	items: Array<string | MenuBarMenuDefinition>;
};

/**
 * TODO
 */
interface MenuBarSubMenuEvent extends BaseEvent {
	name: `submenu:${ string }` | `submenu:change:${ string }`;
}

/**
 * TODO
 */
export interface MenuBarSubMenuMouseEnterEvent extends MenuBarSubMenuEvent {
	name: 'submenu:mouseenter';
}

/**
 * TODO
 */
export interface MenuBarSubMenuArrowLeftEvent extends MenuBarSubMenuEvent {
	name: 'submenu:arrowleft';
}

/**
 * TODO
 */
export interface MenuBarSubMenuArrowRightEvent extends MenuBarSubMenuEvent {
	name: 'submenu:arrowright';
}

/**
 * TODO
 */
export interface MenuBarSubMenuChangeIsOpenEvent extends MenuBarSubMenuEvent {
	name: 'submenu:change:isOpen';
	args: [ name: string, value: boolean, oldValue: boolean ];
}<|MERGE_RESOLUTION|>--- conflicted
+++ resolved
@@ -149,11 +149,8 @@
 				id: 'insert',
 				label: 'Insert',
 				items: [
-<<<<<<< HEAD
 					'menuBar:pageBreak',
-=======
 					'menuBar:horizontalLine',
->>>>>>> 65867048
 					'menuBar:blockQuote'
 				]
 			},
