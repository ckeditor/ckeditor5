--- conflicted
+++ resolved
@@ -16,31 +16,19 @@
 import '../../theme/components/menubar/menubarmenubutton.css';
 
 /**
-<<<<<<< HEAD
- * Class for menu bar button view.
- */
-export default class MenuBarMenuButtonView extends ButtonView {
-	/**
-	 * Arrow icon view for expanding nested menu.
-=======
  * A menu {@link module:ui/menubar/menubarmenuview~MenuBarMenuView#buttonView} class. Buttons like this one
  * open both top-level bar menus as well as sub-menus.
  */
 export default class MenuBarMenuButtonView extends ButtonView {
 	/**
 	 * An icon that displays an arrow to indicate a direction of the menu.
->>>>>>> 55ebc5e9
 	 */
 	public readonly arrowView: IconView;
 
 	/**
-<<<<<<< HEAD
-	 * @inheritDoc
-=======
 	 * Creates an instance of the menu bar button view.
 	 *
 	 * @param locale The localization services instance.
->>>>>>> 55ebc5e9
 	 */
 	constructor( locale: Locale ) {
 		super( locale );
