--- conflicted
+++ resolved
@@ -415,18 +415,19 @@
  */
 export const DefaultMenuBarItems: DeepReadonly<MenuBarConfigObject[ 'items' ]> = [
 	{
-<<<<<<< HEAD
+		menuId: 'file',
+		label: 'File',
+		groups: [
+			{
+				groupId: 'export',
+				items: [
+					'menuBar:exportPdf'
+				]
+			}
+		]
+	},
+	{
 		menuId: 'edit',
-=======
-		id: 'file',
-		label: 'File',
-		items: [
-			'menuBar:exportPdf'
-		]
-	},
-	{
-		id: 'edit',
->>>>>>> abe965b1
 		label: 'Edit',
 		groups: [
 			{
