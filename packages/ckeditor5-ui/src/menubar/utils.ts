--- conflicted
+++ resolved
@@ -417,19 +417,14 @@
 	{
 		menuId: 'file',
 		label: 'File',
-<<<<<<< HEAD
-		items: [
-			'menuBar:exportPdf',
-			'menuBar:exportWord'
-=======
 		groups: [
 			{
 				groupId: 'export',
 				items: [
-					'menuBar:exportPdf'
-				]
-			}
->>>>>>> 60d92057
+					'menuBar:exportPdf',
+					'menuBar:exportWord'
+				]
+			}
 		]
 	},
 	{
