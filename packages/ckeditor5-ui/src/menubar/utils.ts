--- conflicted
+++ resolved
@@ -1519,38 +1519,4 @@
 
 function isMenuDefinition( definition: any ): definition is MenuBarMenuDefinition {
 	return typeof definition === 'object' && 'menuId' in definition;
-}
-<<<<<<< HEAD
-=======
-
-/**
- * Initializes menu bar for given editor.
- *
- * @internal
- */
-export function _initMenuBar( editor: Editor, menuBarView: MenuBarView ): void {
-	const menuBarViewElement = menuBarView.element!;
-
-	editor.ui.focusTracker.add( menuBarViewElement );
-	editor.keystrokes.listenTo( menuBarViewElement );
-
-	const normalizedMenuBarConfig = normalizeMenuBarConfig( editor.config.get( 'menuBar' ) || {} );
-
-	menuBarView.fillFromConfig( normalizedMenuBarConfig, editor.ui.componentFactory );
-
-	editor.keystrokes.set( 'Esc', ( data, cancel ) => {
-		if ( menuBarViewElement.contains( editor.ui.focusTracker.focusedElement ) ) {
-			editor.editing.view.focus();
-			cancel();
-		}
-	} );
-
-	editor.keystrokes.set( 'Alt+F9', ( data, cancel ) => {
-		if ( !menuBarViewElement.contains( editor.ui.focusTracker.focusedElement ) ) {
-			menuBarView.isFocusBorderEnabled = true;
-			menuBarView!.focus();
-			cancel();
-		}
-	} );
-}
->>>>>>> 029191fd
+}