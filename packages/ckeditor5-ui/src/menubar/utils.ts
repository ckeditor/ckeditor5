--- conflicted
+++ resolved
@@ -792,17 +792,13 @@
 				]
 			},
 			{
-<<<<<<< HEAD
 				groupId: 'previewMergeFields',
 				items: [
 					'menuBar:previewMergeFields'
 				]
 			},
 			{
-				groupId: 'restrictedEditingException',
-=======
 				groupId: 'restrictedEditing',
->>>>>>> eff837a8
 				items: [
 					'menuBar:restrictedEditing'
 				]
