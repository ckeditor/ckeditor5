--- conflicted
+++ resolved
@@ -522,12 +522,9 @@
 				groupId: 'heading',
 				items: [
 					'menuBar:heading',
-<<<<<<< HEAD
+					'menuBar:fontSize',
+					'menuBar:fontFamily',
 					'menuBar:textPartLanguage'
-=======
-					'menuBar:fontSize',
-					'menuBar:fontFamily'
->>>>>>> 0d3ae879
 				]
 			},
 			{
