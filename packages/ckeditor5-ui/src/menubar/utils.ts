/**
 * @license Copyright (c) 2003-2024, CKSource Holding sp. z o.o. All rights reserved.
 * For licensing, see LICENSE.md or https://ckeditor.com/legal/ckeditor-oss-license
 */

/**
 * @module ui/menubar/utils
 */

import clickOutsideHandler from '../bindings/clickoutsidehandler.js';
import type MenuBarMenuView from './menubarmenuview.js';
import type {
	default as MenuBarView,
	MenuBarConfig,
	MenuBarMenuMouseEnterEvent,
	MenuBarMenuChangeIsOpenEvent,
	MenuBarMenuArrowRightEvent,
	MenuBarMenuArrowLeftEvent,
	MenuBarMenuDefinition,
	MenuBarConfigObject,
	MenuBarConfigAddedGroup,
	MenuBarConfigAddedMenu,
	MenuBarConfigAddedPosition
} from './menubarview.js';
import { cloneDeep } from 'lodash-es';
import type { FocusableView } from '../focuscycler.js';
import {
	logWarning,
	type Locale,
	type ObservableChangeEvent,
	type PositioningFunction
} from '@ckeditor/ckeditor5-utils';
import type { ButtonExecuteEvent } from '../button/button.js';
import type ComponentFactory from '../componentfactory.js';

const NESTED_PANEL_HORIZONTAL_OFFSET = 5;

type RequiredMenuBarConfigObject = Required<MenuBarConfigObject>;
type DeepReadonly<T> = Readonly<{
	[K in keyof T]:
		T[K] extends string ? Readonly<T[K]>
			: T[K] extends Array<infer A> ? Readonly<Array<DeepReadonly<A>>>
				: DeepReadonly<T[K]>;
}>;

/**
 * Behaviors of the {@link module:ui/menubar/menubarview~MenuBarView} component.
 */
export const MenuBarBehaviors = {
	/**
	 * When the bar is already open:
	 * * Opens the menu when the user hovers over its button.
	 * * Closes open menu when another menu's button gets hovered.
	 */
	toggleMenusAndFocusItemsOnHover( menuBarView: MenuBarView ): void {
		menuBarView.on<MenuBarMenuMouseEnterEvent>( 'menu:mouseenter', evt => {
			// This works only when the menu bar has already been open and the user hover over the menu bar.
			if ( !menuBarView.isOpen ) {
				return;
			}

			for ( const menuView of menuBarView.menus ) {
				// @if CK_DEBUG_MENU_BAR // const wasOpen = menuView.isOpen;

				menuView.isOpen = evt.path.includes( menuView );

				// @if CK_DEBUG_MENU_BAR // if ( wasOpen !== menuView.isOpen ) {
				// @if CK_DEBUG_MENU_BAR // console.log( '[BEHAVIOR] toggleMenusAndFocusItemsOnHover(): Toggle',
				// @if CK_DEBUG_MENU_BAR // 	logMenu( menuView ), 'isOpen', menuView.isOpen
				// @if CK_DEBUG_MENU_BAR // );
				// @if CK_DEBUG_MENU_BAR // }
			}

			( evt.source as FocusableView ).focus();
		} );
	},

	/**
	 * Moves between top-level menus using the arrow left and right keys.
	 *
	 * If the menubar has already been open, the arrow keys move focus between top-level menu buttons and open them.
	 * If the menubar is closed, the arrow keys only move focus between top-level menu buttons.
	 */
	focusCycleMenusOnArrows( menuBarView: MenuBarView ): void {
		menuBarView.on<MenuBarMenuArrowRightEvent>( 'menu:arrowright', evt => {
			cycleTopLevelMenus( evt.source as MenuBarMenuView, 1 );
		} );

		menuBarView.on<MenuBarMenuArrowLeftEvent>( 'menu:arrowleft', evt => {
			cycleTopLevelMenus( evt.source as MenuBarMenuView, -1 );
		} );

		function cycleTopLevelMenus( currentMenuView: MenuBarMenuView, step: number ) {
			const currentIndex = menuBarView.children.getIndex( currentMenuView );
			const isCurrentMenuViewOpen = currentMenuView.isOpen;
			const menusCount = menuBarView.children.length;
			const menuViewToOpen = menuBarView.children.get( ( currentIndex + menusCount + step ) % menusCount )!;

			currentMenuView.isOpen = false;

			if ( isCurrentMenuViewOpen ) {
				menuViewToOpen.isOpen = true;
			}

			menuViewToOpen.buttonView.focus();
		}
	},

	/**
	 * Closes the entire sub-menu structure when the bar is closed. This prevents sub-menus from being open if the user
	 * closes the entire bar, and then re-opens some top-level menu.
	 */
	closeMenusWhenTheBarCloses( menuBarView: MenuBarView ): void {
		menuBarView.on<ObservableChangeEvent<boolean>>( 'change:isOpen', () => {
			if ( !menuBarView.isOpen ) {
				menuBarView.menus.forEach( menuView => {
					menuView.isOpen = false;

					// @if CK_DEBUG_MENU_BAR // console.log( '[BEHAVIOR] closeMenusWhenTheBarCloses(): Closing', logMenu( menuView ) );
				} );
			}
		} );
	},

	/**
	 * Handles the following case:
	 * 1. Hover to open a sub-menu (A). The button has focus.
	 * 2. Press arrow up/down to move focus to another sub-menu (B) button.
	 * 3. Press arrow right to open the sub-menu (B).
	 * 4. The sub-menu (A) should close as it would with `toggleMenusAndFocusItemsOnHover()`.
	 */
	closeMenuWhenAnotherOnTheSameLevelOpens( menuBarView: MenuBarView ): void {
		menuBarView.on<MenuBarMenuChangeIsOpenEvent>( 'menu:change:isOpen', ( evt, name, isOpen ) => {
			if ( isOpen ) {
				menuBarView.menus
					.filter( menuView => {
						return ( evt.source as any ).parentMenuView === menuView.parentMenuView &&
							evt.source !== menuView &&
							menuView.isOpen;
					} ).forEach( menuView => {
						menuView.isOpen = false;

						// @if CK_DEBUG_MENU_BAR // console.log( '[BEHAVIOR] closeMenuWhenAnotherOpens(): Closing', logMenu( menuView ) );
					} );
			}
		} );
	},

	/**
	 * Closes the bar when the user clicked outside of it (page body, editor root, etc.).
	 */
	closeOnClickOutside( menuBarView: MenuBarView ): void {
		clickOutsideHandler( {
			emitter: menuBarView,
			activator: () => menuBarView.isOpen,
			callback: () => menuBarView.close(),
			contextElements: () => menuBarView.children.map( child => child.element! )
		} );
	}
};

/**
 * Behaviors of the {@link module:ui/menubar/menubarmenuview~MenuBarMenuView} component.
 */
export const MenuBarMenuBehaviors = {
	/**
	 * If the button of the menu is focused, pressing the arrow down key should open the panel and focus it.
	 * This is analogous to the {@link module:ui/dropdown/dropdownview~DropdownView}.
	 */
	openAndFocusPanelOnArrowDownKey( menuView: MenuBarMenuView ): void {
		menuView.keystrokes.set( 'arrowdown', ( data, cancel ) => {
			if ( menuView.focusTracker.focusedElement === menuView.buttonView.element ) {
				if ( !menuView.isOpen ) {
					menuView.isOpen = true;
				}

				menuView.panelView.focus();
				cancel();
			}
		} );
	},

	/**
	 * Open the menu on the right arrow key press. This allows for navigating to sub-menus using the keyboard.
	 */
	openOnArrowRightKey( menuView: MenuBarMenuView ): void {
		// TODO: RTL support.
		menuView.keystrokes.set( 'arrowright', ( data, cancel ) => {
			if ( menuView.focusTracker.focusedElement !== menuView.buttonView.element ) {
				return;
			}

			// @if CK_DEBUG_MENU_BAR // console.log( '[BEHAVIOR] openOnArrowRightKey(): Opening', logMenu( menuView ) );

			if ( !menuView.isOpen ) {
				menuView.isOpen = true;
			}

			menuView.panelView.focus();
			cancel();
		} );
	},

	/**
	 * Opens the menu on its button click. Note that this behavior only opens but never closes the menu (unlike
	 * {@link module:ui/dropdown/dropdownview~DropdownView}).
	 */
	openOnButtonClick( menuView: MenuBarMenuView ): void {
		menuView.buttonView.on<ButtonExecuteEvent>( 'execute', () => {
			menuView.isOpen = true;
			menuView.panelView.focus();
		} );
	},

	/**
	 * Toggles the menu on its button click. This behavior is analogous to {@link module:ui/dropdown/dropdownview~DropdownView}.
	 */
	toggleOnButtonClick( menuView: MenuBarMenuView ): void {
		menuView.buttonView.on<ButtonExecuteEvent>( 'execute', () => {
			menuView.isOpen = !menuView.isOpen;

			if ( menuView.isOpen ) {
				menuView.panelView.focus();
			}
		} );
	},

	/**
	 * Closes the menu on the right left key press. This allows for navigating to sub-menus using the keyboard.
	 */
	closeOnArrowLeftKey( menuView: MenuBarMenuView ): void {
		// TODO: RTL support.
		menuView.keystrokes.set( 'arrowleft', ( data, cancel ) => {
			if ( menuView.isOpen ) {
				menuView.isOpen = false;
				menuView.focus();
				cancel();
			}
		} );
	},

	/**
	 * Closes the menu on the esc key press. This allows for navigating to sub-menus using the keyboard.
	 */
	closeOnEscKey( menuView: MenuBarMenuView ): void {
		menuView.keystrokes.set( 'esc', ( data, cancel ) => {
			if ( menuView.isOpen ) {
				menuView.isOpen = false;
				menuView.focus();
				cancel();
			}
		} );
	},

	/**
	 * Closes the menu when its parent menu also closed. This prevents from orphaned open menus when the parent menu re-opens.
	 */
	closeOnParentClose( menuView: MenuBarMenuView ): void {
		menuView.parentMenuView!.on<ObservableChangeEvent<boolean>>( 'change:isOpen', ( evt, name, isOpen ) => {
			if ( !isOpen && evt.source === menuView.parentMenuView ) {
				// @if CK_DEBUG_MENU_BAR // console.log( '[BEHAVIOR] closeOnParentClose(): Closing', logMenu( menuView ) );

				menuView.isOpen = false;
			}
		} );
	}
};

// @if CK_DEBUG_MENU_BAR // function logMenu( menuView: MenuBarMenuView ) {
// @if CK_DEBUG_MENU_BAR //	return `"${ menuView.buttonView.label }"`;
// @if CK_DEBUG_MENU_BAR // }

/**
 * Contains every positioning function used by {@link module:ui/menubar/menubarmenuview~MenuBarMenuView} that decides where the
 * {@link module:ui/menubar/menubarmenuview~MenuBarMenuView#panelView} should be placed.
 *
 * Top-level menu positioning functions:
 *
 *	┌──────┐
 *	│      │
 *	├──────┴────────┐
 *	│               │
 *	│               │
 *	│               │
 *	│            SE │
 *	└───────────────┘
 *
 *	         ┌──────┐
 *	         │      │
 *	┌────────┴──────┤
 *	│               │
 *	│               │
 *	│               │
 *	│ SW            │
 *	└───────────────┘
 *
 *	┌───────────────┐
 *	│ NW            │
 *	│               │
 *	│               │
 *	│               │
 *	└────────┬──────┤
 *	         │      │
 *	         └──────┘
 *
 *	┌───────────────┐
 *	│            NE │
 *	│               │
 *	│               │
 *	│               │
 *	├──────┬────────┘
 *	│      │
 *	└──────┘
 *
 * Sub-menu positioning functions:
 *
 *	┌──────┬───────────────┐
 *	│      │               │
 *	└──────┤               │
 *	       │               │
 *	       │            ES │
 *	       └───────────────┘
 *
 *	┌───────────────┬──────┐
 *	│               │      │
 *	│               ├──────┘
 *	│               │
 *	│ WS            │
 *	└───────────────┘
 *
 *	       ┌───────────────┐
 *	       │            EN │
 *	       │               │
 *	┌──────┤               │
 *	│      │               │
 *	└──────┴───────────────┘
 *
 *	┌───────────────┐
 *	│ WN            │
 *	│               │
 *	│               ├──────┐
 *	│               │      │
 *	└───────────────┴──────┘
 */
export const MenuBarMenuViewPanelPositioningFunctions: Record<string, PositioningFunction> = {
	southEast: buttonRect => {
		return {
			top: buttonRect.bottom,
			left: buttonRect.left,
			name: 'se'
		};
	},
	southWest: ( buttonRect, panelRect ) => {
		return {
			top: buttonRect.bottom,
			left: buttonRect.left - panelRect.width + buttonRect.width,
			name: 'sw'
		};
	},
	northEast: ( buttonRect, panelRect ) => {
		return {
			top: buttonRect.top - panelRect.height,
			left: buttonRect.left,
			name: 'ne'
		};
	},
	northWest: ( buttonRect, panelRect ) => {
		return {
			top: buttonRect.top - panelRect.height,
			left: buttonRect.left - panelRect.width + buttonRect.width,
			name: 'nw'
		};
	},
	eastSouth: buttonRect => {
		return {
			top: buttonRect.top,
			left: buttonRect.right - NESTED_PANEL_HORIZONTAL_OFFSET,
			name: 'es'
		};
	},
	eastNorth: ( buttonRect, panelRect ) => {
		return {
			top: buttonRect.top - panelRect.height,
			left: buttonRect.right - NESTED_PANEL_HORIZONTAL_OFFSET,
			name: 'en'
		};
	},
	westSouth: ( buttonRect, panelRect ) => {
		return {
			top: buttonRect.top,
			left: buttonRect.left - panelRect.width + NESTED_PANEL_HORIZONTAL_OFFSET,
			name: 'ws'
		};
	},
	westNorth: ( buttonRect, panelRect ) => {
		return {
			top: buttonRect.top - panelRect.height,
			left: buttonRect.left - panelRect.width + NESTED_PANEL_HORIZONTAL_OFFSET,
			name: 'wn'
		};
	}
} as const;

/**
 * The default items {@link module:core/editor/editorconfig~EditorConfig#menuBar configuration} of the
 * {@link module:ui/menubar/menubarview~MenuBarView} component. It contains names of all menu bar components
 * registered in the {@link module:ui/componentfactory~ComponentFactory component factory} (available in the project).
 *
 * **Note**: Menu bar component names provided by core editor features are prefixed with `menuBar:` in order to distinguish
 * them from components referenced by the {@link module:core/editor/editorconfig~EditorConfig#toolbar toolbar configuration}, for instance,
 * `'menuBar:bold'` is a menu bar button but `'bold'` is a toolbar button.
 *
 * TODO: This configuration has to be listed in API docs for developers to learn its structure
 * and to be able to customize it using `config.menuBar.removeItems` and `config.menuBar.addItems` properties.
 */
export const DefaultMenuBarItems: DeepReadonly<MenuBarConfigObject[ 'items' ]> = [
	{
		menuId: 'file',
		label: 'File',
		groups: [
			{
				groupId: 'export',
				items: [
					'menuBar:exportPdf',
					'menuBar:exportWord'
				]
			},
			{
				groupId: 'import',
				items: [
					'menuBar:importWord'
				]
			}
		]
	},
	{
		menuId: 'edit',
		label: 'Edit',
		groups: [
			{
				groupId: 'undo',
				items: [
					'menuBar:undo',
					'menuBar:redo'
				]
			},
			{
				groupId: 'selectAll',
				items: [
					'menuBar:selectAll'
				]
			},
			{
				groupId: 'findAndReplace',
				items: [
					'menuBar:findAndReplace'
				]
			}
		]
	},
	{
		menuId: 'view',
		label: 'View',
		groups: [
			{
				groupId: 'sourceEditing',
				items: [
					'menuBar:sourceEditing'
				]
			},
			{
				groupId: 'showBlocks',
				items: [
					'menuBar:showBlocks'
				]
			},
			{
				groupId: 'standardEditingMode',
				items: [
					'menuBar:restrictedEditingException'
				]
			},
			{
				groupId: 'restrictedEditing',
				items: [
					{
						menuId: 'restrictedEditing',
						label: 'Restricted editing',
						groups: [
							{
								groupId: 'restrictedEditingMode',
								items: [
									'menuBar:restrictedEditingPrevious',
									'menuBar:restrictedEditingNext'
								]
							}
						]
					}
				]
			}
		]
	},
	{
		menuId: 'insert',
		label: 'Insert',
		groups: [
			{
				groupId: 'insert',
				items: [
<<<<<<< HEAD
					'menuBar:insertTemplate',
=======
					'menuBar:ckfinder',
					'menuBar:imageUpload',
>>>>>>> 3187e221
					'menuBar:blockQuote',
					'menuBar:link',
					'menuBar:comment',
					'menuBar:htmlEmbed',
					'menuBar:pageBreak',
					'menuBar:horizontalLine',
					'menuBar:codeBlock'
				]
			}
		]
	},
	{
		menuId: 'format',
		label: 'Format',
		groups: [
			{
				groupId: 'table',
				items: [
					'menuBar:insertTable'
				]
			},
			{
				groupId: 'basicStyles',
				items: [
					'menuBar:bold',
					'menuBar:italic',
					'menuBar:underline',
					'menuBar:strikethrough',
					'menuBar:subscript',
					'menuBar:superscript',
					'menuBar:code'
				]
			},
			{
				groupId: 'list',
				items: [
					'menuBar:bulletedList',
					'menuBar:numberedList',
					'menuBar:todoList'
				]
			},
			{
				groupId: 'heading',
				items: [
					'menuBar:caseChange',
					'menuBar:heading',
					'menuBar:alignment',
					'menuBar:fontSize',
					'menuBar:fontFamily',
					'menuBar:highlight',
					'menuBar:textPartLanguage'
				]
			},
			{
				groupId: 'indent',
				items: [
					'menuBar:indent',
					'menuBar:outdent'
				]
			},
			{
				groupId: 'fontColor',
				items: [
					'menuBar:fontColor',
					'menuBar:fontBackgroundColor'
				]
			},
			{
				groupId: 'removeFormat',
				items: [
					'menuBar:removeFormat'
				]
			}
		]
	},
	{
		menuId: 'tools',
		label: 'Tools',
		groups: [
			{
				groupId: 'aiTools',
				items: [
					'menuBar:aiAssistant',
					'menuBar:trackChanges'
				]
			},
			{
				groupId: 'tools',
				items: [
					'menuBar:commentsArchive'
				]
			}
		]
	},
	{
		menuId: 'help',
		label: 'Help',
		groups: [
			{
				groupId: 'help',
				items: [
					'menuBar:accessibilityHelp'
				]
			}
		]
	}
];

/**
 * Performs a cleanup and normalization of the menu bar configuration and returns a config
 * clone with the following modifications:
 *
 * * Removed components that are not available in the component factory,
 * * Removed obsolete separators,
 * * Purged empty menus,
 * * Localized top-level menu labels.
 */
export function normalizeMenuBarConfig( {
	locale,
	componentFactory,
	config
}: {
	locale: Locale;
	componentFactory: ComponentFactory;
	config: Readonly<MenuBarConfig> | undefined;
} ): MenuBarConfigObject {
	let configObject: DeepReadonly<RequiredMenuBarConfigObject>;
	let isUsingDefaultConfig = false;

	// The integrator didn't specify any configuration so we use the default one.
	if ( !config ) {
		configObject = {
			items: cloneDeep( DefaultMenuBarItems ) as Array<MenuBarMenuDefinition>,
			addItems: [],
			removeItems: []
		};

		isUsingDefaultConfig = true;
	}
	// The integrator specified the config as an array. Let's convert it into a generic object config.
	else if ( Array.isArray( config ) ) {
		configObject = {
			items: config,
			addItems: [],
			removeItems: []
		};
	}
	// The integrator specified the config as an object but without items. Let's give them defaults but respect their
	// additions and removals.
	else if ( !( 'items' in config ) ) {
		configObject = {
			items: cloneDeep( DefaultMenuBarItems ) as Array<MenuBarMenuDefinition>,
			addItems: [],
			removeItems: [],
			...config
		};

		isUsingDefaultConfig = true;
	}
	// The integrator specified the config as an object and there are items there. Let's take it as it is.
	else {
		configObject = {
			removeItems: [],
			addItems: [],
			...config as MenuBarConfigObject
		};
	}

	const configClone = cloneDeep( configObject ) as RequiredMenuBarConfigObject;

	handleRemovals( configObject, configClone );
	handleAdditions( configObject, configClone );
	purgeUnavailableComponents( configObject, configClone, componentFactory, isUsingDefaultConfig );
	purgeEmptyMenus( configObject, configClone, isUsingDefaultConfig );
	localizeTopLevelCategories( configClone, locale );

	return configClone;
}

/**
 * Removes items from the menu bar config based on user `removeItems` configuration. Users can remove
 * individual items, groups, or entire menus. For each removed item, a warning is logged if the item
 * was not found in the configuration.
 */
function handleRemovals(
	originalConfig: DeepReadonly<RequiredMenuBarConfigObject>,
	config: RequiredMenuBarConfigObject
) {
	const itemsToBeRemoved = config.removeItems;
	const successfullyRemovedItems: Array<string> = [];

	// Remove top-level menus.
	config.items = config.items.filter( ( { menuId } ) => {
		if ( itemsToBeRemoved.includes( menuId ) ) {
			successfullyRemovedItems.push( menuId );
			return false;
		}

		return true;
	} );

	walkConfigMenus( config.items, menuDefinition => {
		// Remove groups from menus.
		menuDefinition.groups = menuDefinition.groups.filter( ( { groupId } ) => {
			if ( itemsToBeRemoved.includes( groupId ) ) {
				successfullyRemovedItems.push( groupId );
				return false;
			}

			return true;
		} );

		// Remove sub-menus and items from groups.
		for ( const groupDefinition of menuDefinition.groups ) {
			groupDefinition.items = groupDefinition.items.filter( item => {
				const itemId = getIdFromGroupItem( item );

				if ( itemsToBeRemoved.includes( itemId ) ) {
					successfullyRemovedItems.push( itemId );
					return false;
				}

				return true;
			} );
		}
	} );

	for ( const itemName of itemsToBeRemoved ) {
		if ( !successfullyRemovedItems.includes( itemName ) ) {
			/**
			 * There was a problem processing the configuration of the menu bar. The item with the given
			 * name does could not be removed from the menu bar configuration.
			 *
			 * This warning usually shows up when the {@link module:core/plugin~Plugin} which is supposed
			 * to provide a menu bar item has not been loaded or there is a typo in the
			 * {@link module:core/editor/editorconfig~EditorConfig#menuBar menu bar configuration}.
			 *
			 * @error menu-bar-item-could-not-be-removed
			 * @param menuBarConfig The full configuration of the menu bar.
			 * @param itemName The name of the item that was not removed from the menu bar.
			 */
			logWarning( 'menu-bar-item-could-not-be-removed', {
				menuBarConfig: originalConfig,
				itemName
			} );
		}
	}
}

/**
 * Handles the `config.menuBar.addItems` configuration. It allows for adding menus, groups, and items at arbitrary
 * positions in the menu bar. If the position does not exist, a warning is logged.
 */
function handleAdditions(
	originalConfig: DeepReadonly<RequiredMenuBarConfigObject>,
	config: RequiredMenuBarConfigObject
) {
	const itemsToBeAdded = config.addItems;
	const successFullyAddedItems: typeof itemsToBeAdded = [];

	for ( const itemToAdd of itemsToBeAdded ) {
		const relation = getRelationFromPosition( itemToAdd.position );
		const relativeId = getRelativeIdFromPosition( itemToAdd.position );

		// Adding a menu.
		if ( isMenuBarMenuAddition( itemToAdd ) ) {
			if ( !relativeId ) {
				// Adding a top-level menu at the beginning of the menu bar.
				if ( relation === 'start' ) {
					config.items.unshift( itemToAdd.menu );
					successFullyAddedItems.push( itemToAdd );
				}
				// Adding a top-level menu at the end of the menu bar.
				else if ( relation === 'end' ) {
					config.items.push( itemToAdd.menu );
					successFullyAddedItems.push( itemToAdd );
				}
			} else {
				const topLevelMenuDefinitionIndex = config.items.findIndex( menuDefinition => menuDefinition.menuId === relativeId );

				// Adding a top-level menu somewhere between existing menu bar menus.
				if ( topLevelMenuDefinitionIndex != -1 ) {
					if ( relation === 'before' ) {
						config.items.splice( topLevelMenuDefinitionIndex, 0, itemToAdd.menu );
						successFullyAddedItems.push( itemToAdd );
					} else if ( relation === 'after' ) {
						config.items.splice( topLevelMenuDefinitionIndex + 1, 0, itemToAdd.menu );
						successFullyAddedItems.push( itemToAdd );
					}
				}
				// Adding a sub-menu to an existing items group.
				else {
					const wasAdded = addMenuOrItemToGroup( config, itemToAdd.menu, relativeId, relation );

					if ( wasAdded ) {
						successFullyAddedItems.push( itemToAdd );
					}
				}
			}
		}
		// Adding a group.
		else if ( isMenuBarMenuGroupAddition( itemToAdd ) ) {
			walkConfigMenus( config.items, menuDefinition => {
				if ( menuDefinition.menuId === relativeId ) {
					// Add a group at the start of a menu.
					if ( relation === 'start' ) {
						menuDefinition.groups.unshift( itemToAdd.group );
						successFullyAddedItems.push( itemToAdd );
					}
					// Add a group at the end of a menu.
					else if ( relation === 'end' ) {
						menuDefinition.groups.push( itemToAdd.group );
						successFullyAddedItems.push( itemToAdd );
					}
				} else {
					const relativeGroupIndex = menuDefinition.groups.findIndex( group => group.groupId === relativeId );

					if ( relativeGroupIndex !== -1 ) {
						// Add a group before an existing group in a menu.
						if ( relation === 'before' ) {
							menuDefinition.groups.splice( relativeGroupIndex, 0, itemToAdd.group );
							successFullyAddedItems.push( itemToAdd );
						}
						// Add a group after an existing group in a menu.
						else if ( relation === 'after' ) {
							menuDefinition.groups.splice( relativeGroupIndex + 1, 0, itemToAdd.group );
							successFullyAddedItems.push( itemToAdd );
						}
					}
				}
			} );
		}
		// Adding an item to an existing items group.
		else {
			const wasAdded = addMenuOrItemToGroup( config, itemToAdd.item, relativeId, relation );

			if ( wasAdded ) {
				successFullyAddedItems.push( itemToAdd );
			}
		}
	}

	for ( const addedItemConfig of itemsToBeAdded ) {
		if ( !successFullyAddedItems.includes( addedItemConfig ) ) {
			/**
			 * There was a problem processing the configuration of the menu bar. The configured item could not be added
			 * because the position it was supposed to be added to does not exist.
			 *
			 * This warning usually shows up when the {@link module:core/plugin~Plugin} which is supposed
			 * to provide a menu bar item has not been loaded or there is a typo in the
			 * {@link module:core/editor/editorconfig~EditorConfig#menuBar menu bar configuration}.
			 *
			 * @error menu-bar-item-could-not-be-removed
			 * @param menuBarConfig The full configuration of the menu bar.
			 * @param itemName The name of the item that was not removed from the menu bar.
			 */
			logWarning( 'menu-bar-item-could-not-be-added', {
				menuBarConfig: originalConfig,
				addedItemConfig
			} );
		}
	}
}

/**
 * Handles adding a sub-menu or an item into a group. The logic is the same for both cases.
 */
function addMenuOrItemToGroup(
	config: RequiredMenuBarConfigObject,
	itemOrMenuToAdd: string | MenuBarMenuDefinition,
	relativeId: string | null,
	relation: 'start' | 'end' | 'before' | 'after'
): boolean {
	let wasAdded = false;

	walkConfigMenus( config.items, menuDefinition => {
		for ( const { groupId, items: groupItems } of menuDefinition.groups ) {
			// Avoid infinite loops.
			if ( wasAdded ) {
				return;
			}

			if ( groupId === relativeId ) {
				// Adding an item/menu at the beginning of a group.
				if ( relation === 'start' ) {
					groupItems.unshift( itemOrMenuToAdd );
					wasAdded = true;
				}
				// Adding an item/menu at the end of a group.
				else if ( relation === 'end' ) {
					groupItems.push( itemOrMenuToAdd );
					wasAdded = true;
				}
			} else {
				// Adding an item/menu relative to an existing item/menu.
				const relativeItemIndex = groupItems.findIndex( groupItem => {
					return getIdFromGroupItem( groupItem ) === relativeId;
				} );

				if ( relativeItemIndex !== -1 ) {
					if ( relation === 'before' ) {
						groupItems.splice( relativeItemIndex, 0, itemOrMenuToAdd );
						wasAdded = true;
					} else if ( relation === 'after' ) {
						groupItems.splice( relativeItemIndex + 1, 0, itemOrMenuToAdd );
						wasAdded = true;
					}
				}
			}
		}
	} );

	return wasAdded;
}

/**
 * Removes components from the menu bar configuration that are not available in the factory and would
 * not be instantiated. Warns about missing components if the menu bar configuration was specified by the user.
 */
function purgeUnavailableComponents(
	originalConfig: DeepReadonly<RequiredMenuBarConfigObject>,
	config: RequiredMenuBarConfigObject,
	componentFactory: ComponentFactory,
	isUsingDefaultConfig: boolean
) {
	walkConfigMenus( config.items, menuDefinition => {
		for ( const groupDefinition of menuDefinition.groups ) {
			groupDefinition.items = groupDefinition.items.filter( item => {
				const isItemUnavailable = typeof item === 'string' && !componentFactory.has( item );

				// The default configuration contains all possible editor features. But integrators' editors rarely load
				// every possible feature. This is why we do not want to log warnings about unavailable items for the default config
				// because they would show up in almost every integration. If the configuration has been provided by
				// the integrator, on the other hand, then these warnings bring value.
				if ( isItemUnavailable && !isUsingDefaultConfig ) {
					/**
					 * There was a problem processing the configuration of the menu bar. The item with the given
					 * name does not exist so it was omitted when rendering the menu bar.
					 *
					 * This warning usually shows up when the {@link module:core/plugin~Plugin} which is supposed
					 * to provide a menu bar item has not been loaded or there is a typo in the
					 * {@link module:core/editor/editorconfig~EditorConfig#menuBar menu bar configuration}.
					 *
					 * Make sure the plugin responsible for this menu bar item is loaded and the menu bar configuration
					 * is correct, e.g. {@link module:basic-styles/bold/boldui~BoldUI} is loaded for the `'menuBar:bold'`
					 * menu bar item.
					 *
					 * @error menu-bar-item-unavailable
					 * @param menuBarConfig The full configuration of the menu bar.
					 * @param parentMenuConfig The config of the menu the unavailable component was defined in.
					 * @param componentName The name of the unavailable component.
					 */
					logWarning( 'menu-bar-item-unavailable', {
						menuBarConfig: originalConfig,
						parentMenuConfig: cloneDeep( menuDefinition ),
						componentName: item
					} );
				}

				return !isItemUnavailable;
			} );
		}
	} );
}

/**
 * Removes empty menus from the menu bar configuration to improve the visual UX. Such menus can occur
 * when some plugins responsible for providing menu bar items have not been loaded and some part of
 * the configuration populated menus using these components exclusively.
 */
function purgeEmptyMenus(
	originalConfig: DeepReadonly<RequiredMenuBarConfigObject>,
	config: RequiredMenuBarConfigObject,
	isUsingDefaultConfig: boolean
) {
	let wasSubMenuPurged = false;

	// Purge top-level menus.
	config.items = config.items.filter( menuDefinition => {
		if ( !menuDefinition.groups.length ) {
			warnAboutEmptyMenu( originalConfig, menuDefinition, isUsingDefaultConfig );

			return false;
		}

		return true;
	} );

	// Warn if there were no top-level menus left in the menu bar after purging.
	if ( !config.items.length ) {
		warnAboutEmptyMenu( originalConfig, originalConfig, isUsingDefaultConfig );

		return;
	}

	// Purge sub-menus and groups.
	walkConfigMenus( config.items, menuDefinition => {
		// Get rid of empty groups.
		menuDefinition.groups = menuDefinition.groups.filter( groupDefinition => {
			if ( !groupDefinition.items.length ) {
				wasSubMenuPurged = true;
				return false;
			}

			return true;
		} );

		// Get rid of empty sub-menus.
		for ( const groupDefinition of menuDefinition.groups ) {
			groupDefinition.items = groupDefinition.items.filter( item => {
				// If no groups were left after removing empty ones.
				if ( isMenuDefinition( item ) && !item.groups.length ) {
					warnAboutEmptyMenu( originalConfig, item, isUsingDefaultConfig );
					wasSubMenuPurged = true;
					return false;
				}

				return true;
			} );
		}
	} );

	if ( wasSubMenuPurged ) {
		// The config is walked from the root to the leaves so if anything gets removed, we need to re-run the
		// whole process because it could've affected parents.
		purgeEmptyMenus( originalConfig, config, isUsingDefaultConfig );
	}
}

function warnAboutEmptyMenu(
	originalConfig: DeepReadonly<RequiredMenuBarConfigObject>,
	emptyMenuConfig: MenuBarMenuDefinition | DeepReadonly<RequiredMenuBarConfigObject>,
	isUsingDefaultConfig: boolean
) {
	if ( isUsingDefaultConfig ) {
		return;
	}

	/**
	 * There was a problem processing the configuration of the menu bar. One of the menus
	 * is empty so it was omitted when rendering the menu bar.
	 *
	 * This warning usually shows up when some {@link module:core/plugin~Plugin plugins} responsible for
	 * providing menu bar items have not been loaded and the
	 * {@link module:core/editor/editorconfig~EditorConfig#menuBar menu bar configuration} was not updated.
	 *
	 * Make sure all necessary editor plugins are loaded and/or update the menu bar configuration
	 * to account for the missing menu items.
	 *
	 * @error menu-bar-menu-empty
	 * @param menuBarConfig The full configuration of the menu bar.
	 * @param emptyMenuConfig The definition of the menu that has no child items.
	 */
	logWarning( 'menu-bar-menu-empty', {
		menuBarConfig: originalConfig,
		emptyMenuConfig
	} );
}

/**
 * Localizes the user-config using pre-defined localized category labels.
 */
function localizeTopLevelCategories( config: RequiredMenuBarConfigObject, locale: Locale ) {
	const t = locale.t;
	const localizedCategoryLabels: Record<string, string> = {
		'Edit': t( 'Edit' ),
		'Format': t( 'Format' ),
		'View': t( 'View' ),
		'Insert': t( 'Insert' ),
		'Help': t( 'Help' ),
		'Tools': t( 'Tools' )
	};

	for ( const categoryDef of config.items ) {
		if ( categoryDef.label in localizedCategoryLabels ) {
			categoryDef.label = localizedCategoryLabels[ categoryDef.label ];
		}
	}
}

/**
 * Recursively visits all menu definitions in the config and calls the callback for each of them.
 */
function walkConfigMenus(
	definition: RequiredMenuBarConfigObject[ 'items' ] | MenuBarMenuDefinition,
	callback: ( definition: MenuBarMenuDefinition ) => void
) {
	if ( Array.isArray( definition ) ) {
		for ( const topLevelMenuDefinition of definition ) {
			walk( topLevelMenuDefinition );
		}
	}

	function walk( menuDefinition: MenuBarMenuDefinition ) {
		callback( menuDefinition );

		for ( const groupDefinition of menuDefinition.groups ) {
			for ( const groupItem of groupDefinition.items ) {
				if ( isMenuDefinition( groupItem ) ) {
					walk( groupItem );
				}
			}
		}
	}
}

function isMenuBarMenuAddition( definition: any ): definition is MenuBarConfigAddedMenu {
	return typeof definition === 'object' && 'menu' in definition;
}

function isMenuBarMenuGroupAddition( definition: any ): definition is MenuBarConfigAddedGroup {
	return typeof definition === 'object' && 'group' in definition;
}

function getRelationFromPosition( position: MenuBarConfigAddedPosition ): 'start' | 'end' | 'before' | 'after' {
	if ( position.startsWith( 'start' ) ) {
		return 'start';
	} else if ( position.startsWith( 'end' ) ) {
		return 'end';
	} else if ( position.startsWith( 'after' ) ) {
		return 'after';
	} else {
		return 'before';
	}
}

function getRelativeIdFromPosition( position: MenuBarConfigAddedPosition ): string | null {
	const match = position.match( /^[^:]+:(.+)/ );

	if ( match ) {
		return match[ 1 ];
	}

	return null;
}

function getIdFromGroupItem( item: string | MenuBarMenuDefinition ): string {
	return typeof item === 'string' ? item : item.menuId;
}

function isMenuDefinition( definition: any ): definition is MenuBarMenuDefinition {
	return typeof definition === 'object' && 'menuId' in definition;
}<|MERGE_RESOLUTION|>--- conflicted
+++ resolved
@@ -507,12 +507,9 @@
 			{
 				groupId: 'insert',
 				items: [
-<<<<<<< HEAD
 					'menuBar:insertTemplate',
-=======
 					'menuBar:ckfinder',
 					'menuBar:imageUpload',
->>>>>>> 3187e221
 					'menuBar:blockQuote',
 					'menuBar:link',
 					'menuBar:comment',
