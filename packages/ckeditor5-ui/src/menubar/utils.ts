--- conflicted
+++ resolved
@@ -521,16 +521,12 @@
 			{
 				groupId: 'heading',
 				items: [
-<<<<<<< HEAD
 					'menuBar:alignment',
-					'menuBar:heading'
-=======
 					'menuBar:heading',
 					'menuBar:fontSize',
 					'menuBar:fontFamily',
 					'menuBar:highlight',
 					'menuBar:textPartLanguage'
->>>>>>> ca56f29b
 				]
 			},
 			{
