/**
 * @license Copyright (c) 2003-2023, CKSource Holding sp. z o.o. All rights reserved.
 * For licensing, see LICENSE.md or https://ckeditor.com/legal/ckeditor-oss-license
 */

/**
 * @module ui/focuscycler
 */

import {
	isVisible,
	type ArrayOrItem,
	type FocusTracker,
	type KeystrokeHandler,
	EmitterMixin
} from '@ckeditor/ckeditor5-utils';

import type View from './view.js';
import type ViewCollection from './viewcollection.js';

/**
 * A utility class that helps cycling over focusable {@link module:ui/view~View views} in a
 * {@link module:ui/viewcollection~ViewCollection} when the focus is tracked by the
 * {@link module:utils/focustracker~FocusTracker} instance. It helps implementing keyboard
 * navigation in HTML forms, toolbars, lists and the like.
 *
 * To work properly it requires:
 * * a collection of focusable (HTML `tabindex` attribute) views that implement the `focus()` method,
 * * an associated focus tracker to determine which view is focused.
 *
 * A simple cycler setup can look like this:
 *
 * ```ts
 * const focusables = new ViewCollection();
 * const focusTracker = new FocusTracker();
 *
 * // Add focusable views to the focus tracker.
 * focusTracker.add( ... );
 * ```
 *
 * Then, the cycler can be used manually:
 *
 * ```ts
 * const cycler = new FocusCycler( { focusables, focusTracker } );
 *
 * // Will focus the first focusable view in #focusables.
 * cycler.focusFirst();
 *
 * // Will log the next focusable item in #focusables.
 * console.log( cycler.next );
 * ```
 *
 * Alternatively, it can work side by side with the {@link module:utils/keystrokehandler~KeystrokeHandler}:
 *
 * ```ts
 * const keystrokeHandler = new KeystrokeHandler();
 *
 * // Activate the keystroke handler.
 * keystrokeHandler.listenTo( sourceOfEvents );
 *
 * const cycler = new FocusCycler( {
 * 	focusables, focusTracker, keystrokeHandler,
 * 	actions: {
 * 		// When arrowup of arrowleft is detected by the #keystrokeHandler,
 * 		// focusPrevious() will be called on the cycler.
 * 		focusPrevious: [ 'arrowup', 'arrowleft' ],
 * 	}
 * } );
 * ```
 *
 * Check out the {@glink framework/deep-dive/ui/focus-tracking "Deep dive into focus tracking"} guide to learn more.
 */
export default class FocusCycler extends EmitterMixin() {
	/**
	 * A {@link module:ui/focuscycler~FocusableView focusable views} collection that the cycler operates on.
	 */
	public readonly focusables: ViewCollection<FocusableView>;

	/**
	 * A focus tracker instance that the cycler uses to determine the current focus
	 * state in {@link #focusables}.
	 */
	public readonly focusTracker: FocusTracker;

	/**
	 * An instance of the {@link module:utils/keystrokehandler~KeystrokeHandler}
	 * which can respond to certain keystrokes and cycle the focus.
	 */
	public readonly keystrokeHandler?: KeystrokeHandler;

	/**
	 * Actions that the cycler can take when a keystroke is pressed. Requires
	 * `options.keystrokeHandler` to be passed and working. When an action is
	 * performed, `preventDefault` and `stopPropagation` will be called on the event
	 * the keystroke fired in the DOM.
	 *
	 * ```ts
	 * actions: {
	 * 	// Will call #focusPrevious() when arrowleft or arrowup is pressed.
	 * 	focusPrevious: [ 'arrowleft', 'arrowup' ],
	 *
	 * 	// Will call #focusNext() when arrowdown is pressed.
	 * 	focusNext: 'arrowdown'
	 * }
	 * ```
	 */
	public readonly actions?: FocusCyclerActions;

	/**
	 * Creates an instance of the focus cycler utility.
	 *
	 * @param options Configuration options.
	 */
	constructor( options: {
		focusables: ViewCollection<FocusableView>;
		focusTracker: FocusTracker;
		keystrokeHandler?: KeystrokeHandler;
		actions?: FocusCyclerActions;
	} ) {
		super();

		this.focusables = options.focusables;
		this.focusTracker = options.focusTracker;
		this.keystrokeHandler = options.keystrokeHandler;
		this.actions = options.actions;

		if ( options.actions && options.keystrokeHandler ) {
			for ( const methodName in options.actions ) {
				let actions = options.actions[ methodName as keyof FocusCyclerActions ]!;

				if ( typeof actions == 'string' ) {
					actions = [ actions ];
				}

				for ( const keystroke of actions ) {
					options.keystrokeHandler.set( keystroke, ( data, cancel ) => {
						this[ methodName as keyof FocusCyclerActions ]();
						cancel();
					} );
				}
			}
		}

		this.on<FocusCyclerForwardCycleEvent>( 'forwardCycle', () => this.focusFirst(), { priority: 'low' } );
		this.on<FocusCyclerBackwardCycleEvent>( 'backwardCycle', () => this.focusLast(), { priority: 'low' } );
	}

	/**
	 * Returns the first focusable view in {@link #focusables}.
	 * Returns `null` if there is none.
	 *
	 * **Note**: Hidden views (e.g. with `display: none`) are ignored.
	 */
	public get first(): FocusableView | null {
		return ( this.focusables.find( canBeFocused ) || null ) as FocusableView | null;
	}

	/**
	 * Returns the last focusable view in {@link #focusables}.
	 * Returns `null` if there is none.
	 *
	 * **Note**: Hidden views (e.g. with `display: none`) are ignored.
	 */
	public get last(): FocusableView | null {
		return ( this.focusables.filter( canBeFocused ).slice( -1 )[ 0 ] || null ) as FocusableView | null;
	}

	/**
	 * Returns the next focusable view in {@link #focusables} based on {@link #current}.
	 * Returns `null` if there is none.
	 *
	 * **Note**: Hidden views (e.g. with `display: none`) are ignored.
	 */
	public get next(): FocusableView | null {
		return this._getFocusableItem( 1 );
	}

	/**
	 * Returns the previous focusable view in {@link #focusables} based on {@link #current}.
	 * Returns `null` if there is none.
	 *
	 * **Note**: Hidden views (e.g. with `display: none`) are ignored.
	 */
	public get previous(): FocusableView | null {
		return this._getFocusableItem( -1 );
	}

	/**
	 * An index of the view in the {@link #focusables} which is focused according
	 * to {@link #focusTracker}. Returns `null` when there is no such view.
	 */
	public get current(): number | null {
		let index: number | null = null;

		// There's no focused view in the focusables.
		if ( this.focusTracker.focusedElement === null ) {
			return null;
		}

		this.focusables.find( ( view, viewIndex ) => {
			const focused = view.element === this.focusTracker.focusedElement;

			if ( focused ) {
				index = viewIndex;
			}

			return focused;
		} );

		return index;
	}

	/**
	 * Focuses the {@link #first} item in {@link #focusables}.
	 *
	 * **Note**: Hidden views (e.g. with `display: none`) are ignored.
	 */
	public focusFirst(): void {
		this._focus( this.first, 1 );
	}

	/**
	 * Focuses the {@link #last} item in {@link #focusables}.
	 *
	 * **Note**: Hidden views (e.g. with `display: none`) are ignored.
	 */
	public focusLast(): void {
		this._focus( this.last, -1 );
	}

	/**
	 * Focuses the {@link #next} item in {@link #focusables}.
	 *
	 * **Note**: Hidden views (e.g. with `display: none`) are ignored.
	 */
	public focusNext(): void {
		const next = this.next;

		// If there's only one focusable item, we need to let the outside world know
		// that the next cycle is about to happen. This may be useful
		// e.g. if you want to move the focus to the parent focus cycler.
		// Note that the focus is not actually moved in this case.
		if ( next && this.focusables.getIndex( next ) === this.current ) {
			this.fire<FocusCyclerForwardCycleEvent>( 'forwardCycle' );

			return;
		}

		if ( next === this.first ) {
			this.fire<FocusCyclerForwardCycleEvent>( 'forwardCycle' );
		} else {
			this._focus( next, 1 );
		}
	}

	/**
	 * Focuses the {@link #previous} item in {@link #focusables}.
	 *
	 * **Note**: Hidden views (e.g. with `display: none`) are ignored.
	 */
	public focusPrevious(): void {
		const previous = this.previous;

		if ( previous && this.focusables.getIndex( previous ) === this.current ) {
			this.fire<FocusCyclerBackwardCycleEvent>( 'backwardCycle' );

			return;
		}

		if ( previous === this.last ) {
			this.fire<FocusCyclerBackwardCycleEvent>( 'backwardCycle' );
		} else {
			this._focus( previous, -1 );
		}
	}

	/**
	 * Focuses the given view if it exists.
	 *
	 * @param view The view to be focused
	 * @param direction The direction of the focus if the view has focusable children.
	 * @returns
	 */
	private _focus( view: FocusableView | null, direction: 1 | -1 ) {
		// Don't fire focus events if the view is already focused.
		// Such attempt may occur when cycling with only one focusable item:
		// even though `focusNext()` method returns without changing focus,
		// the `forwardCycle` event is fired, triggering the `focusFirst()` method.
		if ( view && this.focusTracker.focusedElement !== view.element ) {
			view.focus( direction );
		}
	}

	/**
	 * Returns the next or previous focusable view in {@link #focusables} with respect
	 * to {@link #current}.
	 *
	 * @param step Either `1` for checking forward from {@link #current} or `-1` for checking backwards.
	 */
	private _getFocusableItem( step: 1 | -1 ): FocusableView | null {
		// Cache for speed.
		const collectionLength = this.focusables.length;

		if ( !collectionLength ) {
			return null;
		}

		const current = this.current;

		// Start from the beginning if no view is focused.
		// https://github.com/ckeditor/ckeditor5-ui/issues/206
		if ( current === null ) {
			return this[ step === 1 ? 'first' : 'last' ];
		}

		// Note: If current is the only focusable view, it will also be returned for the given step.
		let focusableItem = this.focusables.get( current )!;

		// Cycle in both directions.
		let index = ( current + collectionLength + step ) % collectionLength;

		do {
			const focusableItemCandidate = this.focusables.get( index )!;

<<<<<<< HEAD
			if ( isFocusable( focusableItemCandidate ) ) {
				focusableItem = focusableItemCandidate;
				break;
=======
			if ( canBeFocused( view ) ) {
				return view;
>>>>>>> bd80b207
			}

			// Cycle in both directions.
			index = ( index + collectionLength + step ) % collectionLength;
		} while ( index !== current );

		return focusableItem as FocusableView;
	}
}

/**
 * A {@link module:ui/view~View} that can be focused (e.g. has `focus()` method).
 */
export type FocusableView = View & {

	/**
	 * Focuses the view.
	 *
	 * @param direction This optional parameter helps improve the UX by providing additional information about the direction the focus moved
	 * (e.g. in a complex view or a form). It is useful for views that host multiple focusable children (e.g. lists, toolbars):
	 * * `1` indicates that the focus moved forward and, in most cases, the first child of the focused view should get focused,
	 * * `-1` indicates that the focus moved backwards, and the last focusable child should get focused
	 *
	 * See {@link module:ui/focuscycler~FocusCycler#event:forwardCycle} and {@link module:ui/focuscycler~FocusCycler#event:backwardCycle}
	 * to learn more.
	 */
	focus( direction?: 1 | -1 ): void;
};

/**
 * A {@link module:ui/view~View} that hosts one or more of focusable children being managed by a {@link module:ui/focuscycler~FocusCycler}
 * instance exposed under `focusCycler` property.
 */
export type ViewWithFocusCycler = FocusableView & {
	focusCycler: FocusCycler;
};

export interface FocusCyclerActions {
	focusFirst?: ArrayOrItem<string>;
	focusLast?: ArrayOrItem<string>;
	focusNext?: ArrayOrItem<string>;
	focusPrevious?: ArrayOrItem<string>;
}

/**
 * Fired when the focus cycler is about to move the focus from the last focusable item
 * to the first one.
 *
 * @eventName ~FocusCycler#forwardCycle
 */
export type FocusCyclerForwardCycleEvent = {
	name: 'forwardCycle';
	args: [];
};

/**
 * Fired when the focus cycler is about to move the focus from the first focusable item
 * to the last one.
 *
 * @eventName ~FocusCycler#backwardCycle
 */
export type FocusCyclerBackwardCycleEvent = {
	name: 'backwardCycle';
	args: [];
};

/**
 * Checks whether a view can be focused (has `focus()` method and is visible).
 *
 * @param view A view to be checked.
 */
function canBeFocused( view: View ) {
	return isFocusable( view ) && isVisible( view.element );
}

/**
 * Checks whether a view is {@link ~FocusableView}.
 *
 * @param view A view to be checked.
 */
export function isFocusable( view: View ): view is FocusableView {
	return !!( 'focus' in view && typeof view.focus == 'function' );
}

/**
 * Checks whether a view is an instance of {@link ~ViewWithFocusCycler}.
 *
 * @param view A view to be checked.
 */
export function isViewWithFocusCycler( view: View ): view is ViewWithFocusCycler {
	return isFocusable( view ) && 'focusCycler' in view && view.focusCycler instanceof FocusCycler;
}<|MERGE_RESOLUTION|>--- conflicted
+++ resolved
@@ -152,7 +152,7 @@
 	 * **Note**: Hidden views (e.g. with `display: none`) are ignored.
 	 */
 	public get first(): FocusableView | null {
-		return ( this.focusables.find( canBeFocused ) || null ) as FocusableView | null;
+		return ( this.focusables.find( isDomFocusable ) || null ) as FocusableView | null;
 	}
 
 	/**
@@ -162,7 +162,7 @@
 	 * **Note**: Hidden views (e.g. with `display: none`) are ignored.
 	 */
 	public get last(): FocusableView | null {
-		return ( this.focusables.filter( canBeFocused ).slice( -1 )[ 0 ] || null ) as FocusableView | null;
+		return ( this.focusables.filter( isDomFocusable ).slice( -1 )[ 0 ] || null ) as FocusableView | null;
 	}
 
 	/**
@@ -172,7 +172,7 @@
 	 * **Note**: Hidden views (e.g. with `display: none`) are ignored.
 	 */
 	public get next(): FocusableView | null {
-		return this._getFocusableItem( 1 );
+		return this._getDomFocusableItem( 1 );
 	}
 
 	/**
@@ -182,7 +182,7 @@
 	 * **Note**: Hidden views (e.g. with `display: none`) are ignored.
 	 */
 	public get previous(): FocusableView | null {
-		return this._getFocusableItem( -1 );
+		return this._getDomFocusableItem( -1 );
 	}
 
 	/**
@@ -297,7 +297,7 @@
 	 *
 	 * @param step Either `1` for checking forward from {@link #current} or `-1` for checking backwards.
 	 */
-	private _getFocusableItem( step: 1 | -1 ): FocusableView | null {
+	private _getDomFocusableItem( step: 1 | -1 ): FocusableView | null {
 		// Cache for speed.
 		const collectionLength = this.focusables.length;
 
@@ -322,21 +322,16 @@
 		do {
 			const focusableItemCandidate = this.focusables.get( index )!;
 
-<<<<<<< HEAD
-			if ( isFocusable( focusableItemCandidate ) ) {
+			if ( isDomFocusable( focusableItemCandidate ) ) {
 				focusableItem = focusableItemCandidate;
 				break;
-=======
-			if ( canBeFocused( view ) ) {
-				return view;
->>>>>>> bd80b207
 			}
 
 			// Cycle in both directions.
 			index = ( index + collectionLength + step ) % collectionLength;
 		} while ( index !== current );
 
-		return focusableItem as FocusableView;
+		return focusableItem;
 	}
 }
 
@@ -401,7 +396,7 @@
  *
  * @param view A view to be checked.
  */
-function canBeFocused( view: View ) {
+function isDomFocusable( view: View ) {
 	return isFocusable( view ) && isVisible( view.element );
 }
 
