--- conflicted
+++ resolved
@@ -424,12 +424,7 @@
 	private _attachButtonToElement( targetElement: HTMLElement ) {
 		const contentStyles = window.getComputedStyle( targetElement );
 
-<<<<<<< HEAD
-		const selectedModelRootName = this.editor.model.document.selection.getFirstRange()!.root.rootName!;
-		const editableRect = new Rect( this.editor.ui.getEditableElement( selectedModelRootName )! );
-=======
 		const editableRect = new Rect( this._getSelectedEditableElement() );
->>>>>>> ccb12d90
 		const contentPaddingTop = parseInt( contentStyles.paddingTop, 10 );
 		// When line height is not an integer then treat it as "normal".
 		// MDN says that 'normal' == ~1.2 on desktop browsers.
