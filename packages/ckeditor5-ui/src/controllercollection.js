/**
 * @license Copyright (c) 2003-2016, CKSource - Frederico Knabben. All rights reserved.
 * For licensing, see LICENSE.md.
 */

import Collection from '../utils/collection.js';
import CKEditorError from '../utils/ckeditorerror.js';

/**
 * Manages UI Controllers.
 *
 * @memberOf ui
 * @extends utils.Collection
 */
export default class ControllerCollection extends Collection {
	/**
	 * Creates an instance of the controller collection, initializing it with a name:
	 *
	 *		const collection = new ControllerCollection( 'foo' );
	 *		collection.add( someController );
	 *
	 * **Note**: If needed, controller collection can stay in sync with a collection of models to
	 * manage list–like components. See {@link ui.ControllerCollection#bind} to learn more.
	 *
	 * @param {String} name Name of the collection.
	 * @param {utils.Locale} [locale] The {@link core.editor.Editor#locale editor's locale} instance.
	 */
	constructor( name, locale ) {
		super();

		if ( !name ) {
			/**
			 * ControllerCollection must be initialized with a name.
			 *
			 * @error ui-controllercollection-no-name
			 */
			throw new CKEditorError( 'ui-controllercollection-no-name: ControllerCollection must be initialized with a name.' );
		}

		/**
		 * Name of this collection.
		 *
		 * @member {String} ui.ControllerCollection#name
		 */
		this.name = name;

		/**
		 * See {@link ui.View#locale}
		 *
		 * @readonly
		 * @member {utils.Locale} ui.ControllerCollection#locale
		 */
		this.locale = locale;

		/**
		 * Parent controller of this collection.
		 *
		 * @member {ui.Controller} ui.ControllerCollection#parent
		 */
		this.parent = null;
	}

	/**
	 * Adds a child controller to the collection. If {@link ui.ControllerCollection#parent} {@link ui.Controller}
	 * instance is ready, the child view is initialized when added.
	 *
	 * @param {ui.Controller} controller A child controller.
	 * @param {Number} [index] Index at which the child will be added to the collection.
	 * @returns {Promise} A Promise resolved when the child {@link ui.Controller#init} is done.
	 */
	add( controller, index ) {
		super.add( controller, index );

		// ChildController.init() returns Promise.
		let promise = Promise.resolve();

		if ( this.parent && this.parent.ready && !controller.ready ) {
			promise = promise.then( () => {
				return controller.init();
			} );
		}

		return promise;
	}

	/**
	 * Synchronizes controller collection with a {@link utils.Collection} of {@link ui.Model} instances.
	 * The entire collection of controllers reflects changes to the collection of the models, working as a factory.
	 *
	 * This method helps bringing complex list–like UI components to life out of the data (like models). The process
	 * can be automatic:
	 *
	 *		// This collection stores models.
	 *		const models = new Collection( { idProperty: 'label' } );
	 *
	 *		// This controller collection will become a factory for the collection of models.
	 *		const controllers = new ControllerCollection( 'foo', locale );
	 *
	 *		// Activate the binding – since now, this controller collection works like a **factory**.
	 *		controllers.bind( models ).as( FooController, FooView );
	 *
	 *		// As new models arrive to the collection, each becomes an instance of FooController (FooView)
	 *		// in the controller collection.
	 *		models.add( new Model( { label: 'foo' } ) );
	 *		models.add( new Model( { label: 'bar' } ) );
	 *
	 *		console.log( controllers.length == 2 );
	 *
	 *		// Controller collection is updated as the model is removed.
	 *		models.remove( 0 );
	 *		console.log( controllers.length == 1 );
	 *
	 * or the factory can be driven by a custom callback:
	 *
	 *		// This collection stores any kind of data.
	 *		const data = new Collection();
	 *
	 *		// This controller collection will become a custom factory for the data.
	 *		const controllers = new ControllerCollection( 'foo', locale );
	 *
	 *		// Activate the binding – the **factory** is driven by a custom callback.
	 *		controllers.bind( data ).as( ( item, locale ) => {
	 *			if ( item.foo == 'bar' ) {
	 *				return new BarController( ..., BarView( locale ) );
	 *			} else {
	 *				return new DifferentController( ..., DifferentView( locale ) );
	 *			}
	 *		} );
	 *
	 *		// As new data arrive to the collection, each is handled individually by the callback.
	 *		// This will produce BarController.
	 *		data.add( { foo: 'bar' } );
	 *
	 *		// And this one will become DifferentController.
	 *		data.add( { foo: 'baz' } );
	 *
	 *		console.log( controllers.length == 2 );
	 *
	 *		// Controller collection is updated as the data is removed.
	 *		data.remove( 0 );
	 *		console.log( controllers.length == 1 );
	 *
	 * @param {utils.Collection.<ui.Model>} collection Models to be synchronized with this controller collection.
	 * @returns {Function} The `as` function in the `bind( collection ).as( ... )` chain.
	 * It activates factory using controller and view classes or uses a custom callback to produce
	 * controller (view) instances.
	 * @param {Function} return.ControllerClassOrFunction Specifies the constructor of the controller to be used or
	 * a custom callback function which produces controllers.
	 * @param {Function} [return.ViewClass] Specifies constructor of the view to be used. If not specified,
	 * `ControllerClassOrFunction` works as as custom callback function.
	 */
	bind( collection ) {
		const controllerMap = new Map();

		return {
			as: ( ControllerClassOrFunction, ViewClass ) => {
				const factory = ViewClass ?
						defaultControllerFactory( ControllerClassOrFunction, ViewClass, controllerMap )
					:
						genericControllerFactory( ControllerClassOrFunction, controllerMap );

				for ( let item of collection ) {
					this.add( factory.create( item, this.locale ) );
				}

				// Updated controller collection when a new item is added.
				collection.on( 'add', ( evt, item, index ) => {
					this.add( factory.create( item, this.locale ), index );
				} );

				// Update controller collection when a item is removed.
				collection.on( 'remove', ( evt, item ) => {
					this.remove( factory.delete( item ) );
				} );
			}
		};
	}
}

<<<<<<< HEAD
// Initializes a generic controller factory.
//
// @param {Function} createController A function which returns controller instance if provided with data and locale.
// @param {Map} controllerMap A Map used to associate data in the collection with corresponding controller instance.
// @returns {Object}
function genericControllerFactory( createController, controllerMap ) {
	return {
		// Returns a controller instance (and its view) for given data (i.e. Model) and locale.
		//
		// @param {Object} data A data to creates the controller, usually {@link ui.Model}.
		// @param {utils.Locale} [locale] The {@link ckeditor5.Editor#locale editor's locale} instance.
		// @returns {ui.Controller}
		create( data, locale ) {
			const controller = createController( data, locale );

			controllerMap.set( data, controller );

			return controller;
		},

		// Deletes controller instance in the factory by associated data and returns
		// the controller instance.
		//
		// @param {Object} data A data associated with the controller, usually {@link ui.Model}.
		// @returns {ui.Controller}
		delete( data ) {
			const controller = controllerMap.get( data );

			controllerMap.delete( controller );

			return controller;
		}
=======
// Initializes controller factory with controller and view classes.
//
// @param {Function} ControllerClass Specifies the constructor of the controller to be used.
// @param {Function} ViewClass Specifies constructor of the view.
// @param {String} idProperty A property used to associate the controller with its model {@link utils.Collection._idProperty}.
// @returns {Function}
function defaultControllerFactory( ControllerClass, ViewClass, idProperty ) {
	// Returns a controller instance (and its view) for given model and class names.
	//
	// @param {ui.Model} model A model of the controller.
	// @param {utils.Locale} [locale] The {@link core.editor.Editor#locale editor's locale} instance.
	// @returns {ui.Controller}
	return ( model, locale ) => {
		return flagController( new ControllerClass( model, new ViewClass( locale ) ), idProperty );
	};
}

// Initializes controller factory which is fed by a custom callback.
//
// @param {Function} callback A callback which is to return an instance of {@link ui.Controller}.
// @param {String} idProperty A property used to associate the controller with its model {@link utils.Collection._idProperty}.
// @returns {Function}
function customControllerFactory( callback, idProperty ) {
	// Returns a controller instance (and its view) produced by the custom callback.
	//
	// @param {ui.Model} model A model of the controller.
	// @param {utils.Locale} [locale] The {@link core.editor.Editor#locale editor's locale} instance.
	// @returns {ui.Controller}
	return ( ...args ) => {
		return flagController( callback( ...args ), idProperty );
>>>>>>> 3d801419
	};
}

// Initializes controller factory with controller and view classes.
//
// @param {Function} ControllerClass Specifies the constructor of the controller to be used.
// @param {Function} ViewClass Specifies constructor of the view.
// @param {Map} controllerMap A Map used to associate data in the collection with corresponding controller instance.
// @returns {Object}
function defaultControllerFactory( ControllerClass, ViewClass, controllerMap ) {
	return genericControllerFactory( ( model, locale ) => {
		return new ControllerClass( model, new ViewClass( locale ) );
	}, controllerMap );
}<|MERGE_RESOLUTION|>--- conflicted
+++ resolved
@@ -177,7 +177,6 @@
 	}
 }
 
-<<<<<<< HEAD
 // Initializes a generic controller factory.
 //
 // @param {Function} createController A function which returns controller instance if provided with data and locale.
@@ -210,38 +209,6 @@
 
 			return controller;
 		}
-=======
-// Initializes controller factory with controller and view classes.
-//
-// @param {Function} ControllerClass Specifies the constructor of the controller to be used.
-// @param {Function} ViewClass Specifies constructor of the view.
-// @param {String} idProperty A property used to associate the controller with its model {@link utils.Collection._idProperty}.
-// @returns {Function}
-function defaultControllerFactory( ControllerClass, ViewClass, idProperty ) {
-	// Returns a controller instance (and its view) for given model and class names.
-	//
-	// @param {ui.Model} model A model of the controller.
-	// @param {utils.Locale} [locale] The {@link core.editor.Editor#locale editor's locale} instance.
-	// @returns {ui.Controller}
-	return ( model, locale ) => {
-		return flagController( new ControllerClass( model, new ViewClass( locale ) ), idProperty );
-	};
-}
-
-// Initializes controller factory which is fed by a custom callback.
-//
-// @param {Function} callback A callback which is to return an instance of {@link ui.Controller}.
-// @param {String} idProperty A property used to associate the controller with its model {@link utils.Collection._idProperty}.
-// @returns {Function}
-function customControllerFactory( callback, idProperty ) {
-	// Returns a controller instance (and its view) produced by the custom callback.
-	//
-	// @param {ui.Model} model A model of the controller.
-	// @param {utils.Locale} [locale] The {@link core.editor.Editor#locale editor's locale} instance.
-	// @returns {ui.Controller}
-	return ( ...args ) => {
-		return flagController( callback( ...args ), idProperty );
->>>>>>> 3d801419
 	};
 }
 
