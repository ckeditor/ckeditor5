--- conflicted
+++ resolved
@@ -45,18 +45,13 @@
 			return true;
 		}
 
-<<<<<<< HEAD
 		const licenseKey = editor.config.get( 'licenseKey' )!;
-=======
-		editor.ui.focusTracker.on( 'change:isFocused', ( evt, data, isFocused ) => {
-			this._updateLastFocusedEditableElement();
 
-			if ( isFocused ) {
-				this._showBalloon();
-			} else {
-				this._hideBalloon();
-			}
-		} );
+		if ( licenseKey == 'GPL' ) {
+			return true;
+		}
+
+		const licenseContent = parseBase64EncodedObject( licenseKey.split( '.' )[ 1 ] );
 
 		editor.ui.focusTracker.on( 'change:focusedElement', ( evt, data, focusedElement ) => {
 			this._updateLastFocusedEditableElement();
@@ -72,31 +67,11 @@
 	}
 
 	/**
-	 * Creates an instance of the {@link module:ui/panel/balloon/balloonpanelview~BalloonPanelView balloon panel}
-	 * with the "powered by" view inside ready for positioning.
+	 * Attempts to display the balloon with the "powered by" view.
 	 */
-	private _createBalloonView(): void {
-		const editor = this.editor;
-		const balloon = this._balloonView = new BalloonPanelView();
-		const poweredByConfig = getNormalizedConfig( editor );
-		const view = new PoweredByView( editor.locale, poweredByConfig.label );
-
-		balloon.content.add( view );
-		balloon.set( {
-			class: 'ck-powered-by-balloon'
-		} );
-
-		editor.ui.view.body.add( balloon );
->>>>>>> b3f449d7
-
-		if ( licenseKey == 'GPL' ) {
-			return true;
-		}
-
-		const licenseContent = parseBase64EncodedObject( licenseKey.split( '.' )[ 1 ] );
-
-		if ( !licenseContent ) {
-			return true;
+	private _showBalloon(): void {
+		if ( !this._lastFocusedEditableElement ) {
+			return;
 		}
 
 		return !licenseContent.whiteLabel;
