--- conflicted
+++ resolved
@@ -28,14 +28,13 @@
 	getItemByLabel,
 	getMenuByLabel
 } from './_utils/utils.js';
-<<<<<<< HEAD
-import { MenuBarMenuViewPanelPositioningFunctions, _initMenuBar, registerMenuBarItem } from '../../src/menubar/utils.js';
-import ClassicTestEditor, { ClassicTestEditorUI } from '@ckeditor/ckeditor5-core/tests/_utils/classictesteditor.js';
-=======
-import { MenuBarMenuViewPanelPositioningFunctions, processMenuBarConfig } from '../../src/menubar/utils.js';
+import {
+	MenuBarMenuViewPanelPositioningFunctions,
+	registerMenuBarItem,
+	processMenuBarConfig
+} from '../../src/menubar/utils.js';
 
 /* globals console */
->>>>>>> 7ffc95c5
 
 describe( 'MenuBarView utils', () => {
 	const locale = new Locale();
@@ -1681,7 +1680,144 @@
 		} );
 	} );
 
-<<<<<<< HEAD
+	describe( 'processMenuBarConfig with extra items', () => {
+		let normalizedConfig;
+
+		beforeEach( () => {
+			normalizedConfig = normalizeMenuBarConfig( {
+				items: [
+					{
+						menuId: 'A',
+						label: 'A',
+						groups: [
+							{
+								groupId: 'A1',
+								items: [
+									'A#1'
+								]
+							},
+							{
+								groupId: 'A2',
+								items: [
+									'C#1'
+								]
+							}
+						]
+					}
+				],
+				removeItems: [ 'C#1' ]
+			} );
+		} );
+
+		it( 'should add an extra item in requested position', () => {
+			const extraItems = [
+				{
+					item: 'B#1',
+					position: 'after:A#1'
+				}
+			];
+			const processedConfig = processMenuBarConfig( { normalizedConfig, locale, componentFactory: factory, extraItems } );
+
+			expect( processedConfig.items[ 0 ].groups[ 0 ].items ).to.have.length( 2 );
+			expect( processedConfig.items[ 0 ].groups[ 0 ].items[ 0 ] ).to.equal( 'A#1' );
+			expect( processedConfig.items[ 0 ].groups[ 0 ].items[ 1 ] ).to.equal( 'B#1' );
+		} );
+
+		it( 'should not add an extra item if it\'s not registered in component factory', () => {
+			sinon.stub( console, 'warn' );
+
+			const extraItems = [
+				{
+					item: 'Z#1',
+					position: 'after:A#1'
+				}
+			];
+			const processedConfig = processMenuBarConfig( { normalizedConfig, locale, componentFactory: factory, extraItems } );
+
+			expect( processedConfig.items ).to.have.length( 1 );
+			expect( processedConfig.items[ 0 ].groups ).to.have.length( 1 );
+			expect( processedConfig.items[ 0 ].groups[ 0 ].items ).to.have.length( 1 );
+			expect( processedConfig.items[ 0 ].groups[ 0 ].items[ 0 ] ).to.equal( 'A#1' );
+		} );
+
+		it( 'should not add an extra item if postition is incorrect', () => {
+			sinon.stub( console, 'warn' );
+
+			const extraItems = [
+				{
+					item: 'B#1',
+					position: 'after:Z#1'
+				}
+			];
+			const processedConfig = processMenuBarConfig( { normalizedConfig, locale, componentFactory: factory, extraItems } );
+
+			expect( processedConfig.items ).to.have.length( 1 );
+			expect( processedConfig.items[ 0 ].groups ).to.have.length( 1 );
+			expect( processedConfig.items[ 0 ].groups[ 0 ].items ).to.have.length( 1 );
+			expect( processedConfig.items[ 0 ].groups[ 0 ].items[ 0 ] ).to.equal( 'A#1' );
+		} );
+
+		it( 'should add an extra item to a group that has other items removed', () => {
+			const extraItems = [
+				{
+					item: 'B#1',
+					position: 'after:C#1'
+				}
+			];
+			const processedConfig = processMenuBarConfig( { normalizedConfig, locale, componentFactory: factory, extraItems } );
+
+			expect( processedConfig.items[ 0 ].groups ).to.have.length( 2 );
+			expect( processedConfig.items[ 0 ].groups[ 0 ].items ).to.have.length( 1 );
+			expect( processedConfig.items[ 0 ].groups[ 1 ].items ).to.have.length( 1 );
+			expect( processedConfig.items[ 0 ].groups[ 0 ].items[ 0 ] ).to.equal( 'A#1' );
+			expect( processedConfig.items[ 0 ].groups[ 1 ].items[ 0 ] ).to.equal( 'B#1' );
+		} );
+
+		it( 'should add an extra group in requested position', () => {
+			const extraItems = [
+				{
+					group: {
+						groupId: 'B1',
+						items: [
+							'B#1'
+						]
+					},
+					position: 'after:A1'
+				}
+			];
+			const processedConfig = processMenuBarConfig( { normalizedConfig, locale, componentFactory: factory, extraItems } );
+
+			expect( processedConfig.items[ 0 ].groups ).to.have.length( 2 );
+			expect( processedConfig.items[ 0 ].groups[ 0 ].items[ 0 ] ).to.equal( 'A#1' );
+			expect( processedConfig.items[ 0 ].groups[ 1 ].items[ 0 ] ).to.equal( 'B#1' );
+		} );
+
+		it( 'should add an extra menu in requested position', () => {
+			const extraItems = [
+				{
+					menu: {
+						menuId: 'B',
+						label: 'B',
+						groups: [
+							{
+								groupId: 'B1',
+								items: [
+									'B#1'
+								]
+							}
+						]
+					},
+					position: 'after:A'
+				}
+			];
+			const processedConfig = processMenuBarConfig( { normalizedConfig, locale, componentFactory: factory, extraItems } );
+
+			expect( processedConfig.items ).to.have.length( 2 );
+			expect( processedConfig.items[ 0 ].groups[ 0 ].items[ 0 ] ).to.equal( 'A#1' );
+			expect( processedConfig.items[ 1 ].groups[ 0 ].items[ 0 ] ).to.equal( 'B#1' );
+		} );
+	} );
+
 	function initMenuBar( locale, config ) {
 		const menuBarView = new MenuBarView( locale );
 		menuBarView.render();
@@ -1859,157 +1995,4 @@
 			}
 		}
 	} );
-
-	describe( 'Focus handling and navigation between editing root and menu bar', () => {
-		let editorElement, menuBarView, menuBarEditor, menuBarEditorUI, domRoot;
-=======
-	describe( 'processMenuBarConfig with extra items', () => {
-		let normalizedConfig;
->>>>>>> 7ffc95c5
-
-		beforeEach( () => {
-			normalizedConfig = normalizeMenuBarConfig( {
-				items: [
-					{
-						menuId: 'A',
-						label: 'A',
-						groups: [
-							{
-								groupId: 'A1',
-								items: [
-									'A#1'
-								]
-							},
-							{
-								groupId: 'A2',
-								items: [
-									'C#1'
-								]
-							}
-						]
-					}
-				],
-				removeItems: [ 'C#1' ]
-			} );
-		} );
-
-		it( 'should add an extra item in requested position', () => {
-			const extraItems = [
-				{
-					item: 'B#1',
-					position: 'after:A#1'
-				}
-			];
-			const processedConfig = processMenuBarConfig( { normalizedConfig, locale, componentFactory: factory, extraItems } );
-
-			expect( processedConfig.items[ 0 ].groups[ 0 ].items ).to.have.length( 2 );
-			expect( processedConfig.items[ 0 ].groups[ 0 ].items[ 0 ] ).to.equal( 'A#1' );
-			expect( processedConfig.items[ 0 ].groups[ 0 ].items[ 1 ] ).to.equal( 'B#1' );
-		} );
-
-		it( 'should not add an extra item if it\'s not registered in component factory', () => {
-			sinon.stub( console, 'warn' );
-
-			const extraItems = [
-				{
-					item: 'Z#1',
-					position: 'after:A#1'
-				}
-			];
-			const processedConfig = processMenuBarConfig( { normalizedConfig, locale, componentFactory: factory, extraItems } );
-
-			expect( processedConfig.items ).to.have.length( 1 );
-			expect( processedConfig.items[ 0 ].groups ).to.have.length( 1 );
-			expect( processedConfig.items[ 0 ].groups[ 0 ].items ).to.have.length( 1 );
-			expect( processedConfig.items[ 0 ].groups[ 0 ].items[ 0 ] ).to.equal( 'A#1' );
-		} );
-
-		it( 'should not add an extra item if postition is incorrect', () => {
-			sinon.stub( console, 'warn' );
-
-			const extraItems = [
-				{
-					item: 'B#1',
-					position: 'after:Z#1'
-				}
-			];
-			const processedConfig = processMenuBarConfig( { normalizedConfig, locale, componentFactory: factory, extraItems } );
-
-			expect( processedConfig.items ).to.have.length( 1 );
-			expect( processedConfig.items[ 0 ].groups ).to.have.length( 1 );
-			expect( processedConfig.items[ 0 ].groups[ 0 ].items ).to.have.length( 1 );
-			expect( processedConfig.items[ 0 ].groups[ 0 ].items[ 0 ] ).to.equal( 'A#1' );
-		} );
-
-		it( 'should add an extra item to a group that has other items removed', () => {
-			const extraItems = [
-				{
-					item: 'B#1',
-					position: 'after:C#1'
-				}
-			];
-			const processedConfig = processMenuBarConfig( { normalizedConfig, locale, componentFactory: factory, extraItems } );
-
-			expect( processedConfig.items[ 0 ].groups ).to.have.length( 2 );
-			expect( processedConfig.items[ 0 ].groups[ 0 ].items ).to.have.length( 1 );
-			expect( processedConfig.items[ 0 ].groups[ 1 ].items ).to.have.length( 1 );
-			expect( processedConfig.items[ 0 ].groups[ 0 ].items[ 0 ] ).to.equal( 'A#1' );
-			expect( processedConfig.items[ 0 ].groups[ 1 ].items[ 0 ] ).to.equal( 'B#1' );
-		} );
-
-		it( 'should add an extra group in requested position', () => {
-			const extraItems = [
-				{
-					group: {
-						groupId: 'B1',
-						items: [
-							'B#1'
-						]
-					},
-					position: 'after:A1'
-				}
-			];
-			const processedConfig = processMenuBarConfig( { normalizedConfig, locale, componentFactory: factory, extraItems } );
-
-			expect( processedConfig.items[ 0 ].groups ).to.have.length( 2 );
-			expect( processedConfig.items[ 0 ].groups[ 0 ].items[ 0 ] ).to.equal( 'A#1' );
-			expect( processedConfig.items[ 0 ].groups[ 1 ].items[ 0 ] ).to.equal( 'B#1' );
-		} );
-
-		it( 'should add an extra menu in requested position', () => {
-			const extraItems = [
-				{
-					menu: {
-						menuId: 'B',
-						label: 'B',
-						groups: [
-							{
-								groupId: 'B1',
-								items: [
-									'B#1'
-								]
-							}
-						]
-					},
-					position: 'after:A'
-				}
-			];
-			const processedConfig = processMenuBarConfig( { normalizedConfig, locale, componentFactory: factory, extraItems } );
-
-			expect( processedConfig.items ).to.have.length( 2 );
-			expect( processedConfig.items[ 0 ].groups[ 0 ].items[ 0 ] ).to.equal( 'A#1' );
-			expect( processedConfig.items[ 1 ].groups[ 0 ].items[ 0 ] ).to.equal( 'B#1' );
-		} );
-	} );
-
-	function initMenuBar( locale, config ) {
-		const menuBarView = new MenuBarView( locale );
-		menuBarView.render();
-
-		document.body.appendChild( menuBarView.element );
-
-		menuBarView.fillFromConfig( normalizeMenuBarConfig( config ), factory );
-
-		return menuBarView;
-	}
 } );