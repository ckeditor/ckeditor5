/**
 * @license Copyright (c) 2003-2023, CKSource Holding sp. z o.o. All rights reserved.
 * For licensing, see LICENSE.md or https://ckeditor.com/legal/ckeditor-oss-license
 */

/* global document, Event, console */

import ToolbarView from '../../src/toolbar/toolbarview';
import ToolbarSeparatorView from '../../src/toolbar/toolbarseparatorview';
import KeystrokeHandler from '@ckeditor/ckeditor5-utils/src/keystrokehandler';
import ComponentFactory from '../../src/componentfactory';
import FocusTracker from '@ckeditor/ckeditor5-utils/src/focustracker';
import FocusCycler from '../../src/focuscycler';
import { keyCodes } from '@ckeditor/ckeditor5-utils/src/keyboard';
import ViewCollection from '../../src/viewcollection';
import global from '@ckeditor/ckeditor5-utils/src/dom/global';
import View from '../../src/view';
import testUtils from '@ckeditor/ckeditor5-core/tests/_utils/utils';
import { add as addTranslations, _clear as clearTranslations } from '@ckeditor/ckeditor5-utils/src/translation-service';
import Rect from '@ckeditor/ckeditor5-utils/src/dom/rect';
import Locale from '@ckeditor/ckeditor5-utils/src/locale';
import ResizeObserver from '@ckeditor/ckeditor5-utils/src/dom/resizeobserver';
import ToolbarLineBreakView from '../../src/toolbar/toolbarlinebreakview';
import DropdownView from '../../src/dropdown/dropdownview';

import { icons } from '@ckeditor/ckeditor5-core';

describe( 'ToolbarView', () => {
	let locale, view;

	testUtils.createSinonSandbox();

	before( () => {
		addTranslations( 'pl', {
			'Editor toolbar': 'Pasek narzędzi edytora'
		} );
		addTranslations( 'en', {
			'Editor toolbar': 'Editor toolbar'
		} );
	} );

	after( () => {
		clearTranslations();

		// Clean up after the ResizeObserver stub in beforeEach(). Even though the global.window.ResizeObserver
		// stub is restored, the ResizeObserver class (CKE5 module) keeps the reference to the single native
		// observer. Resetting it will allow fresh start for any other test using ResizeObserver.
		ResizeObserver._observerInstance = null;
	} );

	beforeEach( () => {
		locale = new Locale();
		view = new ToolbarView( locale );
		view.render();
		document.body.appendChild( view.element );
	} );

	afterEach( () => {
		view.destroy();
		view.element.remove();
	} );

	describe( 'constructor()', () => {
		it( 'should set view#locale', () => {
			expect( view.locale ).to.equal( locale );
		} );

		it( 'should set view#isCompact', () => {
			expect( view.isCompact ).to.be.false;
		} );

		describe( '#options', () => {
			it( 'should be an empty object if none were passed', () => {
				expect( view.options ).to.deep.equal( {} );
			} );

			it( 'should be an empty object if other options were passed', () => {
				const options = {
					foo: 'bar'
				};

				const toolbar = new ToolbarView( locale, options );

				expect( toolbar.options ).to.equal( options );

				toolbar.destroy();
			} );
		} );

		it( 'should create view#items collection', () => {
			expect( view.items ).to.be.instanceOf( ViewCollection );
		} );

		it( 'creates #focusTracker instance', () => {
			expect( view.focusTracker ).to.be.instanceOf( FocusTracker );
		} );

		it( 'creates #keystrokes instance', () => {
			expect( view.keystrokes ).to.be.instanceOf( KeystrokeHandler );
		} );

		it( 'should create view#itemsView', () => {
			expect( view.itemsView ).to.be.instanceOf( View );
		} );

		it( 'should create view#children collection', () => {
			expect( view.children ).to.be.instanceOf( ViewCollection );
		} );

		it( 'creates #_focusCycler instance', () => {
			expect( view._focusCycler ).to.be.instanceOf( FocusCycler );
		} );

		it( 'creates #_behavior', () => {
			expect( view._behavior ).to.be.an( 'object' );
		} );
	} );

	describe( 'template', () => {
		it( 'should create element from template', () => {
			expect( view.element.classList.contains( 'ck' ) ).to.true;
			expect( view.element.classList.contains( 'ck-toolbar' ) ).to.true;
		} );

		it( 'should create #itemsView from template', () => {
			expect( view.element.firstChild ).to.equal( view.itemsView.element );
			expect( view.itemsView.element.classList.contains( 'ck' ) ).to.true;
			expect( view.itemsView.element.classList.contains( 'ck-toolbar__items' ) ).to.true;
		} );

		it( 'should include the ck-toolbar_floating class if "shouldGroupWhenFull" and "isFloating" options are on,' +
			'but not if any of them is off', () => {
			let viewWithOptions = new ToolbarView( locale, {
				shouldGroupWhenFull: true,
				isFloating: true
			} );
			viewWithOptions.render();

			expect( viewWithOptions.element.classList.contains( 'ck-toolbar_floating' ) ).to.be.true;

			viewWithOptions = new ToolbarView( locale, {
				shouldGroupWhenFull: false,
				isFloating: true
			} );
			viewWithOptions.render();

			expect( viewWithOptions.element.classList.contains( 'ck-toolbar_floating' ) ).to.be.false;

			viewWithOptions = new ToolbarView( locale, {
				shouldGroupWhenFull: true,
				isFloating: false
			} );
			viewWithOptions.render();

			expect( viewWithOptions.element.classList.contains( 'ck-toolbar_floating' ) ).to.be.false;

			viewWithOptions = new ToolbarView( locale, {
				shouldGroupWhenFull: false,
				isFloating: false
			} );
			viewWithOptions.render();

			expect( viewWithOptions.element.classList.contains( 'ck-toolbar_floating' ) ).to.be.false;

			viewWithOptions.destroy();
		} );

		describe( 'attributes', () => {
			it( 'should be defined', () => {
				expect( view.element.getAttribute( 'role' ) ).to.equal( 'toolbar' );
				expect( view.element.getAttribute( 'aria-label' ) ).to.equal( 'Editor toolbar' );
			} );

			it( 'should allow a custom aria-label', () => {
				const view = new ToolbarView( locale );

				view.ariaLabel = 'Custom label';

				view.render();

				expect( view.element.getAttribute( 'aria-label' ) ).to.equal( 'Custom label' );

				view.destroy();
			} );

			it( 'should allow the aria-label to be translated', () => {
				const view = new ToolbarView( new Locale( { uiLanguage: 'pl' } ) );

				view.render();

				expect( view.element.getAttribute( 'aria-label' ) ).to.equal( 'Pasek narzędzi edytora' );

				view.destroy();
			} );
		} );

		describe( 'event listeners', () => {
			it( 'prevent default on #mousedown', () => {
				const evt = new Event( 'mousedown', { bubbles: true } );
				const spy = sinon.spy( evt, 'preventDefault' );

				view.element.dispatchEvent( evt );
				sinon.assert.calledOnce( spy );
			} );
		} );
	} );

	describe( 'element bindings', () => {
		describe( 'class', () => {
			it( 'reacts on view#class', () => {
				view.class = 'foo';
				expect( view.element.classList.contains( 'foo' ) ).to.be.true;

				view.class = 'bar';
				expect( view.element.classList.contains( 'bar' ) ).to.be.true;

				view.class = false;
				expect( view.element.classList.contains( 'foo' ) ).to.be.false;
				expect( view.element.classList.contains( 'bar' ) ).to.be.false;
			} );

			it( 'reacts on view#isCompact', () => {
				view.isCompact = false;
				expect( view.element.classList.contains( 'ck-toolbar_compact' ) ).to.be.false;

				view.isCompact = true;
				expect( view.element.classList.contains( 'ck-toolbar_compact' ) ).to.be.true;
			} );
		} );

		describe( 'style', () => {
			it( 'reacts on view#maxWidth', () => {
				view.maxWidth = '100px';
				expect( view.element.style.maxWidth ).to.equal( '100px' );

				view.maxWidth = undefined;
				expect( view.element.style.maxWidth ).to.equal( '' );

				view.maxWidth = null;
				expect( view.element.style.maxWidth ).to.equal( '' );

				view.maxWidth = '200px';
				expect( view.element.style.maxWidth ).to.equal( '200px' );
			} );
		} );
	} );

	describe( 'render()', () => {
		it( 'registers #items in #focusTracker', () => {
			const view = new ToolbarView( locale );
			const spyAdd = sinon.spy( view.focusTracker, 'add' );
			const spyRemove = sinon.spy( view.focusTracker, 'remove' );

			view.items.add( focusable() );
			view.items.add( focusable() );
			sinon.assert.notCalled( spyAdd );

			view.render();

			sinon.assert.calledTwice( spyAdd );

			view.items.remove( 1 );
			sinon.assert.calledOnce( spyRemove );

			view.destroy();
		} );

		it( 'starts listening for #keystrokes coming from #element', () => {
			const view = new ToolbarView( new Locale() );
			const spy = sinon.spy( view.keystrokes, 'listenTo' );

			view.render();
			sinon.assert.calledOnce( spy );
			sinon.assert.calledWithExactly( spy, view.element );

			view.destroy();
		} );

		describe( 'activates keyboard navigation for the toolbar', () => {
			it( 'so "arrowup" focuses previous focusable item', () => {
				const keyEvtData = getArrowKeyData( 'arrowup' );

				// No children to focus.
				view.keystrokes.press( keyEvtData );
				sinon.assert.calledOnce( keyEvtData.preventDefault );
				sinon.assert.calledOnce( keyEvtData.stopPropagation );

				view.items.add( nonFocusable() );
				view.items.add( nonFocusable() );

				// No focusable children.
				view.keystrokes.press( keyEvtData );
				sinon.assert.calledTwice( keyEvtData.preventDefault );
				sinon.assert.calledTwice( keyEvtData.stopPropagation );

				view.items.add( focusable() );
				view.items.add( nonFocusable() );
				view.items.add( focusable() );

				// Mock the last item is focused.
				view.focusTracker.isFocused = true;
				view.focusTracker.focusedElement = view.items.get( 4 ).element;

				view.keystrokes.press( keyEvtData );

				sinon.assert.calledThrice( keyEvtData.preventDefault );
				sinon.assert.calledThrice( keyEvtData.stopPropagation );
				sinon.assert.calledOnce( view.items.get( 2 ).focus );
			} );

			it( 'so "arrowleft" focuses previous focusable item', () => {
				const keyEvtData = getArrowKeyData( 'arrowleft' );

				view.items.add( focusable() );
				view.items.add( nonFocusable() );
				view.items.add( focusable() );

				// Mock the last item is focused.
				view.focusTracker.isFocused = true;
				view.focusTracker.focusedElement = view.items.get( 2 ).element;

				view.keystrokes.press( keyEvtData );
				sinon.assert.calledOnce( view.items.get( 0 ).focus );
			} );

			it( 'so "arrowdown" focuses next focusable item', () => {
				const keyEvtData = getArrowKeyData( 'arrowdown' );

				// No children to focus.
				view.keystrokes.press( keyEvtData );
				sinon.assert.calledOnce( keyEvtData.preventDefault );
				sinon.assert.calledOnce( keyEvtData.stopPropagation );

				view.items.add( nonFocusable() );
				view.items.add( nonFocusable() );

				// No focusable children.
				view.keystrokes.press( keyEvtData );
				sinon.assert.calledTwice( keyEvtData.preventDefault );
				sinon.assert.calledTwice( keyEvtData.stopPropagation );

				view.items.add( focusable() );
				view.items.add( nonFocusable() );
				view.items.add( focusable() );

				// Mock the last item is focused.
				view.focusTracker.isFocused = true;
				view.focusTracker.focusedElement = view.items.get( 4 ).element;

				view.keystrokes.press( keyEvtData );

				sinon.assert.calledThrice( keyEvtData.preventDefault );
				sinon.assert.calledThrice( keyEvtData.stopPropagation );
				sinon.assert.calledOnce( view.items.get( 2 ).focus );
			} );

			it( 'so "arrowright" focuses next focusable item', () => {
				const keyEvtData = getArrowKeyData( 'arrowright' );

				view.items.add( focusable() );
				view.items.add( nonFocusable() );
				view.items.add( focusable() );

				// Mock the last item is focused.
				view.focusTracker.isFocused = true;
				view.focusTracker.focusedElement = view.items.get( 0 ).element;

				view.keystrokes.press( keyEvtData );
				sinon.assert.calledOnce( view.items.get( 2 ).focus );
			} );
		} );

		describe( 'activates keyboard navigation for the RTL toolbar', () => {
			beforeEach( () => {
				view.destroy();
				view.element.remove();

				locale = new Locale( { uiLanguage: 'ar' } );

				view = new ToolbarView( locale );
				view.render();
				document.body.appendChild( view.element );
			} );

			afterEach( () => {
				view.element.remove();
			} );

			it( 'so "arrowleft" focuses next focusable item', () => {
				const keyEvtData = getArrowKeyData( 'arrowleft' );

				view.items.add( focusable() );
				view.items.add( nonFocusable() );
				view.items.add( focusable() );
				view.items.add( focusable() );

				// Mock the first item is focused.
				view.focusTracker.isFocused = true;
				view.focusTracker.focusedElement = view.items.get( 0 ).element;

				view.keystrokes.press( keyEvtData );
				sinon.assert.calledOnce( view.items.get( 2 ).focus );
			} );

			it( 'so "arrowright" focuses previous focusable item', () => {
				const keyEvtData = getArrowKeyData( 'arrowright' );

				view.items.add( focusable() );
				view.items.add( nonFocusable() );
				view.items.add( focusable() );
				view.items.add( focusable() );

				// Mock the last item is focused.
				view.focusTracker.isFocused = true;
				view.focusTracker.focusedElement = view.items.get( 0 ).element;

				view.keystrokes.press( keyEvtData );
				sinon.assert.calledOnce( view.items.get( 3 ).focus );
			} );
		} );

		it( 'calls _behavior#render()', () => {
			const view = new ToolbarView( locale );
			sinon.spy( view._behavior, 'render' );

			view.render();
			sinon.assert.calledOnce( view._behavior.render );
			sinon.assert.calledWithExactly( view._behavior.render, view );

			view.destroy();
		} );
	} );

	describe( 'destroy()', () => {
		it( 'destroys the feature', () => {
			sinon.spy( view._behavior, 'destroy' );

			view.destroy();

			sinon.assert.calledOnce( view._behavior.destroy );
		} );

		it( 'calls _behavior#destroy()', () => {
			sinon.spy( view._behavior, 'destroy' );

			view.destroy();
			sinon.assert.calledOnce( view._behavior.destroy );
		} );

		it( 'should destroy the FocusTracker instance', () => {
			const destroySpy = sinon.spy( view.focusTracker, 'destroy' );

			view.destroy();

			sinon.assert.calledOnce( destroySpy );
		} );

		it( 'should destroy the KeystrokeHandler instance', () => {
			const destroySpy = sinon.spy( view.keystrokes, 'destroy' );

			view.destroy();

			sinon.assert.calledOnce( destroySpy );
		} );
	} );

	describe( 'focus()', () => {
		it( 'focuses the first focusable of #items in DOM', () => {
			// No children to focus.
			view.focus();

			// The second child is focusable.
			view.items.add( nonFocusable() );
			view.items.add( focusable() );
			view.items.add( nonFocusable() );

			view.focus();

			sinon.assert.calledOnce( view.items.get( 1 ).focus );
		} );
	} );

	describe( 'focusLast()', () => {
		it( 'focuses the last focusable of #items in DOM', () => {
			// No children to focus.
			view.focusLast();

			// The second child is focusable.
			view.items.add( nonFocusable() );
			view.items.add( focusable() );
			view.items.add( focusable() );
			view.items.add( focusable() );
			view.items.add( nonFocusable() );

			view.focusLast();

			sinon.assert.calledOnce( view.items.get( 3 ).focus );
		} );
	} );

	describe( 'fillFromConfig()', () => {
		let factory;

		beforeEach( () => {
			factory = new ComponentFactory( {} );

			factory.add( 'foo', namedFactory( 'foo' ) );
			factory.add( 'bar', namedFactory( 'bar' ) );
			factory.add( 'baz', namedFactory( 'baz' ) );
		} );

		it( 'expands the config into collection', () => {
			view.fillFromConfig( [ 'foo', '-', 'bar', '|', 'foo' ], factory );

			const items = view.items;
			expect( items ).to.have.length( 5 );
			expect( items.get( 0 ).name ).to.equal( 'foo' );
			expect( items.get( 1 ) ).to.be.instanceOf( ToolbarLineBreakView );
			expect( items.get( 2 ).name ).to.equal( 'bar' );
			expect( items.get( 3 ) ).to.be.instanceOf( ToolbarSeparatorView );
			expect( items.get( 4 ).name ).to.equal( 'foo' );
		} );

		it( 'accepts configuration object', () => {
			view.fillFromConfig( { items: [ 'foo', 'bar', 'foo' ] }, factory );

			const items = view.items;
			expect( items ).to.have.length( 3 );
			expect( items.get( 0 ).name ).to.equal( 'foo' );
			expect( items.get( 1 ).name ).to.equal( 'bar' );
			expect( items.get( 2 ).name ).to.equal( 'foo' );
		} );

		it( 'removes items listed in `removeItems`', () => {
			view.fillFromConfig(
				{
					items: [ 'foo', 'bar', 'foo' ],
					removeItems: [ 'foo' ]
				},
				factory
			);

			const items = view.items;
			expect( items ).to.have.length( 1 );
			expect( items.get( 0 ).name ).to.equal( 'bar' );
		} );

		it( 'deduplicates consecutive separators after removing items listed in `removeItems` - the vertical separator case (`|`)', () => {
			view.fillFromConfig(
				{
					items: [ '|', '|', 'foo', '|', 'bar', '|', 'foo' ],
					removeItems: [ 'bar' ]
				},
				factory
			);

			const items = view.items;

			expect( items ).to.have.length( 3 );
			expect( items.get( 0 ).name ).to.equal( 'foo' );
			expect( items.get( 1 ) ).to.be.instanceOf( ToolbarSeparatorView );
			expect( items.get( 2 ).name ).to.equal( 'foo' );
		} );

		it( 'deduplicates consecutive separators after removing items listed in `removeItems` - the line break case (`-`)', () => {
			view.fillFromConfig(
				{
					items: [ '-', '-', 'foo', '-', 'bar', '-', 'foo' ],
					removeItems: [ 'bar' ]
				},
				factory
			);

			const items = view.items;

			expect( items ).to.have.length( 3 );
			expect( items.get( 0 ).name ).to.equal( 'foo' );
			expect( items.get( 1 ) ).to.be.instanceOf( ToolbarLineBreakView );
			expect( items.get( 2 ).name ).to.equal( 'foo' );
		} );

		it( 'removes trailing and leading separators from the item list - the vertical separator case (`|`)', () => {
			view.fillFromConfig(
				{
					items: [ '|', '|', 'foo', '|', 'bar', '|' ]
				},
				factory
			);

			const items = view.items;

			expect( items ).to.have.length( 3 );
			expect( items.get( 0 ).name ).to.equal( 'foo' );
			expect( items.get( 1 ) ).to.be.instanceOf( ToolbarSeparatorView );
			expect( items.get( 2 ).name ).to.equal( 'bar' );
		} );

		it( 'removes trailing and leading separators from the item list - the line break case (`-`)', () => {
			view.fillFromConfig(
				{
					items: [ '-', '-', 'foo', '-', 'bar', '-' ]
				},
				factory
			);

			const items = view.items;

			expect( items ).to.have.length( 3 );
			expect( items.get( 0 ).name ).to.equal( 'foo' );
			expect( items.get( 1 ) ).to.be.instanceOf( ToolbarLineBreakView );
			expect( items.get( 2 ).name ).to.equal( 'bar' );
		} );

		it( 'warns if there is no such component in the factory', () => {
			const items = view.items;
			const consoleWarnStub = sinon.stub( console, 'warn' );

			view.fillFromConfig( [ 'foo', 'bar', 'non-existing' ], factory );

			expect( items ).to.have.length( 2 );
			expect( items.get( 0 ).name ).to.equal( 'foo' );
			expect( items.get( 1 ).name ).to.equal( 'bar' );

			sinon.assert.calledOnce( consoleWarnStub );
			sinon.assert.calledWithExactly( consoleWarnStub,
				sinon.match( /^toolbarview-item-unavailable/ ),
				sinon.match( { item: 'non-existing' } ),
				sinon.match.string // Link to the documentation.
			);
		} );

		it( 'warns if the line separator is used when the button grouping option is enabled', () => {
			const consoleWarnStub = sinon.stub( console, 'warn' );
			view.options.shouldGroupWhenFull = true;

			view.fillFromConfig( [ 'foo', '-', 'bar' ], factory );

			sinon.assert.calledOnce( consoleWarnStub );
			sinon.assert.calledWithExactly( consoleWarnStub,
				sinon.match( /^toolbarview-line-break-ignored-when-grouping-items/ ),
				sinon.match.array,
				sinon.match.string // Link to the documentation.
			);
		} );

		// https://github.com/ckeditor/ckeditor5/issues/8582
		it( 'does not render line separator when the button grouping option is enabled', () => {
			// Catch warn to stop tests from failing in production mode.
			sinon.stub( console, 'warn' );

			view.options.shouldGroupWhenFull = true;

			view.fillFromConfig( [ 'foo', '-', 'bar' ], factory );

			const items = view.items;

			expect( items ).to.have.length( 2 );
			expect( items.get( 0 ).name ).to.equal( 'foo' );
			expect( items.get( 1 ).name ).to.equal( 'bar' );
		} );

		describe( 'nested drop-downs with toolbar', () => {
			let dropdownView, toolbarView;

			it( 'should create a drop-down with the default look and configured items', () => {
				view.fillFromConfig( [
					'foo',
					{
						label: 'Some label',
						items: [ 'bar', '|', 'foo' ]
					}
				], factory );

				dropdownView = view.items.get( 1 );
<<<<<<< HEAD
=======

				// Make sure that toolbar view is not created before first dropdown open.
				expect( dropdownView.toolbarView ).to.be.undefined;

				// Trigger toolbar view creation (lazy init).
				dropdownView.isOpen = true;

>>>>>>> bb0f347c
				toolbarView = dropdownView.toolbarView;

				const items = view.items;

				expect( items ).to.have.length( 2 );
				expect( items.get( 0 ).name ).to.equal( 'foo' );
				expect( items.get( 1 ) ).to.be.instanceOf( DropdownView );

				expect( dropdownView.buttonView.label, 'label' ).to.equal( 'Some label' );
				expect( dropdownView.buttonView.withText, 'withText' ).to.be.false;
				expect( dropdownView.buttonView.icon, 'icon' ).to.equal( icons.threeVerticalDots );
				expect( dropdownView.buttonView.tooltip, 'tooltip' ).to.be.true;

				const nestedToolbarItems = toolbarView.items;

				expect( nestedToolbarItems.get( 0 ).name ).to.equal( 'bar' );
				expect( nestedToolbarItems.get( 1 ) ).to.be.instanceOf( ToolbarSeparatorView );
				expect( nestedToolbarItems.get( 2 ).name ).to.equal( 'foo' );
			} );

			it( 'should set proper CSS class on the drop-down', () => {
				view.fillFromConfig( [
					'foo',
					{
						label: 'Some label',
						items: [ 'bar', '|', 'foo' ],
						icon: 'plus'
					}
				], factory );

				dropdownView = view.items.get( 1 );

				expect( dropdownView.class ).to.equal( 'ck-toolbar__nested-toolbar-dropdown' );
			} );

			it( 'should allow configuring the drop-down\'s label', () => {
				view.fillFromConfig( [
					'foo',
					{
						label: 'Some label',
						items: [ 'bar', '|', 'foo' ],
						icon: 'plus'
					}
				], factory );

				dropdownView = view.items.get( 1 );

				expect( dropdownView.buttonView.label ).to.equal( 'Some label' );
			} );

			it( 'should allow configuring the drop-down\'s label visibility', () => {
				view.fillFromConfig( [
					'foo',
					{
						label: 'Some label',
						items: [ 'bar', '|', 'foo' ],
						icon: 'plus',
						withText: true
					}
				], factory );

				dropdownView = view.items.get( 1 );

				expect( dropdownView.buttonView.withText ).to.be.true;
			} );

			it( 'should allow configuring the drop-down\'s icon by SVG string', () => {
				view.fillFromConfig( [
					'foo',
					{
						label: 'Some label',
						items: [ 'bar', '|', 'foo' ],
						icon: '<svg viewBox="0 0 68 64" xmlns="http://www.w3.org/2000/svg"></svg>'
					}
				], factory );

				dropdownView = view.items.get( 1 );

				expect( dropdownView.buttonView.icon ).to.equal( '<svg viewBox="0 0 68 64" xmlns="http://www.w3.org/2000/svg"></svg>' );
			} );

			it( 'should allow disabling the drop-down\'s icon by passing false (text label shows up instead)', () => {
				view.fillFromConfig( [
					'foo',
					{
						label: 'Some label',
						icon: false,
						items: [ 'bar', '|', 'foo' ]
					}
				], factory );

				dropdownView = view.items.get( 1 );

				expect( dropdownView.buttonView.icon ).to.be.undefined;
				expect( dropdownView.buttonView.withText ).to.be.true;
			} );

			describe( 'pre-configured icons', () => {
				const iconNames = [
					'alignLeft',
					'bold',
					'importExport',
					'paragraph',
					'plus',
					'text',
					'threeVerticalDots'
				];

				for ( const name of iconNames ) {
					it( `should provide the "${ name }" icon`, () => {
						view.fillFromConfig( [
							{
								label: 'Some label',
								items: [ 'bar', '|', 'foo' ],
								icon: name
							}
						], factory );

						dropdownView = view.items.get( 0 );

						expect( dropdownView.buttonView.icon ).to.equal( icons[ name ] );
					} );
				}
			} );

			it( 'should fall back to a default icon when none was provided', () => {
				view.fillFromConfig( [
					'foo',
					{
						label: 'Some label',
						items: [ 'bar', '|', 'foo' ]
					}
				], factory );

				dropdownView = view.items.get( 1 );

				expect( dropdownView.buttonView.icon ).to.equal( icons.threeVerticalDots );
				expect( dropdownView.buttonView.withText ).to.be.false;
			} );

			it( 'should allow configuring the drop-down\'s tooltip', () => {
				view.fillFromConfig( [
					'foo',
					{
						label: 'Some label',
						items: [ 'bar', '|', 'foo' ],
						icon: 'plus',
						tooltip: 'Foo bar'
					}
				], factory );

				dropdownView = view.items.get( 1 );

				expect( dropdownView.buttonView.tooltip ).to.equal( 'Foo bar' );
			} );

			it( 'should allow deep nested structures', () => {
				view.fillFromConfig( [
					'foo',
					{
						label: 'Level 0',
						items: [
							'bar',
							'|',
							{
								label: 'Level 1',
								icon: 'bold',
								items: [ 'bar' ]
							}
						],
						icon: 'plus',
						tooltip: 'Foo bar'
					}
				], factory );

				const level0DropdownView = view.items.get( 1 );
<<<<<<< HEAD
				const level1DropdownView = level0DropdownView.toolbarView.items.get( 2 );

=======

				// Make sure that toolbar view is not created before first dropdown open.
				expect( level0DropdownView.toolbarView ).to.be.undefined;

				// Trigger toolbar view creation (lazy init).
				level0DropdownView.isOpen = true;

				const level1DropdownView = level0DropdownView.toolbarView.items.get( 2 );

				// Make sure that toolbar view is not created before first dropdown open.
				expect( level1DropdownView.toolbarView ).to.be.undefined;

				// Trigger toolbar view creation (lazy init).
				level1DropdownView.isOpen = true;

>>>>>>> bb0f347c
				expect( level1DropdownView.toolbarView.items.length ).to.equal( 1 );
				expect( level1DropdownView.toolbarView.items.get( 0 ).name ).to.equal( 'bar' );
			} );

			it( 'should warn when the drop-down has no label', () => {
				const warnStub = testUtils.sinon.stub( console, 'warn' );
				const brokenDefinition = {
					items: [ 'bar', '|', 'foo' ],
					icon: 'plus',
					tooltip: 'Foo bar'
				};

				view.fillFromConfig( [ 'foo', brokenDefinition ], factory );

				sinon.assert.calledOnce( warnStub );
				sinon.assert.calledWithExactly( warnStub,
					sinon.match( /^toolbarview-nested-toolbar-dropdown-missing-label/ ),
					brokenDefinition,
					sinon.match.string // Link to the documentation
				);
			} );

			describe( 'toolbar.removeItems support', () => {
				it( 'should allow removing items from the nested toolbar', () => {
					view.fillFromConfig( {
						items: [
							'foo',
							{
								label: 'Some label',
								items: [ 'bar', '|', 'foo' ]
							}
						],
						removeItems: [ 'bar' ]
					}, factory );

					dropdownView = view.items.get( 1 );
<<<<<<< HEAD
=======

					// Make sure that toolbar view is not created before first dropdown open.
					expect( dropdownView.toolbarView ).to.be.undefined;

					// Trigger toolbar view creation (lazy init).
					dropdownView.isOpen = true;
>>>>>>> bb0f347c
					toolbarView = dropdownView.toolbarView;

					const nestedToolbarItems = toolbarView.items;

					expect( nestedToolbarItems.length ).to.equal( 1 );
					expect( nestedToolbarItems.get( 0 ).name ).to.equal( 'foo' );
				} );

				it( 'should allow removing items from the nested toolbar deep in the structure', () => {
					view.fillFromConfig( {
						items: [
							'foo',
							{
								label: 'Level 0',
								items: [
									'bar',
									{
										label: 'Level 1',
										items: [
											'foo', 'bar'
										]
									}
								]
							}
						],
						removeItems: [ 'bar' ]
					}, factory );

					const level0DropdownView = view.items.get( 1 );
<<<<<<< HEAD
					const level1DropdownView = level0DropdownView.toolbarView.items.get( 0 );

=======

					// Make sure that toolbar view is not created before first dropdown open.
					expect( level0DropdownView.toolbarView ).to.be.undefined;

					// Trigger toolbar view creation (lazy init).
					level0DropdownView.isOpen = true;

					const level1DropdownView = level0DropdownView.toolbarView.items.get( 0 );

					// Make sure that toolbar view is not created before first dropdown open.
					expect( level1DropdownView.toolbarView ).to.be.undefined;

					// Trigger toolbar view creation (lazy init).
					level1DropdownView.isOpen = true;

>>>>>>> bb0f347c
					const level0NestedToolbarItems = level0DropdownView.toolbarView.items;
					const level1NestedToolbarItems = level1DropdownView.toolbarView.items;

					expect( level0NestedToolbarItems.length ).to.equal( 1 );
					expect( level0NestedToolbarItems.get( 0 ) ).to.be.instanceOf( DropdownView );
					expect( level0NestedToolbarItems.get( 0 ).buttonView.label ).to.equal( 'Level 1' );

					expect( level1NestedToolbarItems.length ).to.equal( 1 );
					expect( level1NestedToolbarItems.get( 0 ).name ).to.equal( 'foo' );
				} );

				it( 'should remove the nested drop-down if all its toolbar items have also been removed', () => {
					view.fillFromConfig( {
						items: [
							'foo',
							{
								label: 'Some label',
								items: [ 'bar', 'baz' ]
							}
						],
						removeItems: [ 'bar', 'baz' ]
					}, factory );

					const items = view.items;

					expect( items.length ).to.equal( 1 );
					expect( items.get( 0 ).name ).to.equal( 'foo' );
				} );

				it( 'should remove the nested drop-down if all its toolbar items (but separators) have also been removed', () => {
					view.fillFromConfig( {
						items: [
							'foo',
							{
								label: 'Some label',
								items: [ 'bar', '|', 'baz' ]
							}
						],
						removeItems: [ 'bar', 'baz' ]
					}, factory );

					const items = view.items;

					expect( items.length ).to.equal( 1 );
					expect( items.get( 0 ).name ).to.equal( 'foo' );
				} );
			} );
		} );
	} );

	describe( 'toolbar with static items', () => {
		describe( 'constructor()', () => {
			it( 'should set view#isVertical', () => {
				expect( view.isVertical ).to.be.false;
			} );

			it( 'binds itemsView#children to #items', () => {
				const itemA = focusable();
				const itemB = focusable();
				const itemC = focusable();

				view.items.add( itemA );
				view.items.add( itemB );
				view.items.add( itemC );

				expect( view.itemsView.children.map( i => i ) ).to.have.ordered.members( [ itemA, itemB, itemC ] );
			} );

			it( 'binds #focusables to #items', () => {
				const itemA = focusable();
				const itemB = focusable();
				const itemC = focusable();

				view.items.add( itemA );
				view.items.add( itemB );
				view.items.add( itemC );

				expect( view.focusables.map( i => i ) ).to.have.ordered.members( [ itemA, itemB, itemC ] );
			} );
		} );

		describe( 'element bindings', () => {
			describe( 'class', () => {
				it( 'reacts on view#isVertical', () => {
					view.isVertical = false;
					expect( view.element.classList.contains( 'ck-toolbar_vertical' ) ).to.be.false;

					view.isVertical = true;
					expect( view.element.classList.contains( 'ck-toolbar_vertical' ) ).to.be.true;
				} );
			} );
		} );
	} );

	describe( 'toolbar with a dynamic item grouping', () => {
		let locale, view, groupedItems, ungroupedItems, groupedItemsDropdown;
		let resizeCallback, observeSpy, unobserveSpy;

		beforeEach( () => {
			observeSpy = sinon.spy();
			unobserveSpy = sinon.spy();

			// Make sure other tests of the editor do not affect tests that follow.
			// Without it, if an instance of ResizeObserver already exists somewhere undestroyed
			// in DOM, the following DOM mock will have no effect.
			ResizeObserver._observerInstance = null;

			testUtils.sinon.stub( global.window, 'ResizeObserver' ).callsFake( callback => {
				resizeCallback = callback;

				return {
					observe: observeSpy,
					unobserve: unobserveSpy
				};
			} );

			locale = new Locale();
			view = new ToolbarView( locale, {
				shouldGroupWhenFull: true
			} );

			view.render();
			view.element.style.width = '200px';
			document.body.appendChild( view.element );

			groupedItems = view._behavior.groupedItems;
			ungroupedItems = view._behavior.ungroupedItems;
			groupedItemsDropdown = view._behavior.groupedItemsDropdown;
		} );

		afterEach( () => {
			testUtils.sinon.restore();
			view.element.remove();
			view.destroy();
		} );

		describe( 'constructor()', () => {
			it( 'extends the template with the CSS class', () => {
				expect( view.element.classList.contains( 'ck-toolbar_grouping' ) ).to.be.true;
			} );

			it( 'updates the UI as new #items are added', () => {
				sinon.spy( view._behavior, '_updateGrouping' );

				const itemA = focusable();
				const itemB = focusable();
				const itemC = focusable();
				const itemD = focusable();

				view.element.style.width = '200px';

				view.items.add( itemA );
				view.items.add( itemB );

				sinon.assert.calledTwice( view._behavior._updateGrouping );

				expect( ungroupedItems ).to.have.length( 2 );
				expect( groupedItems ).to.have.length( 0 );

				view.items.add( itemC );

				// The dropdown took some extra space.
				expect( ungroupedItems ).to.have.length( 1 );
				expect( groupedItems ).to.have.length( 2 );

				view.items.add( itemD, 2 );

				expect( ungroupedItems ).to.have.length( 1 );
				expect( groupedItems ).to.have.length( 3 );

				expect( ungroupedItems.map( i => i ) ).to.have.ordered.members( [ itemA ] );
				expect( groupedItems.map( i => i ) ).to.have.ordered.members( [ itemB, itemD, itemC ] );
			} );

			it( 'updates the UI as #items are removed', () => {
				const itemA = focusable();
				const itemB = focusable();
				const itemC = focusable();
				const itemD = focusable();

				view.element.style.width = '200px';

				view.items.add( itemA );
				view.items.add( itemB );
				view.items.add( itemC );
				view.items.add( itemD );

				sinon.spy( view._behavior, '_updateGrouping' );
				view.items.remove( 2 );

				expect( ungroupedItems.map( i => i ) ).to.have.ordered.members( [ itemA ] );
				expect( groupedItems.map( i => i ) ).to.have.ordered.members( [ itemB, itemD ] );

				sinon.assert.calledOnce( view._behavior._updateGrouping );

				view.items.remove( 0 );
				sinon.assert.calledTwice( view._behavior._updateGrouping );

				expect( ungroupedItems.map( i => i ) ).to.have.ordered.members( [ itemB, itemD ] );
			} );

			it( 'doesn\'t throw when removing the first of grouped items', () => { // (#7655)
				const items = [ focusable(), focusable(), focusable(), focusable() ];
				view.element.style.width = '200px';
				view.items.addMany( items );

				view.items.remove( 1 );

				expect( ungroupedItems.map( i => i ) ).to.have.ordered.members( [ items[ 0 ] ] );
				expect( groupedItems.map( i => i ) ).to.have.ordered.members( [ items[ 2 ], items[ 3 ] ] );
			} );
		} );

		it( 'groups items that overflow into the dropdown', () => {
			const itemA = focusable();
			const itemB = focusable();
			const itemC = focusable();
			const itemD = focusable();

			view.items.add( itemA );
			view.items.add( itemB );
			view.items.add( itemC );
			view.items.add( itemD );

			expect( ungroupedItems.map( i => i ) ).to.have.ordered.members( [ itemA ] );
			expect( groupedItems.map( i => i ) ).to.have.ordered.members( [ itemB, itemC, itemD ] );
			expect( view.children ).to.have.length( 3 );
			expect( view.children.get( 0 ) ).to.equal( view.itemsView );
			expect( view.children.get( 1 ) ).to.be.instanceOf( ToolbarSeparatorView );
			expect( view.children.get( 2 ) ).to.equal( groupedItemsDropdown );
		} );

		it( 'ungroups items if there is enough space to display them (all)', () => {
			const itemA = focusable();
			const itemB = focusable();
			const itemC = focusable();
			const itemD = focusable();

			view.items.add( itemA );
			view.items.add( itemB );
			view.items.add( itemC );
			view.items.add( itemD );

			expect( ungroupedItems.map( i => i ) ).to.have.ordered.members( [ itemA ] );
			expect( groupedItems.map( i => i ) ).to.have.ordered.members( [ itemB, itemC, itemD ] );

			view.element.style.width = '350px';

			// Some grouped items cannot be ungrouped because there is not enough space and they will
			// land back in #_behavior.groupedItems after an attempt was made.
			view._behavior._updateGrouping();
			expect( ungroupedItems.map( i => i ) ).to.have.ordered.members( [ itemA, itemB, itemC ] );
			expect( groupedItems.map( i => i ) ).to.have.ordered.members( [ itemD ] );
		} );

		it( 'ungroups items if there is enough space to display them (some)', () => {
			const itemA = focusable();
			const itemB = focusable();
			const itemC = focusable();

			view.items.add( itemA );
			view.items.add( itemB );
			view.items.add( itemC );

			expect( ungroupedItems.map( i => i ) ).to.have.ordered.members( [ itemA ] );
			expect( groupedItems.map( i => i ) ).to.have.ordered.members( [ itemB, itemC ] );

			view.element.style.width = '350px';

			// All grouped items will be ungrouped because they fit just alright in the main space.
			view._behavior._updateGrouping();
			expect( ungroupedItems.map( i => i ) ).to.have.ordered.members( [ itemA, itemB, itemC ] );
			expect( groupedItems ).to.have.length( 0 );
			expect( view.children ).to.have.length( 1 );
			expect( view.children.get( 0 ) ).to.equal( view.itemsView );
		} );

		describe( 'render()', () => {
			let view, groupedItems, ungroupedItems;

			beforeEach( () => {
				view = new ToolbarView( locale, {
					shouldGroupWhenFull: true
				} );

				observeSpy.resetHistory();
				unobserveSpy.resetHistory();

				view.render();

				groupedItems = view._behavior.groupedItems;
				ungroupedItems = view._behavior.ungroupedItems;

				document.body.appendChild( view.element );
			} );

			afterEach( () => {
				view.element.remove();
				view.destroy();
			} );

			it( 'starts observing toolbar resize immediatelly after render', () => {
				sinon.assert.calledOnce( observeSpy );
				sinon.assert.calledWithExactly( observeSpy, view.element );
			} );

			it( 'updates the UI when the toolbar is being resized (expanding)', () => {
				view.element.style.width = '200px';

				view.items.add( focusable() );
				view.items.add( focusable() );
				view.items.add( focusable() );
				view.items.add( focusable() );
				view.items.add( focusable() );

				resizeCallback( [ {
					target: view.element,
					contentRect: new Rect( view.element )
				} ] );
				expect( ungroupedItems ).to.have.length( 1 );
				expect( groupedItems ).to.have.length( 4 );

				view.element.style.width = '500px';
				resizeCallback( [ {
					target: view.element,
					contentRect: new Rect( view.element )
				} ] );

				expect( ungroupedItems ).to.have.length( 5 );
				expect( groupedItems ).to.have.length( 0 );
			} );

			it( 'updates the UI when the toolbar is being resized (narrowing)', () => {
				view.element.style.width = '500px';

				view.items.add( focusable() );
				view.items.add( focusable() );
				view.items.add( focusable() );
				view.items.add( focusable() );
				view.items.add( focusable() );

				resizeCallback( [ {
					target: view.element,
					contentRect: new Rect( view.element )
				} ] );
				expect( ungroupedItems ).to.have.length( 5 );
				expect( groupedItems ).to.have.length( 0 );

				view.element.style.width = '200px';
				resizeCallback( [ {
					target: view.element,
					contentRect: new Rect( view.element )
				} ] );

				expect( ungroupedItems ).to.have.length( 1 );
				expect( groupedItems ).to.have.length( 4 );
			} );

			it( 'does not react to changes in height', () => {
				view.element.style.width = '500px';
				view.element.style.height = '200px';

				view.items.add( focusable() );
				view.items.add( focusable() );
				view.items.add( focusable() );
				view.items.add( focusable() );
				view.items.add( focusable() );

				sinon.spy( view._behavior, '_updateGrouping' );
				view.element.style.width = '500px';
				resizeCallback( [ {
					target: view.element,
					contentRect: new Rect( view.element )
				} ] );

				sinon.assert.calledOnce( view._behavior._updateGrouping );
				view.element.style.height = '500px';
				resizeCallback( [ {
					target: view.element,
					contentRect: new Rect( view.element )
				} ] );

				sinon.assert.calledOnce( view._behavior._updateGrouping );
			} );

			it( 'updates the state of grouped items upon resize', () => {
				testUtils.sinon.spy( view._behavior, '_updateGrouping' );
				sinon.assert.notCalled( view._behavior._updateGrouping );

				resizeCallback( [ {
					target: view.element,
					contentRect: new Rect( view.element )
				} ] );

				sinon.assert.calledOnce( view._behavior._updateGrouping );
			} );

			it( 'does not update the state of grouped items if invisible', () => {
				view.element.style.width = '500px';
				view.element.style.height = '200px';

				view.items.add( focusable() );
				view.items.add( focusable() );
				view.items.add( focusable() );
				view.items.add( focusable() );
				view.items.add( focusable() );

				expect( ungroupedItems ).to.have.length( 5 );
				expect( groupedItems ).to.have.length( 0 );

				view.element.style.display = 'none';
				view.maxWidth = '100px';

				expect( ungroupedItems ).to.have.length( 5 );
				expect( groupedItems ).to.have.length( 0 );
			} );

			it( 'should queue the update of the grouped items state when invisible (and execute it when visible again)', () => {
				view.maxWidth = '200px';

				view.items.add( focusable() );
				view.items.add( focusable() );
				view.items.add( focusable() );
				view.items.add( focusable() );
				view.items.add( focusable() );

				expect( ungroupedItems ).to.have.length( 1 );
				expect( groupedItems ).to.have.length( 4 );

				view.element.style.display = 'none';

				resizeCallback( [ {
					target: view.element,
					contentRect: new Rect( view.element )
				} ] );

				// Response to this change will be queued.
				view.maxWidth = '500px';

				expect( ungroupedItems ).to.have.length( 1 );
				expect( groupedItems ).to.have.length( 4 );

				// The queued items state should happen after that.
				view.element.style.display = 'flex';

				resizeCallback( [ {
					target: view.element,
					contentRect: new Rect( view.element )
				} ] );

				expect( ungroupedItems ).to.have.length( 5 );
				expect( groupedItems ).to.have.length( 0 );
			} );

			it( 'should fire the "groupedItemsUpdate" event on the toolbar when some item is grouped or ungrouped', () => {
				const updateSpy = sinon.spy();

				view.on( 'groupedItemsUpdate', updateSpy );

				view.element.style.width = '200px';

				view.items.add( focusable() );
				view.items.add( focusable() );
				view.items.add( focusable() );
				view.items.add( focusable() );
				view.items.add( focusable() );

				resizeCallback( [ {
					target: view.element,
					contentRect: new Rect( view.element )
				} ] );

				sinon.assert.calledOnce( updateSpy );

				// This 10px is not enough to ungroup an item.
				view.element.style.width = '210px';

				resizeCallback( [ {
					target: view.element,
					contentRect: new Rect( view.element )
				} ] );

				sinon.assert.calledOnce( updateSpy );

				// But this is not enough to ungroup some items.
				view.element.style.width = '300px';

				resizeCallback( [ {
					target: view.element,
					contentRect: new Rect( view.element )
				} ] );

				sinon.assert.calledTwice( updateSpy );
			} );
		} );

		describe( 'destroy()', () => {
			it( 'destroys the #groupedItemsDropdown', () => {
				view.element.style.width = '200px';

				const itemA = focusable();
				const itemB = focusable();
				const itemC = focusable();
				const itemD = focusable();

				view.items.add( itemA );
				view.items.add( itemB );
				view.items.add( itemC );
				view.items.add( itemD );

				sinon.spy( groupedItemsDropdown, 'destroy' );

				view.element.style.width = '500px';

				// The dropdown hides; it does not belong to any collection but it still exist.
				view._behavior._updateGrouping();

				view.destroy();
				sinon.assert.calledOnce( groupedItemsDropdown.destroy );
			} );

			it( 'should destroy the #resizeObserver', () => {
				view.element.style.width = '200px';

				const itemA = focusable();
				const itemB = focusable();
				const itemC = focusable();
				const itemD = focusable();

				view.items.add( itemA );
				view.items.add( itemB );
				view.items.add( itemC );
				view.items.add( itemD );

				sinon.spy( view._behavior.resizeObserver, 'destroy' );

				view.destroy();
				sinon.assert.calledOnce( view._behavior.resizeObserver.destroy );
			} );
		} );

		describe( 'dropdown with grouped items', () => {
			it( 'has proper DOM structure', () => {
				view.items.add( focusable() );
				view.items.add( focusable() );
				view.items.add( focusable() );
				view.items.add( focusable() );

				expect( view.children.has( groupedItemsDropdown ) ).to.be.true;
				expect( groupedItemsDropdown.element.classList.contains( 'ck-toolbar__grouped-dropdown' ) );
				expect( groupedItemsDropdown.buttonView.label ).to.equal( 'Show more items' );
			} );

			it( 'tooltip has the proper position depending on the UI language direction (LTR UI)', () => {
				const locale = new Locale( { uiLanguage: 'en' } );
				const view = new ToolbarView( locale, { shouldGroupWhenFull: true } );
				view.render();

				expect( view._behavior.groupedItemsDropdown.buttonView.tooltipPosition ).to.equal( 'sw' );

				view.destroy();
			} );

			it( 'tooltip has the proper position depending on the UI language direction (RTL UI)', () => {
				const locale = new Locale( { uiLanguage: 'ar' } );
				const view = new ToolbarView( locale, { shouldGroupWhenFull: true } );
				view.render();

				expect( view._behavior.groupedItemsDropdown.buttonView.tooltipPosition ).to.equal( 'se' );

				view.destroy();
			} );

			it( 'shares its toolbarView#items with grouped items', () => {
				groupedItemsDropdown.isOpen = true;

				view.items.add( focusable() );
				view.items.add( focusable() );
				view.items.add( focusable() );
				view.items.add( focusable() );

				expect( groupedItemsDropdown.toolbarView.items.map( i => i ) )
					.to.have.ordered.members( groupedItems.map( i => i ) );
			} );

			// https://github.com/ckeditor/ckeditor5/issues/5608
			it( 'has the proper position depending on the UI language direction (LTR UI)', () => {
				const locale = new Locale( { uiLanguage: 'en' } );
				const view = new ToolbarView( locale, { shouldGroupWhenFull: true } );
				view.render();

				expect( view._behavior.groupedItemsDropdown.panelPosition ).to.equal( 'sw' );

				view.destroy();
			} );

			// https://github.com/ckeditor/ckeditor5/issues/5608
			it( 'has the proper position depending on the UI language direction (RTL UI)', () => {
				const locale = new Locale( { uiLanguage: 'ar' } );
				const view = new ToolbarView( locale, { shouldGroupWhenFull: true } );
				view.render();

				expect( view._behavior.groupedItemsDropdown.panelPosition ).to.equal( 'se' );

				view.destroy();
			} );
		} );

		describe( 'item overflow checking logic', () => {
			it( 'considers the right padding of the toolbar (LTR UI)', () => {
				view.class = 'ck-reset_all';
				view.element.style.width = '210px';
				view.element.style.paddingLeft = '0px';
				view.element.style.paddingRight = '20px';

				view.items.add( focusable() );
				view.items.add( focusable() );

				expect( view._behavior.groupedItems ).to.have.length( 1 );
			} );

			it( 'considers the left padding of the toolbar (RTL UI)', () => {
				const locale = new Locale( { uiLanguage: 'ar' } );
				const view = new ToolbarView( locale, {
					shouldGroupWhenFull: true
				} );

				view.extendTemplate( {
					attributes: {
						dir: locale.uiLanguageDirection
					}
				} );

				view.render();
				document.body.appendChild( view.element );

				view.class = 'ck-reset_all';
				view.element.style.width = '210px';
				view.element.style.paddingLeft = '20px';
				view.element.style.paddingRight = '0px';

				view.items.add( focusable() );
				view.items.add( focusable() );

				expect( view._behavior.groupedItems ).to.have.length( 1 );

				view.destroy();
				view.element.remove();
			} );
		} );

		describe( 'focus management', () => {
			it( '#focus() focuses the dropdown when it is the only focusable', () => {
				sinon.spy( groupedItemsDropdown, 'focus' );
				view.element.style.width = '10px';

				const itemA = focusable();
				const itemB = focusable();

				view.items.add( itemA );
				view.items.add( itemB );

				expect( view.focusables.map( i => i ) ).to.have.ordered.members( [ groupedItemsDropdown ] );

				view.focus();
				sinon.assert.calledOnce( groupedItemsDropdown.focus );
			} );

			it( '#focusLast() focuses the dropdown when present', () => {
				sinon.spy( groupedItemsDropdown, 'focus' );
				view.element.style.width = '200px';

				const itemA = focusable();
				const itemB = focusable();
				const itemC = focusable();

				view.items.add( itemA );
				view.items.add( itemB );
				view.items.add( itemC );

				expect( view.focusables.map( i => i ) ).to.have.ordered.members( [ itemA, groupedItemsDropdown ] );

				view.focusLast();

				sinon.assert.calledOnce( groupedItemsDropdown.focus );

				view.element.remove();
			} );
		} );
	} );
} );

function focusable() {
	const view = nonFocusable();

	view.label = 'focusable';
	view.focus = sinon.stub().callsFake( () => {
		view.element.focus();
	} );

	view.extendTemplate( {
		attributes: {
			tabindex: -1
		}
	} );

	return view;
}

function nonFocusable() {
	const view = new View();

	view.set( 'label', 'non-focusable' );

	const bind = view.bindTemplate;

	view.setTemplate( {
		tag: 'div',
		attributes: {
			style: {
				padding: '0',
				margin: '0',
				width: '100px',
				height: '100px',
				background: 'rgba(255,0,0,.3)'
			}
		},
		children: [
			{
				text: bind.to( 'label' )
			}
		]
	} );

	return view;
}

function namedFactory( name ) {
	return locale => {
		const view = new View( locale );

		view.name = name;
		view.element = document.createElement( 'a' );

		return view;
	};
}

function getArrowKeyData( arrow ) {
	return {
		keyCode: keyCodes[ arrow ],
		preventDefault: sinon.spy(),
		stopPropagation: sinon.spy()
	};
}<|MERGE_RESOLUTION|>--- conflicted
+++ resolved
@@ -672,8 +672,6 @@
 				], factory );
 
 				dropdownView = view.items.get( 1 );
-<<<<<<< HEAD
-=======
 
 				// Make sure that toolbar view is not created before first dropdown open.
 				expect( dropdownView.toolbarView ).to.be.undefined;
@@ -681,7 +679,6 @@
 				// Trigger toolbar view creation (lazy init).
 				dropdownView.isOpen = true;
 
->>>>>>> bb0f347c
 				toolbarView = dropdownView.toolbarView;
 
 				const items = view.items;
@@ -858,10 +855,6 @@
 				], factory );
 
 				const level0DropdownView = view.items.get( 1 );
-<<<<<<< HEAD
-				const level1DropdownView = level0DropdownView.toolbarView.items.get( 2 );
-
-=======
 
 				// Make sure that toolbar view is not created before first dropdown open.
 				expect( level0DropdownView.toolbarView ).to.be.undefined;
@@ -877,7 +870,6 @@
 				// Trigger toolbar view creation (lazy init).
 				level1DropdownView.isOpen = true;
 
->>>>>>> bb0f347c
 				expect( level1DropdownView.toolbarView.items.length ).to.equal( 1 );
 				expect( level1DropdownView.toolbarView.items.get( 0 ).name ).to.equal( 'bar' );
 			} );
@@ -914,15 +906,12 @@
 					}, factory );
 
 					dropdownView = view.items.get( 1 );
-<<<<<<< HEAD
-=======
 
 					// Make sure that toolbar view is not created before first dropdown open.
 					expect( dropdownView.toolbarView ).to.be.undefined;
 
 					// Trigger toolbar view creation (lazy init).
 					dropdownView.isOpen = true;
->>>>>>> bb0f347c
 					toolbarView = dropdownView.toolbarView;
 
 					const nestedToolbarItems = toolbarView.items;
@@ -952,10 +941,6 @@
 					}, factory );
 
 					const level0DropdownView = view.items.get( 1 );
-<<<<<<< HEAD
-					const level1DropdownView = level0DropdownView.toolbarView.items.get( 0 );
-
-=======
 
 					// Make sure that toolbar view is not created before first dropdown open.
 					expect( level0DropdownView.toolbarView ).to.be.undefined;
@@ -971,7 +956,6 @@
 					// Trigger toolbar view creation (lazy init).
 					level1DropdownView.isOpen = true;
 
->>>>>>> bb0f347c
 					const level0NestedToolbarItems = level0DropdownView.toolbarView.items;
 					const level1NestedToolbarItems = level1DropdownView.toolbarView.items;
 
