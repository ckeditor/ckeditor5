--- conflicted
+++ resolved
@@ -1,10 +1,6 @@
 {
   "name": "@ckeditor/ckeditor5-ui",
-<<<<<<< HEAD
-  "version": "35.4.0",
-=======
   "version": "36.0.1",
->>>>>>> bb0f347c
   "description": "The UI framework and standard UI library of CKEditor 5.",
   "keywords": [
     "ckeditor",
@@ -15,31 +11,6 @@
   ],
   "main": "src/index.ts",
   "dependencies": {
-<<<<<<< HEAD
-    "@ckeditor/ckeditor5-utils": "^35.4.0",
-    "@ckeditor/ckeditor5-core": "^35.4.0",
-    "lodash-es": "^4.17.15"
-  },
-  "devDependencies": {
-    "@ckeditor/ckeditor5-basic-styles": "^35.4.0",
-    "@ckeditor/ckeditor5-block-quote": "^35.4.0",
-    "@ckeditor/ckeditor5-editor-balloon": "^35.4.0",
-    "@ckeditor/ckeditor5-editor-classic": "^35.4.0",
-    "@ckeditor/ckeditor5-engine": "^35.4.0",
-    "@ckeditor/ckeditor5-enter": "^35.4.0",
-    "@ckeditor/ckeditor5-essentials": "^35.4.0",
-    "@ckeditor/ckeditor5-font": "^35.4.0",
-    "@ckeditor/ckeditor5-find-and-replace": "^35.4.0",
-    "@ckeditor/ckeditor5-heading": "^35.4.0",
-    "@ckeditor/ckeditor5-image": "^35.4.0",
-    "@ckeditor/ckeditor5-link": "^35.4.0",
-    "@ckeditor/ckeditor5-list": "^35.4.0",
-    "@ckeditor/ckeditor5-mention": "^35.4.0",
-    "@ckeditor/ckeditor5-paragraph": "^35.4.0",
-    "@ckeditor/ckeditor5-horizontal-line": "^35.4.0",
-    "@ckeditor/ckeditor5-table": "^35.4.0",
-    "@ckeditor/ckeditor5-typing": "^35.4.0",
-=======
     "@ckeditor/ckeditor5-utils": "^36.0.1",
     "@ckeditor/ckeditor5-core": "^36.0.1",
     "lodash-es": "^4.17.15"
@@ -63,7 +34,6 @@
     "@ckeditor/ckeditor5-horizontal-line": "^36.0.1",
     "@ckeditor/ckeditor5-table": "^36.0.1",
     "@ckeditor/ckeditor5-typing": "^36.0.1",
->>>>>>> bb0f347c
     "typescript": "^4.8.4",
     "webpack": "^5.58.1",
     "webpack-cli": "^4.9.0"
