--- conflicted
+++ resolved
@@ -13,11 +13,8 @@
   "dependencies": {
     "@ckeditor/ckeditor5-core": "^37.0.1",
     "@ckeditor/ckeditor5-utils": "^37.0.1",
-<<<<<<< HEAD
-=======
     "color-convert": "2.0.1",
     "color-parse": "1.4.2",
->>>>>>> 3efbea82
     "lodash-es": "^4.17.15",
     "vanilla-colorful": "0.7.2"
   },
