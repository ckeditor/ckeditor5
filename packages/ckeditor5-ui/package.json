{
  "name": "@ckeditor/ckeditor5-ui",
  "version": "37.1.0",
  "description": "The UI framework and standard UI library of CKEditor 5.",
  "keywords": [
    "ckeditor",
    "ckeditor5",
    "ckeditor 5",
    "ckeditor5-lib",
    "ckeditor5-dll"
  ],
  "main": "src/index.ts",
  "dependencies": {
    "@ckeditor/ckeditor5-core": "^37.1.0",
    "@ckeditor/ckeditor5-utils": "^37.1.0",
<<<<<<< HEAD
    "lodash-es": "^4.17.15"
=======
    "color-convert": "2.0.1",
    "color-parse": "1.4.2",
    "lodash-es": "^4.17.15",
    "vanilla-colorful": "0.7.2"
>>>>>>> 383ea8ae
  },
  "devDependencies": {
    "@ckeditor/ckeditor5-basic-styles": "^37.1.0",
    "@ckeditor/ckeditor5-block-quote": "^37.1.0",
    "@ckeditor/ckeditor5-editor-balloon": "^37.1.0",
    "@ckeditor/ckeditor5-editor-classic": "^37.1.0",
    "@ckeditor/ckeditor5-engine": "^37.1.0",
    "@ckeditor/ckeditor5-enter": "^37.1.0",
    "@ckeditor/ckeditor5-essentials": "^37.1.0",
    "@ckeditor/ckeditor5-find-and-replace": "^37.1.0",
    "@ckeditor/ckeditor5-font": "^37.1.0",
    "@ckeditor/ckeditor5-heading": "^37.1.0",
    "@ckeditor/ckeditor5-horizontal-line": "^37.1.0",
    "@ckeditor/ckeditor5-image": "^37.1.0",
    "@ckeditor/ckeditor5-link": "^37.1.0",
    "@ckeditor/ckeditor5-list": "^37.1.0",
    "@ckeditor/ckeditor5-mention": "^37.1.0",
    "@ckeditor/ckeditor5-paragraph": "^37.1.0",
    "@ckeditor/ckeditor5-table": "^37.1.0",
    "@ckeditor/ckeditor5-typing": "^37.1.0",
    "@types/color-convert": "2.0.0",
    "typescript": "^4.8.4",
    "webpack": "^5.58.1",
    "webpack-cli": "^4.9.0"
  },
  "engines": {
    "node": ">=16.0.0",
    "npm": ">=5.7.1"
  },
  "author": "CKSource (http://cksource.com/)",
  "license": "GPL-2.0-or-later",
  "homepage": "https://ckeditor.com/ckeditor-5",
  "bugs": "https://github.com/ckeditor/ckeditor5/issues",
  "repository": {
    "type": "git",
    "url": "https://github.com/ckeditor/ckeditor5.git",
    "directory": "packages/ckeditor5-ui"
  },
  "files": [
    "lang",
    "src/**/*.js",
    "src/**/*.d.ts",
    "theme",
    "ckeditor5-metadata.json",
    "CHANGELOG.md"
  ],
  "scripts": {
    "build": "tsc -p ./tsconfig.json",
    "postversion": "npm run build"
  }
}<|MERGE_RESOLUTION|>--- conflicted
+++ resolved
@@ -13,14 +13,10 @@
   "dependencies": {
     "@ckeditor/ckeditor5-core": "^37.1.0",
     "@ckeditor/ckeditor5-utils": "^37.1.0",
-<<<<<<< HEAD
-    "lodash-es": "^4.17.15"
-=======
     "color-convert": "2.0.1",
     "color-parse": "1.4.2",
     "lodash-es": "^4.17.15",
     "vanilla-colorful": "0.7.2"
->>>>>>> 383ea8ae
   },
   "devDependencies": {
     "@ckeditor/ckeditor5-basic-styles": "^37.1.0",
