--- conflicted
+++ resolved
@@ -13,18 +13,11 @@
 import { BlockQuote } from '@ckeditor/ckeditor5-block-quote';
 import { insertAt } from '@ckeditor/ckeditor5-utils';
 
-<<<<<<< HEAD
 import { Input } from '../src/input.js';
 import { InsertTextCommand } from '../src/inserttextcommand.js';
 import { _getModelData, _setModelData } from '@ckeditor/ckeditor5-engine/src/dev-utils/model.js';
+import { _getViewData } from '@ckeditor/ckeditor5-engine/src/dev-utils/view.js';
 import { env } from '@ckeditor/ckeditor5-utils/src/env.js';
-=======
-import Input from '../src/input.js';
-import InsertTextCommand from '../src/inserttextcommand.js';
-import { getData as getModelData, setData as setModelData } from '@ckeditor/ckeditor5-engine/src/dev-utils/model.js';
-import { getData as getViewData } from '@ckeditor/ckeditor5-engine/src/dev-utils/view.js';
-import env from '@ckeditor/ckeditor5-utils/src/env.js';
->>>>>>> eb368c23
 
 describe( 'Input', () => {
 	testUtils.createSinonSandbox();
@@ -174,7 +167,7 @@
 			} );
 
 			it( 'should preventDefault() the original beforeinput event if target ranges span across different blocks', () => {
-				setModelData( editor.model,
+				_setModelData( editor.model,
 					'<paragraph>[foo</paragraph>' +
 					'<paragraph>]bar</paragraph>'
 				);
@@ -211,12 +204,12 @@
 			} );
 
 			it( 'should preventDefault() the original event if target ranges span across different blocks (ends in code block)', () => {
-				setModelData( editor.model,
+				_setModelData( editor.model,
 					'<paragraph>[foo</paragraph>' +
 					'<codeBlock language="javascript">]bar</codeBlock>'
 				);
 
-				expect( getViewData( editor.editing.view, { withoutSelection: true } ) ).to.equal(
+				expect( _getViewData( editor.editing.view, { withoutSelection: true } ) ).to.equal(
 					'<p>foo</p>' +
 					'<pre data-language="JavaScript" spellcheck="false">' +
 						'<code class="language-javascript">bar</code>' +
@@ -259,14 +252,14 @@
 			} );
 
 			it( 'should preventDefault() the original event if target ranges span across different blocks (ends in block quote)', () => {
-				setModelData( editor.model,
+				_setModelData( editor.model,
 					'<paragraph>[foo</paragraph>' +
 					'<blockQuote>' +
 						'<paragraph>]bar</paragraph>' +
 					'</blockQuote>'
 				);
 
-				expect( getViewData( editor.editing.view, { withoutSelection: true } ) ).to.equal(
+				expect( _getViewData( editor.editing.view, { withoutSelection: true } ) ).to.equal(
 					'<p>foo</p>' +
 					'<blockquote>' +
 						'<p>bar</p>' +
@@ -309,12 +302,12 @@
 			} );
 
 			it( 'should preventDefault() the original event if target ranges span empty paragraph and ends in code block', () => {
-				setModelData( editor.model,
+				_setModelData( editor.model,
 					'<paragraph>[</paragraph>' +
 					'<codeBlock language="javascript">]bar</codeBlock>'
 				);
 
-				expect( getViewData( editor.editing.view, { withoutSelection: true } ) ).to.equal(
+				expect( _getViewData( editor.editing.view, { withoutSelection: true } ) ).to.equal(
 					'<p></p>' +
 					'<pre data-language="JavaScript" spellcheck="false">' +
 						'<code class="language-javascript">bar</code>' +
@@ -360,7 +353,7 @@
 			} );
 
 			it( 'should not preventDefault() the original beforeinput event if target range is collapsed', () => {
-				setModelData( editor.model, '<paragraph>fo[]o</paragraph>' );
+				_setModelData( editor.model, '<paragraph>fo[]o</paragraph>' );
 
 				const eventData = {
 					preventDefault: sinon.spy(),
