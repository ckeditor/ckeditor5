--- conflicted
+++ resolved
@@ -141,53 +141,25 @@
 			// and we could apply changes to the model and verify if the DOM is valid.
 			// The browser applies changes to the DOM not immediately on beforeinput event.
 			// We just wait for mutation observer to notice changes or as a fallback a timeout.
-<<<<<<< HEAD
 			//
 			// Previously we were cancelling the non-composition events, but it caused issues especially in Safari.
 
 			// @if CK_DEBUG_TYPING // if ( ( window as any ).logCKETyping ) {
-			// @if CK_DEBUG_TYPING // 	console.log( `%c[Input]%c Queue insertText:%c "${ commandData.text }"%c ` +
+			// @if CK_DEBUG_TYPING // 	console.log( ..._buildLogMessage( this, 'Input',
+			// @if CK_DEBUG_TYPING // 		`%cQueue insertText:%c "${ commandData.text }"%c ` +
 			// @if CK_DEBUG_TYPING // 		`[${ commandData.selection.getFirstPosition().path }]-` +
 			// @if CK_DEBUG_TYPING // 		`[${ commandData.selection.getLastPosition().path }]` +
 			// @if CK_DEBUG_TYPING // 		` queue size: ${ this._compositionQueue.length + 1 }`,
-			// @if CK_DEBUG_TYPING // 		'font-weight: bold; color: green;', 'font-weight: bold', 'color: blue', ''
-			// @if CK_DEBUG_TYPING // 	);
+			// @if CK_DEBUG_TYPING // 		'font-weight: bold',
+			// @if CK_DEBUG_TYPING // 		'color: blue',
+			// @if CK_DEBUG_TYPING // 		''
+			// @if CK_DEBUG_TYPING // 	) );
 			// @if CK_DEBUG_TYPING // }
 
 			this._compositionQueue.push( commandData );
 
 			if ( !data.expectBrowserChange ) {
 				this._compositionQueue.flush( 'synthetic insertText event' );
-=======
-			if ( env.isAndroid && view.document.isComposing ) {
-				// @if CK_DEBUG_TYPING // if ( ( window as any ).logCKETyping ) {
-				// @if CK_DEBUG_TYPING // 	console.log( ..._buildLogMessage( this, 'Input',
-				// @if CK_DEBUG_TYPING // 		`%cQueue insertText:%c "${ commandData.text }"%c ` +
-				// @if CK_DEBUG_TYPING // 		`[${ commandData.selection.getFirstPosition().path }]-` +
-				// @if CK_DEBUG_TYPING // 		`[${ commandData.selection.getLastPosition().path }]` +
-				// @if CK_DEBUG_TYPING // 		` queue size: ${ this._compositionQueue.length + 1 }`,
-				// @if CK_DEBUG_TYPING // 		'font-weight: bold',
-				// @if CK_DEBUG_TYPING // 		'color: blue',
-				// @if CK_DEBUG_TYPING // 		''
-				// @if CK_DEBUG_TYPING // 	) );
-				// @if CK_DEBUG_TYPING // }
-
-				this._compositionQueue.push( commandData );
-			} else {
-				// @if CK_DEBUG_TYPING // if ( ( window as any ).logCKETyping ) {
-				// @if CK_DEBUG_TYPING // 	console.log( ..._buildLogMessage( this, 'Input',
-				// @if CK_DEBUG_TYPING // 		`%cExecute insertText:%c "${ commandData.text }"%c ` +
-				// @if CK_DEBUG_TYPING // 		`[${ commandData.selection.getFirstPosition().path }]-` +
-				// @if CK_DEBUG_TYPING // 		`[${ commandData.selection.getLastPosition().path }]`,
-				// @if CK_DEBUG_TYPING // 		'font-weight: bold',
-				// @if CK_DEBUG_TYPING // 		'color: blue',
-				// @if CK_DEBUG_TYPING // 		''
-				// @if CK_DEBUG_TYPING // 	) );
-				// @if CK_DEBUG_TYPING // }
-
-				editor.execute( 'insertText', commandData );
-				view.scrollToTheSelection();
->>>>>>> fa2c0d39
 			}
 		} );
 
@@ -257,22 +229,13 @@
 				}
 			}
 
-<<<<<<< HEAD
 			// @if CK_DEBUG_TYPING // if ( ( window as any ).logCKETyping ) {
-			// @if CK_DEBUG_TYPING // 	console.log( '%c[Input]%c Mutations not related to the composition.',
-			// @if CK_DEBUG_TYPING // 		'font-weight: bold; color: green;', 'font-style: italic'
-			// @if CK_DEBUG_TYPING // 	);
+			// @if CK_DEBUG_TYPING // 	console.log( ..._buildLogMessage( this, 'Input',
+			// @if CK_DEBUG_TYPING // 		'%cMutations not related to the composition.',
+			// @if CK_DEBUG_TYPING // 		'font-style: italic'
+			// @if CK_DEBUG_TYPING // 	) );
 			// @if CK_DEBUG_TYPING // }
 		} );
-=======
-				// @if CK_DEBUG_TYPING // if ( ( window as any ).logCKETyping ) {
-				// @if CK_DEBUG_TYPING // 	console.log( ..._buildLogMessage( this, 'Input',
-				// @if CK_DEBUG_TYPING // 		'%cMutations not related to the composition.',
-				// @if CK_DEBUG_TYPING // 		'font-style: italic'
-				// @if CK_DEBUG_TYPING // 	) );
-				// @if CK_DEBUG_TYPING // }
-			} );
->>>>>>> fa2c0d39
 
 		// Make sure that all changes are applied to the model before the end of composition.
 		this.listenTo<ViewDocumentCompositionEndEvent>( view.document, 'compositionend', () => {
@@ -302,28 +265,9 @@
 				}
 			}
 
-<<<<<<< HEAD
 			// Fire composition mutations if any.
 			//
 			// For non-Android:
-=======
-				if ( mutations.length ) {
-					// @if CK_DEBUG_TYPING // if ( ( window as any ).logCKETyping ) {
-					// @if CK_DEBUG_TYPING // 	console.group( ..._buildLogMessage( this, 'Input',
-					// @if CK_DEBUG_TYPING // 		'%cFire post-composition mutation fixes.',
-					// @if CK_DEBUG_TYPING // 		'font-weight: bold'
-					// @if CK_DEBUG_TYPING // 	) );
-					// @if CK_DEBUG_TYPING // }
-
-					view.document.fire<ViewDocumentMutationsEvent>( 'mutations', { mutations } );
-
-					// @if CK_DEBUG_TYPING // if ( ( window as any ).logCKETyping ) {
-					// @if CK_DEBUG_TYPING // 	console.groupEnd();
-					// @if CK_DEBUG_TYPING // }
-				}
-			}, { priority: 'lowest' } );
-		} else {
->>>>>>> fa2c0d39
 			// After composition end we need to verify if there are no left-overs.
 			// Listening at the lowest priority so after the `InsertTextObserver` added above (all composed text
 			// should already be applied to the model, view, and DOM).
@@ -337,16 +281,10 @@
 			// This is especially needed when user cancels composition, so we can clear nodes marked to sync.
 			if ( mutations.length || !env.isAndroid ) {
 				// @if CK_DEBUG_TYPING // if ( ( window as any ).logCKETyping ) {
-<<<<<<< HEAD
-				// @if CK_DEBUG_TYPING // 	console.group( '%c[Input]%c Fire post-composition mutation fixes.',
-				// @if CK_DEBUG_TYPING // 		'font-weight: bold; color: green', 'font-weight: bold', ''
-				// @if CK_DEBUG_TYPING // 	);
-=======
 				// @if CK_DEBUG_TYPING // 	console.group( ..._buildLogMessage( this, 'Input',
-				// @if CK_DEBUG_TYPING // 		'%cForce render after composition end.',
+				// @if CK_DEBUG_TYPING // 		'Fire post-composition mutation fixes.',
 				// @if CK_DEBUG_TYPING // 		'font-weight: bold'
 				// @if CK_DEBUG_TYPING // 	) );
->>>>>>> fa2c0d39
 				// @if CK_DEBUG_TYPING // }
 
 				view.document.fire<ViewDocumentMutationsEvent>( 'mutations', { mutations } );
