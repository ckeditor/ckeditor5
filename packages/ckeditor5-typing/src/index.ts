/**
 * @license Copyright (c) 2003-2023, CKSource Holding sp. z o.o. All rights reserved.
 * For licensing, see LICENSE.md or https://ckeditor.com/legal/ckeditor-oss-license
 */

/**
 * @module typing
 */

export { default as Typing } from './typing';
export { default as Input } from './input';
export { default as Delete } from './delete';

export { default as TextWatcher } from './textwatcher';
export { default as TwoStepCaretMovement } from './twostepcaretmovement';
export { default as TextTransformation } from './texttransformation';

export { default as inlineHighlight } from './utils/inlinehighlight';
export { default as findAttributeRange } from './utils/findattributerange';
export { default as getLastTextLine, type LastTextLineData } from './utils/getlasttextline';

export { default as InsertTextCommand, type InsertTextCommandExecuteEvent } from './inserttextcommand';

export type { TypingConfig } from './typingconfig';
export type { ViewDocumentDeleteEvent } from './deleteobserver';
<<<<<<< HEAD
export type { ViewDocumentInsertTextEvent, InsertTextEventData } from './inserttextobserver';
export type { TextWatcherMatchedEvent } from './textwatcher';
=======
export type { ViewDocumentInsertTextEvent } from './inserttextobserver';
export type { TextWatcherMatchedEvent } from './textwatcher';
export type { TextWatcherMatchedDataEvent } from './textwatcher';
>>>>>>> 0c5cbc9a
<|MERGE_RESOLUTION|>--- conflicted
+++ resolved
@@ -23,11 +23,6 @@
 
 export type { TypingConfig } from './typingconfig';
 export type { ViewDocumentDeleteEvent } from './deleteobserver';
-<<<<<<< HEAD
 export type { ViewDocumentInsertTextEvent, InsertTextEventData } from './inserttextobserver';
 export type { TextWatcherMatchedEvent } from './textwatcher';
-=======
-export type { ViewDocumentInsertTextEvent } from './inserttextobserver';
-export type { TextWatcherMatchedEvent } from './textwatcher';
-export type { TextWatcherMatchedDataEvent } from './textwatcher';
->>>>>>> 0c5cbc9a
+export type { TextWatcherMatchedDataEvent } from './textwatcher';