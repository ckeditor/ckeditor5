--- conflicted
+++ resolved
@@ -17,11 +17,7 @@
     "ckeditor5": "workspace:*"
   },
   "devDependencies": {
-<<<<<<< HEAD
     "@ckeditor/ckeditor5-dev-utils": "^54.2.1",
-=======
-    "@ckeditor/ckeditor5-dev-utils": "^54.0.0",
->>>>>>> 5ed4c3d1
     "@ckeditor/ckeditor5-editor-classic": "workspace:*",
     "@ckeditor/ckeditor5-theme-lark": "workspace:*",
     "typescript": "5.3.3",
