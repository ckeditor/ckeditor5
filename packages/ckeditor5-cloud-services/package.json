{
  "name": "@ckeditor/ckeditor5-cloud-services",
  "version": "46.1.0",
  "description": "CKEditor 5's Cloud Services integration layer.",
  "keywords": [
    "ckeditor",
    "ckeditor5",
    "ckeditor 5",
    "ckeditor5-lib",
    "ckeditor5-dll"
  ],
  "type": "module",
  "main": "src/index.ts",
  "dependencies": {
    "@ckeditor/ckeditor5-core": "46.1.0",
    "@ckeditor/ckeditor5-utils": "46.1.0",
    "ckeditor5": "46.1.0"
  },
  "devDependencies": {
<<<<<<< HEAD
    "@ckeditor/ckeditor5-dev-utils": "^52.0.0",
    "@ckeditor/ckeditor5-editor-classic": "46.0.3",
    "@ckeditor/ckeditor5-theme-lark": "46.0.3",
=======
    "@ckeditor/ckeditor5-dev-utils": "^51.0.0",
    "@ckeditor/ckeditor5-editor-classic": "46.1.0",
    "@ckeditor/ckeditor5-theme-lark": "46.1.0",
>>>>>>> c9a5a0a0
    "typescript": "5.0.4",
    "webpack": "^5.94.0",
    "webpack-cli": "^6.0.1"
  },
  "author": "CKSource (http://cksource.com/)",
  "license": "SEE LICENSE IN LICENSE.md",
  "homepage": "https://ckeditor.com/ckeditor-5",
  "bugs": "https://github.com/ckeditor/ckeditor5/issues",
  "repository": {
    "type": "git",
    "url": "https://github.com/ckeditor/ckeditor5.git",
    "directory": "packages/ckeditor5-cloud-services"
  },
  "files": [
    "dist",
    "lang",
    "src/**/*.js",
    "src/**/*.d.ts",
    "theme",
    "build",
    "ckeditor5-metadata.json",
    "CHANGELOG.md"
  ],
  "scripts": {
    "dll:build": "webpack",
    "build": "tsc --build --force ./tsconfig.json",
    "build:dist": "node ../../scripts/nim/build-package.mjs"
  }
}<|MERGE_RESOLUTION|>--- conflicted
+++ resolved
@@ -17,15 +17,9 @@
     "ckeditor5": "46.1.0"
   },
   "devDependencies": {
-<<<<<<< HEAD
-    "@ckeditor/ckeditor5-dev-utils": "^52.0.0",
-    "@ckeditor/ckeditor5-editor-classic": "46.0.3",
-    "@ckeditor/ckeditor5-theme-lark": "46.0.3",
-=======
-    "@ckeditor/ckeditor5-dev-utils": "^51.0.0",
+    "@ckeditor/ckeditor5-dev-utils": "^53.0.0",
     "@ckeditor/ckeditor5-editor-classic": "46.1.0",
     "@ckeditor/ckeditor5-theme-lark": "46.1.0",
->>>>>>> c9a5a0a0
     "typescript": "5.0.4",
     "webpack": "^5.94.0",
     "webpack-cli": "^6.0.1"
