--- conflicted
+++ resolved
@@ -6,11 +6,7 @@
 
 # Base64 image upload adapter
 
-<<<<<<< HEAD
-The {@link module:upload/adapters/base64uploadadapter~Base64UploadAdapter Base64 image upload adapter} plugin converts images inserted into the editor into [Base64 strings](https://en.wikipedia.org/wiki/Base64) in the {@link builds/guides/integration/saving-data editor output}.
-=======
-The {@link module:upload/base64uploadadapter~Base64UploadAdapter Base64 image upload adapter} plugin converts images inserted into the rich-text editor into [Base64-encoded strings](https://en.wikipedia.org/wiki/Base64) in the {@link builds/guides/integration/saving-data editor output}.
->>>>>>> 2f655ed9
+The {@link module:upload/adapters/base64uploadadapter~Base64UploadAdapter Base64 image upload adapter} plugin converts images inserted into the rich-text editor into [Base64-encoded strings](https://en.wikipedia.org/wiki/Base64) in the {@link builds/guides/integration/saving-data editor output}.
 
 This kind of image upload does not require any server-side processing &mdash; images are stored with the rest of the text and displayed by the web browser without additional requests. On the downside, this approach can bloat your database with very long data strings which, in theory, could have a negative impact on the performance.
 
