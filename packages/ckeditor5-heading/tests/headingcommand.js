/**
 * @license Copyright (c) 2003-2017, CKSource - Frederico Knabben. All rights reserved.
 * For licensing, see LICENSE.md.
 */

import ModelTestEditor from '@ckeditor/ckeditor5-core/tests/_utils/modeltesteditor';
import ParagraphCommand from '@ckeditor/ckeditor5-paragraph/src/paragraphcommand';
import HeadingCommand from '../src/headingcommand';
import Range from '@ckeditor/ckeditor5-engine/src/model/range';
import { setData, getData } from '@ckeditor/ckeditor5-engine/src/dev-utils/model';

const options = [
	{ model: 'heading1', view: { name: 'h2' }, title: 'H2' },
	{ model: 'heading2', view: { name: 'h3' }, title: 'H3' },
	{ model: 'heading3', view: { name: 'h4' }, title: 'H4' }
];

describe( 'HeadingCommand', () => {
	let editor, model, document, commands, root, schema;

	beforeEach( () => {
		return ModelTestEditor.create().then( newEditor => {
			editor = newEditor;
			model = editor.model;
			document = model.document;
			commands = {};
			schema = model.schema;

			editor.commands.add( 'paragraph', new ParagraphCommand( editor ) );
			schema.registerItem( 'paragraph', '$block' );

			for ( const option of options ) {
				commands[ option.model ] = new HeadingCommand( editor, option.model );
				schema.registerItem( option.model, '$block' );
			}

			schema.registerItem( 'notBlock' );
			schema.allow( { name: 'notBlock', inside: '$root' } );
			schema.allow( { name: '$text', inside: 'notBlock' } );

			root = document.getRoot();
		} );
	} );

	afterEach( () => {
		for ( const modelElement in commands ) {
			commands[ modelElement ].destroy();
		}
	} );

	describe( 'modelElement', () => {
		it( 'is set', () => {
			expect( commands.heading1.modelElement ).to.equal( 'heading1' );
		} );
	} );

	describe( 'value', () => {
		for ( const option of options ) {
			test( option );
		}

		function test( { model: modelElement } ) {
			it( `equals ${ modelElement } when collapsed selection is placed inside ${ modelElement } element`, () => {
				setData( model, `<${ modelElement }>foobar</${ modelElement }>` );
				const element = root.getChild( 0 );
				document.selection.addRange( Range.createFromParentsAndOffsets( element, 3, element, 3 ) );

				expect( commands[ modelElement ].value ).to.be.true;
			} );

			it( 'equals false if inside to non-block element', () => {
				setData( model, '<notBlock>[foo]</notBlock>' );

				expect( commands[ modelElement ].value ).to.be.false;
			} );

			it( `equals false if moved from ${ modelElement } to non-block element`, () => {
				setData( model, `<${ modelElement }>[foo]</${ modelElement }><notBlock>foo</notBlock>` );
				const element = document.getRoot().getChild( 1 );

				model.change( () => {
					document.selection.setRanges( [ Range.createIn( element ) ] );
				} );

				expect( commands[ modelElement ].value ).to.be.false;
			} );

			it( 'should be refreshed after calling refresh()', () => {
				const command = commands[ modelElement ];
				setData( model, `<${ modelElement }>[foo]</${ modelElement }><notBlock>foo</notBlock>` );
				const element = document.getRoot().getChild( 1 );

				// Purposely not putting it in `model.change` to update command manually.
				document.selection.setRanges( [ Range.createIn( element ) ] );

				expect( command.value ).to.be.true;
				command.refresh();
				expect( command.value ).to.be.false;
			} );
		}
	} );

	describe( 'execute()', () => {
		it( 'should update value after execution', () => {
			const command = commands.heading1;

			setData( model, '<paragraph>[]</paragraph>' );
			command.execute();

			expect( getData( model ) ).to.equal( '<heading1>[]</heading1>' );
			expect( command.value ).to.be.true;
		} );

		// https://github.com/ckeditor/ckeditor5-heading/issues/73
		it( 'should not rename blocks which cannot become headings', () => {
			schema.registerItem( 'restricted' );
			schema.allow( { name: 'restricted', inside: '$root' } );
			schema.disallow( { name: 'heading1', inside: 'restricted' } );

			schema.registerItem( 'fooBlock', '$block' );
			schema.allow( { name: 'fooBlock', inside: 'restricted' } );

			setData(
				model,
				'<paragraph>a[bc</paragraph>' +
				'<restricted><fooBlock></fooBlock></restricted>' +
				'<paragraph>de]f</paragraph>'
			);

			commands.heading1.execute();

			expect( getData( model ) ).to.equal(
				'<heading1>a[bc</heading1>' +
				'<restricted><fooBlock></fooBlock></restricted>' +
				'<heading1>de]f</heading1>'
			);
		} );

		it( 'should use parent batch', () => {
			const command = commands.heading1;

			setData( model, '<paragraph>foo[]bar</paragraph>' );

			model.change( writer => {
				expect( writer.batch.deltas.length ).to.equal( 0 );

				command.execute();

				expect( writer.batch.deltas.length ).to.be.above( 0 );
			} );
		} );

		describe( 'collapsed selection', () => {
			let convertTo = options[ options.length - 1 ];

			for ( const option of options ) {
				test( option, convertTo );
				convertTo = option;
			}

			it( 'does nothing when executed with already applied option', () => {
				setData( model, '<heading1>foo[]bar</heading1>' );

				commands.heading1.execute();
				expect( getData( model ) ).to.equal( '<heading1>foo[]bar</heading1>' );
			} );

			it( 'converts topmost blocks', () => {
				schema.registerItem( 'inlineImage', '$inline' );
				schema.allow( { name: '$text', inside: 'inlineImage' } );

				setData( model, '<paragraph><inlineImage>foo[]</inlineImage>bar</paragraph>' );
				commands.heading1.execute();

				expect( getData( model ) ).to.equal( '<heading1><inlineImage>foo[]</inlineImage>bar</heading1>' );
			} );

			function test( from, to ) {
<<<<<<< HEAD
				it( `converts ${ from.model } to ${ to.model } on collapsed selection`, () => {
					setData( document, `<${ from.model }>foo[]bar</${ from.model }>` );
					commands[ to.model ].execute();

					expect( getData( document ) ).to.equal( `<${ to.model }>foo[]bar</${ to.model }>` );
=======
				it( `converts ${ from.modelElement } to ${ to.modelElement } on collapsed selection`, () => {
					setData( model, `<${ from.modelElement }>foo[]bar</${ from.modelElement }>` );
					commands[ to.modelElement ].execute();

					expect( getData( model ) ).to.equal( `<${ to.modelElement }>foo[]bar</${ to.modelElement }>` );
>>>>>>> f90cfe21
				} );
			}
		} );

		describe( 'non-collapsed selection', () => {
			let convertTo = options[ options.length - 1 ];

			for ( const option of options ) {
				test( option, convertTo );
				convertTo = option;
			}

			it( 'converts all elements where selection is applied', () => {
				setData( model, '<heading1>foo[</heading1><heading2>bar</heading2><heading3>baz]</heading3>' );

				commands.heading3.execute();

				expect( getData( model ) ).to.equal(
					'<heading3>foo[</heading3><heading3>bar</heading3><heading3>baz]</heading3>'
				);
			} );

			it( 'does nothing to the elements with same option (#1)', () => {
				setData( model, '<heading1>[foo</heading1><heading1>bar]</heading1>' );
				commands.heading1.execute();

				expect( getData( model ) ).to.equal(
					'<heading1>[foo</heading1><heading1>bar]</heading1>'
				);
			} );

			it( 'does nothing to the elements with same option (#2)', () => {
				setData( model, '<heading1>[foo</heading1><heading1>bar</heading1><heading2>baz]</heading2>' );
				commands.heading1.execute();

				expect( getData( model ) ).to.equal(
					'<heading1>[foo</heading1><heading1>bar</heading1><heading1>baz]</heading1>'
				);
			} );

			function test( { model: fromElement }, { model: toElement } ) {
				it( `converts ${ fromElement } to ${ toElement } on non-collapsed selection`, () => {
					setData(
						model,
						`<${ fromElement }>foo[bar</${ fromElement }><${ fromElement }>baz]qux</${ fromElement }>`
					);

					commands[ toElement ].execute();

					expect( getData( model ) ).to.equal(
						`<${ toElement }>foo[bar</${ toElement }><${ toElement }>baz]qux</${ toElement }>`
					);
				} );
			}
		} );
	} );

	describe( 'isEnabled', () => {
		for ( const option of options ) {
			test( option.model );
		}

		function test( modelElement ) {
			let command;

			beforeEach( () => {
				command = commands[ modelElement ];
			} );

			describe( `${ modelElement } command`, () => {
				it( 'should be enabled when inside another block', () => {
					setData( model, '<paragraph>f{}oo</paragraph>' );

					expect( command.isEnabled ).to.be.true;
				} );

				it( 'should be disabled if inside non-block', () => {
					setData( model, '<notBlock>f{}oo</notBlock>' );

					expect( command.isEnabled ).to.be.false;
				} );

				it( 'should be disabled if selection is placed on non-block', () => {
					setData( model, '[<notBlock>foo</notBlock>]' );

					expect( command.isEnabled ).to.be.false;
				} );
			} );
		}
	} );
} );<|MERGE_RESOLUTION|>--- conflicted
+++ resolved
@@ -176,19 +176,11 @@
 			} );
 
 			function test( from, to ) {
-<<<<<<< HEAD
 				it( `converts ${ from.model } to ${ to.model } on collapsed selection`, () => {
-					setData( document, `<${ from.model }>foo[]bar</${ from.model }>` );
+					setData( model, `<${ from.model }>foo[]bar</${ from.model }>` );
 					commands[ to.model ].execute();
 
-					expect( getData( document ) ).to.equal( `<${ to.model }>foo[]bar</${ to.model }>` );
-=======
-				it( `converts ${ from.modelElement } to ${ to.modelElement } on collapsed selection`, () => {
-					setData( model, `<${ from.modelElement }>foo[]bar</${ from.modelElement }>` );
-					commands[ to.modelElement ].execute();
-
-					expect( getData( model ) ).to.equal( `<${ to.modelElement }>foo[]bar</${ to.modelElement }>` );
->>>>>>> f90cfe21
+					expect( getData( model ) ).to.equal( `<${ to.model }>foo[]bar</${ to.model }>` );
 				} );
 			}
 		} );
