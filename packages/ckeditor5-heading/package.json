--- conflicted
+++ resolved
@@ -21,26 +21,11 @@
     "ckeditor5": "43.2.0"
   },
   "devDependencies": {
-<<<<<<< HEAD
-    "@ckeditor/ckeditor5-alignment": "43.1.1",
-    "@ckeditor/ckeditor5-basic-styles": "43.1.1",
-    "@ckeditor/ckeditor5-block-quote": "43.1.1",
-    "@ckeditor/ckeditor5-clipboard": "43.1.1",
-    "@ckeditor/ckeditor5-dev-utils": "^44.0.0-alpha.0",
-    "@ckeditor/ckeditor5-editor-classic": "43.1.1",
-    "@ckeditor/ckeditor5-editor-multi-root": "43.1.1",
-    "@ckeditor/ckeditor5-enter": "43.1.1",
-    "@ckeditor/ckeditor5-image": "43.1.1",
-    "@ckeditor/ckeditor5-theme-lark": "43.1.1",
-    "@ckeditor/ckeditor5-typing": "43.1.1",
-    "@ckeditor/ckeditor5-undo": "43.1.1",
-    "@ckeditor/ckeditor5-upload": "43.1.1",
-=======
     "@ckeditor/ckeditor5-alignment": "43.2.0",
     "@ckeditor/ckeditor5-basic-styles": "43.2.0",
     "@ckeditor/ckeditor5-block-quote": "43.2.0",
     "@ckeditor/ckeditor5-clipboard": "43.2.0",
-    "@ckeditor/ckeditor5-dev-utils": "^43.0.0",
+    "@ckeditor/ckeditor5-dev-utils": "^44.0.0-alpha.0",
     "@ckeditor/ckeditor5-editor-classic": "43.2.0",
     "@ckeditor/ckeditor5-editor-multi-root": "43.2.0",
     "@ckeditor/ckeditor5-enter": "43.2.0",
@@ -49,7 +34,6 @@
     "@ckeditor/ckeditor5-typing": "43.2.0",
     "@ckeditor/ckeditor5-undo": "43.2.0",
     "@ckeditor/ckeditor5-upload": "43.2.0",
->>>>>>> 3cda881e
     "typescript": "5.0.4",
     "webpack": "^5.94.0",
     "webpack-cli": "^5.1.4"
