--- conflicted
+++ resolved
@@ -9,12 +9,8 @@
 			"uiComponents": [
 				{
 					"type": "Button",
-<<<<<<< HEAD
 					"name": "sourceEditing",
-					"iconPath": "@ckeditor/ckeditor5-icons/theme/icons/source-editing.svg"
-=======
-					"name": "sourceEditing"
->>>>>>> f744ae6d
+					"iconPath": "@ckeditor/ckeditor5-icons/theme/icons/source.svg"
 				}
 			]
 		}
