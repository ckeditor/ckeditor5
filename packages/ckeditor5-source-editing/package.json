{
  "name": "@ckeditor/ckeditor5-source-editing",
  "version": "45.2.0",
  "description": "Source editing feature for CKEditor 5.",
  "keywords": [
    "ckeditor",
    "ckeditor5",
    "ckeditor 5",
    "ckeditor5-feature",
    "ckeditor5-plugin",
    "ckeditor5-dll"
  ],
  "type": "module",
  "main": "src/index.ts",
  "dependencies": {
    "@ckeditor/ckeditor5-core": "45.2.0",
    "@ckeditor/ckeditor5-icons": "45.2.0",
    "@ckeditor/ckeditor5-ui": "45.2.0",
    "@ckeditor/ckeditor5-utils": "45.2.0",
    "@ckeditor/ckeditor5-theme-lark": "45.2.0",
    "ckeditor5": "45.2.0"
  },
  "devDependencies": {
<<<<<<< HEAD
    "@ckeditor/ckeditor5-code-block": "45.1.0",
=======
    "@ckeditor/ckeditor5-code-block": "45.2.0",
>>>>>>> f4d60cb4
    "@ckeditor/ckeditor5-dev-utils": "^49.0.0",
    "@ckeditor/ckeditor5-editor-classic": "45.2.0",
    "@ckeditor/ckeditor5-engine": "45.2.0",
    "@ckeditor/ckeditor5-essentials": "45.2.0",
    "@ckeditor/ckeditor5-heading": "45.2.0",
    "@ckeditor/ckeditor5-markdown-gfm": "45.2.0",
    "@ckeditor/ckeditor5-paragraph": "45.2.0",
    "@ckeditor/ckeditor5-table": "45.2.0",
    "typescript": "5.0.4",
    "webpack": "^5.94.0",
    "webpack-cli": "^5.1.4"
  },
  "author": "CKSource (http://cksource.com/)",
  "license": "SEE LICENSE IN LICENSE.md",
  "homepage": "https://ckeditor.com/ckeditor-5",
  "bugs": "https://github.com/ckeditor/ckeditor5/issues",
  "repository": {
    "type": "git",
    "url": "https://github.com/ckeditor/ckeditor5.git",
    "directory": "packages/ckeditor5-source-editing"
  },
  "files": [
    "dist",
    "lang",
    "src/**/*.js",
    "src/**/*.d.ts",
    "theme",
    "build",
    "ckeditor5-metadata.json",
    "CHANGELOG.md"
  ],
  "scripts": {
    "dll:build": "webpack",
    "build": "tsc --build --force ./tsconfig.json",
    "build:dist": "node ../../scripts/nim/build-package.mjs"
  }
}<|MERGE_RESOLUTION|>--- conflicted
+++ resolved
@@ -21,11 +21,7 @@
     "ckeditor5": "45.2.0"
   },
   "devDependencies": {
-<<<<<<< HEAD
-    "@ckeditor/ckeditor5-code-block": "45.1.0",
-=======
     "@ckeditor/ckeditor5-code-block": "45.2.0",
->>>>>>> f4d60cb4
     "@ckeditor/ckeditor5-dev-utils": "^49.0.0",
     "@ckeditor/ckeditor5-editor-classic": "45.2.0",
     "@ckeditor/ckeditor5-engine": "45.2.0",
