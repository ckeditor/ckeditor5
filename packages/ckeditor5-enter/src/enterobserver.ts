/**
 * @license Copyright (c) 2003-2025, CKSource Holding sp. z o.o. All rights reserved.
 * For licensing, see LICENSE.md or https://ckeditor.com/legal/ckeditor-licensing-options
 */

/**
 * @module enter/enterobserver
 */

import {
	Observer,
	ObserverDomEventData,
	BubblingEventInfo,
	type EditingView,
	type ViewDocumentInputEvent,
	type BubblingEvent,
	type ViewDocumentKeyDownEvent
} from '@ckeditor/ckeditor5-engine';

import { env } from '@ckeditor/ckeditor5-utils';

const ENTER_EVENT_TYPES: Record<string, { isSoft: boolean }> = {
	insertParagraph: { isSoft: false },
	insertLineBreak: { isSoft: true }
};

/**
 * Enter observer introduces the {@link module:engine/view/document~ViewDocument#event:enter `Document#enter`} event.
 */
export class EnterObserver extends Observer {
	/**
	 * @inheritDoc
	 */
	constructor( view: EditingView ) {
		super( view );

		const doc = this.document;
		let shiftPressed = false;

		doc.on<ViewDocumentKeyDownEvent>( 'keydown', ( evt, data ) => {
			shiftPressed = data.shiftKey;
		} );

		doc.on<ViewDocumentInputEvent>( 'beforeinput', ( evt, data ) => {
			if ( !this.isEnabled ) {
				return;
			}

			let inputType = data.inputType;

			// See https://github.com/ckeditor/ckeditor5/issues/13321.
			if ( env.isSafari && shiftPressed && inputType == 'insertParagraph' ) {
				inputType = 'insertLineBreak';
			}

			const domEvent = data.domEvent;
			const enterEventSpec = ENTER_EVENT_TYPES[ inputType ];

			if ( !enterEventSpec ) {
				return;
			}

			const event = new BubblingEventInfo( doc, 'enter', data.targetRanges[ 0 ] );

			doc.fire( event, new ObserverDomEventData( view, domEvent, {
				isSoft: enterEventSpec.isSoft
			} ) );

			// Stop `beforeinput` event if `enter` event was stopped.
			// https://github.com/ckeditor/ckeditor5/issues/753
			if ( event.stop.called ) {
				evt.stop();
			}
		} );
	}

	/**
	 * @inheritDoc
	 */
	public observe(): void {}

	/**
	 * @inheritDoc
	 */
	public stopObserving(): void {}
}

/**
 * Fired when the user presses the <kbd>Enter</kbd> key.
 *
 * Note: This event is fired by the {@link module:enter/enterobserver~EnterObserver observer}
 * (usually registered by the {@link module:enter/enter~Enter Enter feature} and
 * {@link module:enter/shiftenter~ShiftEnter ShiftEnter feature}).
 *
 * @eventName module:engine/view/document~ViewDocument#enter
 */
export type ViewDocumentEnterEvent = BubblingEvent<{
	name: 'enter';
	args: [ ViewDocumentEnterEventData ];
}>;

<<<<<<< HEAD
export interface EnterEventData extends ObserverDomEventData<InputEvent> {
=======
export interface ViewDocumentEnterEventData extends DomEventData<InputEvent> {
>>>>>>> 89e96cf0

	/**
	 * Whether it is a soft enter (<kbd>Shift</kbd>+<kbd>Enter</kbd>) or a hard enter (<kbd>Enter</kbd>).
	 */
	isSoft: boolean;
}<|MERGE_RESOLUTION|>--- conflicted
+++ resolved
@@ -98,12 +98,7 @@
 	name: 'enter';
 	args: [ ViewDocumentEnterEventData ];
 }>;
-
-<<<<<<< HEAD
-export interface EnterEventData extends ObserverDomEventData<InputEvent> {
-=======
-export interface ViewDocumentEnterEventData extends DomEventData<InputEvent> {
->>>>>>> 89e96cf0
+export interface ViewDocumentEnterEventData extends ObserverDomEventData<InputEvent> {
 
 	/**
 	 * Whether it is a soft enter (<kbd>Shift</kbd>+<kbd>Enter</kbd>) or a hard enter (<kbd>Enter</kbd>).
