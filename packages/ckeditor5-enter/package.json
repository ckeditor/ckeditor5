{
  "name": "@ckeditor/ckeditor5-enter",
<<<<<<< HEAD
  "version": "35.4.0",
=======
  "version": "36.0.1",
>>>>>>> bb0f347c
  "description": "Enter feature for CKEditor 5.",
  "keywords": [
    "ckeditor",
    "ckeditor5",
    "ckeditor 5",
    "ckeditor5-feature",
    "ckeditor5-plugin",
    "ckeditor5-dll"
  ],
  "main": "src/index.ts",
  "dependencies": {
<<<<<<< HEAD
    "@ckeditor/ckeditor5-core": "^35.4.0",
    "@ckeditor/ckeditor5-engine": "^35.4.0"
  },
  "devDependencies": {
    "@ckeditor/ckeditor5-basic-styles": "^35.4.0",
    "@ckeditor/ckeditor5-editor-classic": "^35.4.0",
    "@ckeditor/ckeditor5-heading": "^35.4.0",
    "@ckeditor/ckeditor5-link": "^35.4.0",
    "@ckeditor/ckeditor5-paragraph": "^35.4.0",
    "@ckeditor/ckeditor5-typing": "^35.4.0",
    "@ckeditor/ckeditor5-undo": "^35.4.0",
=======
    "@ckeditor/ckeditor5-core": "^36.0.1",
    "@ckeditor/ckeditor5-engine": "^36.0.1"
  },
  "devDependencies": {
    "@ckeditor/ckeditor5-basic-styles": "^36.0.1",
    "@ckeditor/ckeditor5-editor-classic": "^36.0.1",
    "@ckeditor/ckeditor5-heading": "^36.0.1",
    "@ckeditor/ckeditor5-link": "^36.0.1",
    "@ckeditor/ckeditor5-paragraph": "^36.0.1",
    "@ckeditor/ckeditor5-typing": "^36.0.1",
    "@ckeditor/ckeditor5-undo": "^36.0.1",
>>>>>>> bb0f347c
    "typescript": "^4.8.4",
    "webpack": "^5.58.1",
    "webpack-cli": "^4.9.0"
  },
  "engines": {
    "node": ">=14.0.0",
    "npm": ">=5.7.1"
  },
  "author": "CKSource (http://cksource.com/)",
  "license": "GPL-2.0-or-later",
  "homepage": "https://ckeditor.com/ckeditor-5",
  "bugs": "https://github.com/ckeditor/ckeditor5/issues",
  "repository": {
    "type": "git",
    "url": "https://github.com/ckeditor/ckeditor5.git",
    "directory": "packages/ckeditor5-enter"
  },
  "files": [
    "lang",
    "src/**/*.js",
    "src/**/*.d.ts",
    "theme",
    "ckeditor5-metadata.json",
    "CHANGELOG.md"
  ],
  "scripts": {
    "build": "tsc -p ./tsconfig.release.json",
    "postversion": "npm run build"
  }
}<|MERGE_RESOLUTION|>--- conflicted
+++ resolved
@@ -1,10 +1,6 @@
 {
   "name": "@ckeditor/ckeditor5-enter",
-<<<<<<< HEAD
-  "version": "35.4.0",
-=======
   "version": "36.0.1",
->>>>>>> bb0f347c
   "description": "Enter feature for CKEditor 5.",
   "keywords": [
     "ckeditor",
@@ -16,19 +12,6 @@
   ],
   "main": "src/index.ts",
   "dependencies": {
-<<<<<<< HEAD
-    "@ckeditor/ckeditor5-core": "^35.4.0",
-    "@ckeditor/ckeditor5-engine": "^35.4.0"
-  },
-  "devDependencies": {
-    "@ckeditor/ckeditor5-basic-styles": "^35.4.0",
-    "@ckeditor/ckeditor5-editor-classic": "^35.4.0",
-    "@ckeditor/ckeditor5-heading": "^35.4.0",
-    "@ckeditor/ckeditor5-link": "^35.4.0",
-    "@ckeditor/ckeditor5-paragraph": "^35.4.0",
-    "@ckeditor/ckeditor5-typing": "^35.4.0",
-    "@ckeditor/ckeditor5-undo": "^35.4.0",
-=======
     "@ckeditor/ckeditor5-core": "^36.0.1",
     "@ckeditor/ckeditor5-engine": "^36.0.1"
   },
@@ -40,7 +23,6 @@
     "@ckeditor/ckeditor5-paragraph": "^36.0.1",
     "@ckeditor/ckeditor5-typing": "^36.0.1",
     "@ckeditor/ckeditor5-undo": "^36.0.1",
->>>>>>> bb0f347c
     "typescript": "^4.8.4",
     "webpack": "^5.58.1",
     "webpack-cli": "^4.9.0"
