{
  "name": "@ckeditor/ckeditor5-minimap",
  "version": "43.2.0",
  "description": "Content minimap feature for CKEditor 5.",
  "keywords": [
    "ckeditor",
    "ckeditor5",
    "ckeditor 5",
    "ckeditor5-feature",
    "ckeditor5-plugin",
    "ckeditor5-dll"
  ],
  "type": "module",
  "main": "src/index.ts",
  "dependencies": {
    "@ckeditor/ckeditor5-core": "43.2.0",
    "@ckeditor/ckeditor5-engine": "43.2.0",
    "@ckeditor/ckeditor5-ui": "43.2.0",
    "@ckeditor/ckeditor5-utils": "43.2.0",
    "ckeditor5": "43.2.0"
  },
  "devDependencies": {
<<<<<<< HEAD
    "@ckeditor/ckeditor5-alignment": "43.1.1",
    "@ckeditor/ckeditor5-basic-styles": "43.1.1",
    "@ckeditor/ckeditor5-cloud-services": "43.1.1",
    "@ckeditor/ckeditor5-code-block": "43.1.1",
    "@ckeditor/ckeditor5-dev-utils": "^44.0.0-alpha.0",
    "@ckeditor/ckeditor5-easy-image": "43.1.1",
    "@ckeditor/ckeditor5-editor-decoupled": "43.1.1",
    "@ckeditor/ckeditor5-font": "43.1.1",
    "@ckeditor/ckeditor5-image": "43.1.1",
    "@ckeditor/ckeditor5-indent": "43.1.1",
    "@ckeditor/ckeditor5-page-break": "43.1.1",
    "@ckeditor/ckeditor5-table": "43.1.1",
    "@ckeditor/ckeditor5-theme-lark": "43.1.1",
=======
    "@ckeditor/ckeditor5-alignment": "43.2.0",
    "@ckeditor/ckeditor5-basic-styles": "43.2.0",
    "@ckeditor/ckeditor5-cloud-services": "43.2.0",
    "@ckeditor/ckeditor5-code-block": "43.2.0",
    "@ckeditor/ckeditor5-dev-utils": "^43.0.0",
    "@ckeditor/ckeditor5-easy-image": "43.2.0",
    "@ckeditor/ckeditor5-editor-decoupled": "43.2.0",
    "@ckeditor/ckeditor5-font": "43.2.0",
    "@ckeditor/ckeditor5-image": "43.2.0",
    "@ckeditor/ckeditor5-indent": "43.2.0",
    "@ckeditor/ckeditor5-page-break": "43.2.0",
    "@ckeditor/ckeditor5-table": "43.2.0",
    "@ckeditor/ckeditor5-theme-lark": "43.2.0",
>>>>>>> 3cda881e
    "typescript": "5.0.4",
    "webpack": "^5.94.0",
    "webpack-cli": "^5.1.4"
  },
  "author": "CKSource (http://cksource.com/)",
  "license": "GPL-2.0-or-later",
  "homepage": "https://ckeditor.com/ckeditor-5",
  "bugs": "https://github.com/ckeditor/ckeditor5/issues",
  "repository": {
    "type": "git",
    "url": "https://github.com/ckeditor/ckeditor5.git",
    "directory": "packages/ckeditor5-minimap"
  },
  "files": [
    "dist",
    "lang",
    "src/**/*.js",
    "src/**/*.d.ts",
    "theme",
    "build",
    "ckeditor5-metadata.json",
    "CHANGELOG.md"
  ],
  "scripts": {
    "dll:build": "webpack",
    "build": "tsc -p ./tsconfig.json",
    "build:dist": "node ../../scripts/nim/build-package.mjs"
  }
}<|MERGE_RESOLUTION|>--- conflicted
+++ resolved
@@ -20,26 +20,11 @@
     "ckeditor5": "43.2.0"
   },
   "devDependencies": {
-<<<<<<< HEAD
-    "@ckeditor/ckeditor5-alignment": "43.1.1",
-    "@ckeditor/ckeditor5-basic-styles": "43.1.1",
-    "@ckeditor/ckeditor5-cloud-services": "43.1.1",
-    "@ckeditor/ckeditor5-code-block": "43.1.1",
-    "@ckeditor/ckeditor5-dev-utils": "^44.0.0-alpha.0",
-    "@ckeditor/ckeditor5-easy-image": "43.1.1",
-    "@ckeditor/ckeditor5-editor-decoupled": "43.1.1",
-    "@ckeditor/ckeditor5-font": "43.1.1",
-    "@ckeditor/ckeditor5-image": "43.1.1",
-    "@ckeditor/ckeditor5-indent": "43.1.1",
-    "@ckeditor/ckeditor5-page-break": "43.1.1",
-    "@ckeditor/ckeditor5-table": "43.1.1",
-    "@ckeditor/ckeditor5-theme-lark": "43.1.1",
-=======
     "@ckeditor/ckeditor5-alignment": "43.2.0",
     "@ckeditor/ckeditor5-basic-styles": "43.2.0",
     "@ckeditor/ckeditor5-cloud-services": "43.2.0",
     "@ckeditor/ckeditor5-code-block": "43.2.0",
-    "@ckeditor/ckeditor5-dev-utils": "^43.0.0",
+    "@ckeditor/ckeditor5-dev-utils": "^44.0.0-alpha.0",
     "@ckeditor/ckeditor5-easy-image": "43.2.0",
     "@ckeditor/ckeditor5-editor-decoupled": "43.2.0",
     "@ckeditor/ckeditor5-font": "43.2.0",
@@ -48,7 +33,6 @@
     "@ckeditor/ckeditor5-page-break": "43.2.0",
     "@ckeditor/ckeditor5-table": "43.2.0",
     "@ckeditor/ckeditor5-theme-lark": "43.2.0",
->>>>>>> 3cda881e
     "typescript": "5.0.4",
     "webpack": "^5.94.0",
     "webpack-cli": "^5.1.4"
