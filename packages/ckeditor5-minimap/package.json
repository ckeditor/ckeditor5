{
  "name": "@ckeditor/ckeditor5-minimap",
  "version": "45.2.1",
  "description": "Content minimap feature for CKEditor 5.",
  "keywords": [
    "ckeditor",
    "ckeditor5",
    "ckeditor 5",
    "ckeditor5-feature",
    "ckeditor5-plugin",
    "ckeditor5-dll"
  ],
  "type": "module",
  "main": "src/index.ts",
  "dependencies": {
    "@ckeditor/ckeditor5-core": "45.2.1",
    "@ckeditor/ckeditor5-engine": "45.2.1",
    "@ckeditor/ckeditor5-ui": "45.2.1",
    "@ckeditor/ckeditor5-utils": "45.2.1",
    "ckeditor5": "45.2.1"
  },
  "devDependencies": {
<<<<<<< HEAD
    "@ckeditor/ckeditor5-alignment": "45.2.0",
    "@ckeditor/ckeditor5-basic-styles": "45.2.0",
    "@ckeditor/ckeditor5-cloud-services": "45.2.0",
    "@ckeditor/ckeditor5-code-block": "45.2.0",
    "@ckeditor/ckeditor5-dev-utils": "^50.0.0",
    "@ckeditor/ckeditor5-easy-image": "45.2.0",
    "@ckeditor/ckeditor5-editor-decoupled": "45.2.0",
    "@ckeditor/ckeditor5-font": "45.2.0",
    "@ckeditor/ckeditor5-fullscreen": "45.2.0",
    "@ckeditor/ckeditor5-image": "45.2.0",
    "@ckeditor/ckeditor5-indent": "45.2.0",
    "@ckeditor/ckeditor5-page-break": "45.2.0",
    "@ckeditor/ckeditor5-table": "45.2.0",
    "@ckeditor/ckeditor5-theme-lark": "45.2.0",
=======
    "@ckeditor/ckeditor5-alignment": "45.2.1",
    "@ckeditor/ckeditor5-basic-styles": "45.2.1",
    "@ckeditor/ckeditor5-cloud-services": "45.2.1",
    "@ckeditor/ckeditor5-code-block": "45.2.1",
    "@ckeditor/ckeditor5-dev-utils": "^50.0.0",
    "@ckeditor/ckeditor5-easy-image": "45.2.1",
    "@ckeditor/ckeditor5-editor-decoupled": "45.2.1",
    "@ckeditor/ckeditor5-font": "45.2.1",
    "@ckeditor/ckeditor5-fullscreen": "45.2.1",
    "@ckeditor/ckeditor5-image": "45.2.1",
    "@ckeditor/ckeditor5-indent": "45.2.1",
    "@ckeditor/ckeditor5-page-break": "45.2.1",
    "@ckeditor/ckeditor5-table": "45.2.1",
    "@ckeditor/ckeditor5-theme-lark": "45.2.1",
>>>>>>> eb368c23
    "typescript": "5.0.4",
    "webpack": "^5.94.0",
    "webpack-cli": "^6.0.1"
  },
  "author": "CKSource (http://cksource.com/)",
  "license": "SEE LICENSE IN LICENSE.md",
  "homepage": "https://ckeditor.com/ckeditor-5",
  "bugs": "https://github.com/ckeditor/ckeditor5/issues",
  "repository": {
    "type": "git",
    "url": "https://github.com/ckeditor/ckeditor5.git",
    "directory": "packages/ckeditor5-minimap"
  },
  "files": [
    "dist",
    "lang",
    "src/**/*.js",
    "src/**/*.d.ts",
    "theme",
    "build",
    "ckeditor5-metadata.json",
    "CHANGELOG.md"
  ],
  "scripts": {
    "dll:build": "webpack",
    "build": "tsc --build --force ./tsconfig.json",
    "build:dist": "node ../../scripts/nim/build-package.mjs"
  }
}<|MERGE_RESOLUTION|>--- conflicted
+++ resolved
@@ -20,22 +20,6 @@
     "ckeditor5": "45.2.1"
   },
   "devDependencies": {
-<<<<<<< HEAD
-    "@ckeditor/ckeditor5-alignment": "45.2.0",
-    "@ckeditor/ckeditor5-basic-styles": "45.2.0",
-    "@ckeditor/ckeditor5-cloud-services": "45.2.0",
-    "@ckeditor/ckeditor5-code-block": "45.2.0",
-    "@ckeditor/ckeditor5-dev-utils": "^50.0.0",
-    "@ckeditor/ckeditor5-easy-image": "45.2.0",
-    "@ckeditor/ckeditor5-editor-decoupled": "45.2.0",
-    "@ckeditor/ckeditor5-font": "45.2.0",
-    "@ckeditor/ckeditor5-fullscreen": "45.2.0",
-    "@ckeditor/ckeditor5-image": "45.2.0",
-    "@ckeditor/ckeditor5-indent": "45.2.0",
-    "@ckeditor/ckeditor5-page-break": "45.2.0",
-    "@ckeditor/ckeditor5-table": "45.2.0",
-    "@ckeditor/ckeditor5-theme-lark": "45.2.0",
-=======
     "@ckeditor/ckeditor5-alignment": "45.2.1",
     "@ckeditor/ckeditor5-basic-styles": "45.2.1",
     "@ckeditor/ckeditor5-cloud-services": "45.2.1",
@@ -50,7 +34,6 @@
     "@ckeditor/ckeditor5-page-break": "45.2.1",
     "@ckeditor/ckeditor5-table": "45.2.1",
     "@ckeditor/ckeditor5-theme-lark": "45.2.1",
->>>>>>> eb368c23
     "typescript": "5.0.4",
     "webpack": "^5.94.0",
     "webpack-cli": "^6.0.1"
