--- conflicted
+++ resolved
@@ -22,16 +22,6 @@
     "@ckeditor/ckeditor5-code-block": "41.2.1",
     "@ckeditor/ckeditor5-core": "41.2.1",
     "@ckeditor/ckeditor5-dev-utils": "^39.0.0",
-<<<<<<< HEAD
-    "@ckeditor/ckeditor5-easy-image": "41.3.0-alpha.1",
-    "@ckeditor/ckeditor5-editor-decoupled": "41.3.0-alpha.1",
-    "@ckeditor/ckeditor5-font": "41.3.0-alpha.1",
-    "@ckeditor/ckeditor5-image": "41.3.0-alpha.1",
-    "@ckeditor/ckeditor5-indent": "41.3.0-alpha.1",
-    "@ckeditor/ckeditor5-page-break": "41.3.0-alpha.1",
-    "@ckeditor/ckeditor5-table": "41.3.0-alpha.1",
-    "@ckeditor/ckeditor5-theme-lark": "41.3.0-alpha.1",
-=======
     "@ckeditor/ckeditor5-easy-image": "41.2.1",
     "@ckeditor/ckeditor5-editor-decoupled": "41.2.1",
     "@ckeditor/ckeditor5-font": "41.2.1",
@@ -40,7 +30,6 @@
     "@ckeditor/ckeditor5-page-break": "41.2.1",
     "@ckeditor/ckeditor5-table": "41.2.1",
     "@ckeditor/ckeditor5-theme-lark": "41.2.1",
->>>>>>> 5670c598
     "typescript": "5.0.4",
     "webpack": "^5.58.1",
     "webpack-cli": "^4.9.0"
