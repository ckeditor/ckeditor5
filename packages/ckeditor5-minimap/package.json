{
  "name": "@ckeditor/ckeditor5-minimap",
<<<<<<< HEAD
  "version": "35.4.0",
=======
  "version": "36.0.1",
>>>>>>> bb0f347c
  "description": "Content minimap feature for CKEditor 5.",
  "keywords": [
    "ckeditor",
    "ckeditor5",
    "ckeditor 5",
    "ckeditor5-feature",
    "ckeditor5-plugin",
    "ckeditor5-dll"
  ],
  "main": "src/index.ts",
  "dependencies": {
<<<<<<< HEAD
    "ckeditor5": "^35.4.0"
  },
  "devDependencies": {
    "@ckeditor/ckeditor5-alignment": "^35.4.0",
    "@ckeditor/ckeditor5-basic-styles": "^35.4.0",
    "@ckeditor/ckeditor5-cloud-services": "^35.4.0",
    "@ckeditor/ckeditor5-code-block": "^35.4.0",
    "@ckeditor/ckeditor5-core": "^35.4.0",
    "@ckeditor/ckeditor5-dev-utils": "^32.0.0",
    "@ckeditor/ckeditor5-easy-image": "^35.4.0",
    "@ckeditor/ckeditor5-editor-decoupled": "^35.4.0",
    "@ckeditor/ckeditor5-font": "^35.4.0",
    "@ckeditor/ckeditor5-image": "^35.4.0",
    "@ckeditor/ckeditor5-indent": "^35.4.0",
    "@ckeditor/ckeditor5-page-break": "^35.4.0",
    "@ckeditor/ckeditor5-table": "^35.4.0",
    "@ckeditor/ckeditor5-theme-lark": "^35.4.0",
=======
    "ckeditor5": "^36.0.1"
  },
  "devDependencies": {
    "@ckeditor/ckeditor5-alignment": "^36.0.1",
    "@ckeditor/ckeditor5-basic-styles": "^36.0.1",
    "@ckeditor/ckeditor5-cloud-services": "^36.0.1",
    "@ckeditor/ckeditor5-code-block": "^36.0.1",
    "@ckeditor/ckeditor5-core": "^36.0.1",
    "@ckeditor/ckeditor5-dev-utils": "^33.0.0",
    "@ckeditor/ckeditor5-easy-image": "^36.0.1",
    "@ckeditor/ckeditor5-editor-decoupled": "^36.0.1",
    "@ckeditor/ckeditor5-font": "^36.0.1",
    "@ckeditor/ckeditor5-image": "^36.0.1",
    "@ckeditor/ckeditor5-indent": "^36.0.1",
    "@ckeditor/ckeditor5-page-break": "^36.0.1",
    "@ckeditor/ckeditor5-table": "^36.0.1",
    "@ckeditor/ckeditor5-theme-lark": "^36.0.1",
    "typescript": "^4.8.4",
>>>>>>> bb0f347c
    "webpack": "^5.58.1",
    "webpack-cli": "^4.9.0"
  },
  "engines": {
    "node": ">=14.0.0",
    "npm": ">=5.7.1"
  },
  "author": "CKSource (http://cksource.com/)",
  "license": "GPL-2.0-or-later",
  "homepage": "https://ckeditor.com/ckeditor-5",
  "bugs": "https://github.com/ckeditor/ckeditor5/issues",
  "repository": {
    "type": "git",
    "url": "https://github.com/ckeditor/ckeditor5.git",
    "directory": "packages/ckeditor5-minimap"
  },
  "files": [
    "lang",
    "src/**/*.js",
    "src/**/*.d.ts",
    "theme",
    "build",
    "ckeditor5-metadata.json",
    "CHANGELOG.md"
  ],
  "scripts": {
    "dll:build": "webpack",
    "build": "tsc -p ./tsconfig.release.json",
    "postversion": "npm run build"
  }
}<|MERGE_RESOLUTION|>--- conflicted
+++ resolved
@@ -1,10 +1,6 @@
 {
   "name": "@ckeditor/ckeditor5-minimap",
-<<<<<<< HEAD
-  "version": "35.4.0",
-=======
   "version": "36.0.1",
->>>>>>> bb0f347c
   "description": "Content minimap feature for CKEditor 5.",
   "keywords": [
     "ckeditor",
@@ -16,25 +12,6 @@
   ],
   "main": "src/index.ts",
   "dependencies": {
-<<<<<<< HEAD
-    "ckeditor5": "^35.4.0"
-  },
-  "devDependencies": {
-    "@ckeditor/ckeditor5-alignment": "^35.4.0",
-    "@ckeditor/ckeditor5-basic-styles": "^35.4.0",
-    "@ckeditor/ckeditor5-cloud-services": "^35.4.0",
-    "@ckeditor/ckeditor5-code-block": "^35.4.0",
-    "@ckeditor/ckeditor5-core": "^35.4.0",
-    "@ckeditor/ckeditor5-dev-utils": "^32.0.0",
-    "@ckeditor/ckeditor5-easy-image": "^35.4.0",
-    "@ckeditor/ckeditor5-editor-decoupled": "^35.4.0",
-    "@ckeditor/ckeditor5-font": "^35.4.0",
-    "@ckeditor/ckeditor5-image": "^35.4.0",
-    "@ckeditor/ckeditor5-indent": "^35.4.0",
-    "@ckeditor/ckeditor5-page-break": "^35.4.0",
-    "@ckeditor/ckeditor5-table": "^35.4.0",
-    "@ckeditor/ckeditor5-theme-lark": "^35.4.0",
-=======
     "ckeditor5": "^36.0.1"
   },
   "devDependencies": {
@@ -53,7 +30,6 @@
     "@ckeditor/ckeditor5-table": "^36.0.1",
     "@ckeditor/ckeditor5-theme-lark": "^36.0.1",
     "typescript": "^4.8.4",
->>>>>>> bb0f347c
     "webpack": "^5.58.1",
     "webpack-cli": "^4.9.0"
   },
