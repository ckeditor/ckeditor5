--- conflicted
+++ resolved
@@ -45,13 +45,8 @@
  * @returns Returns a conversion callback.
  * @internal
 */
-<<<<<<< HEAD
-export function viewToModelObjectConverter( { model: modelName }: DataSchemaDefinition ) {
+export function viewToModelObjectConverter( { model: modelName }: HtmlSupportDataSchemaDefinition ) {
 	return ( viewElement: ViewElement, conversionApi: UpcastConversionApi ): ModelElement => {
-=======
-export function viewToModelObjectConverter( { model: modelName }: HtmlSupportDataSchemaDefinition ) {
-	return ( viewElement: ViewElement, conversionApi: UpcastConversionApi ): Element => {
->>>>>>> 89e96cf0
 		// Let's keep element HTML and its attributes, so we can rebuild element in downcast conversions.
 		return conversionApi.writer.createElement( modelName, {
 			htmlContent: viewElement.getCustomProperty( '$rawContent' )
@@ -67,13 +62,8 @@
 */
 export function toObjectWidgetConverter(
 	editor: Editor,
-<<<<<<< HEAD
-	{ view: viewName, isInline }: DataSchemaInlineElementDefinition
+	{ view: viewName, isInline }: HtmlSupportDataSchemaInlineElementDefinition
 ): DowncastElementCreatorFunction {
-=======
-	{ view: viewName, isInline }: HtmlSupportDataSchemaInlineElementDefinition
-): ElementCreatorFunction {
->>>>>>> 89e96cf0
 	const t = editor.t;
 
 	return ( modelElement: ModelElement, { writer }: DowncastConversionApi ) => {
@@ -217,13 +207,8 @@
  * @returns Returns a conversion callback.
  * @internal
 */
-<<<<<<< HEAD
-export function attributeToViewInlineConverter( { priority, view: viewName }: DataSchemaInlineElementDefinition ) {
+export function attributeToViewInlineConverter( { priority, view: viewName }: HtmlSupportDataSchemaInlineElementDefinition ) {
 	return ( attributeValue: any, conversionApi: DowncastConversionApi ): ViewAttributeElement | undefined => {
-=======
-export function attributeToViewInlineConverter( { priority, view: viewName }: HtmlSupportDataSchemaInlineElementDefinition ) {
-	return ( attributeValue: any, conversionApi: DowncastConversionApi ): AttributeElement | undefined => {
->>>>>>> 89e96cf0
 		if ( !attributeValue ) {
 			return;
 		}
