/**
 * @license Copyright (c) 2003-2025, CKSource Holding sp. z o.o. All rights reserved.
 * For licensing, see LICENSE.md or https://ckeditor.com/legal/ckeditor-licensing-options
 */

/**
 * @module html-support/generalhtmlsupport
 */

import { Plugin } from 'ckeditor5/src/core.js';
import { toArray, type ArrayOrItem } from 'ckeditor5/src/utils.js';

import DataFilter from './datafilter.js';
import CodeBlockElementSupport from './integrations/codeblock.js';
import DualContentModelElementSupport from './integrations/dualcontent.js';
import HeadingElementSupport from './integrations/heading.js';
import ImageElementSupport from './integrations/image.js';
import MediaEmbedElementSupport from './integrations/mediaembed.js';
import ScriptElementSupport from './integrations/script.js';
import TableElementSupport from './integrations/table.js';
import StyleElementSupport from './integrations/style.js';
import ListElementSupport from './integrations/list.js';
import HorizontalLineElementSupport from './integrations/horizontalline.js';
import CustomElementSupport from './integrations/customelement.js';
import EmailIntegrationSupport from './integrations/emailintegration.js';
import type { DataSchemaInlineElementDefinition } from './dataschema.js';
import type { DocumentSelection, Item, Model, Range, Selectable } from 'ckeditor5/src/engine.js';
import { getHtmlAttributeName, modifyGhsAttribute } from './utils.js';
// eslint-disable-next-line @typescript-eslint/no-unused-vars
import type { GeneralHtmlSupportConfig } from './generalhtmlsupportconfig.js';

/**
 * The General HTML Support feature.
 *
 * This is a "glue" plugin which initializes the {@link module:html-support/datafilter~DataFilter data filter} configuration
 * and features integration with the General HTML Support.
 */
export default class GeneralHtmlSupport extends Plugin {
	/**
	 * @inheritDoc
	 */
	public static get pluginName() {
		return 'GeneralHtmlSupport' as const;
	}

	/**
	 * @inheritDoc
	 */
	public static override get isOfficialPlugin(): true {
		return true;
	}

	/**
	 * @inheritDoc
	 */
	public static get requires() {
		return [
			DataFilter,
			CodeBlockElementSupport,
			DualContentModelElementSupport,
			HeadingElementSupport,
			ImageElementSupport,
			MediaEmbedElementSupport,
			ScriptElementSupport,
			TableElementSupport,
			StyleElementSupport,
			ListElementSupport,
<<<<<<< HEAD
			CustomElementSupport,
			EmailIntegrationSupport
=======
			HorizontalLineElementSupport,
			CustomElementSupport
>>>>>>> d6e50d13
		] as const;
	}

	/**
	 * @inheritDoc
	 */
	public init(): void {
		const editor = this.editor;
		const dataFilter = editor.plugins.get( DataFilter );

		// Load the allowed empty inline elements' configuration.
		// Note that this modifies DataSchema so must be loaded before registering filtering rules.
		dataFilter.loadAllowedEmptyElementsConfig( editor.config.get( 'htmlSupport.allowEmpty' ) || [] );

		// Load the filtering configuration.
		dataFilter.loadAllowedConfig( editor.config.get( 'htmlSupport.allow' ) || [] );
		dataFilter.loadDisallowedConfig( editor.config.get( 'htmlSupport.disallow' ) || [] );
	}

	/**
	 * Returns a GHS model attribute name related to a given view element name.
	 *
	 * @internal
	 * @param viewElementName A view element name.
	 */
	public getGhsAttributeNameForElement( viewElementName: string ): string {
		const dataSchema = this.editor.plugins.get( 'DataSchema' );
		const definitions = Array.from( dataSchema.getDefinitionsForView( viewElementName, false ) );

		const inlineDefinition = definitions.find( definition => (
			( definition as DataSchemaInlineElementDefinition ).isInline && !definitions[ 0 ].isObject
		) );

		if ( inlineDefinition ) {
			return inlineDefinition.model;
		}

		return getHtmlAttributeName( viewElementName );
	}

	/**
	 * Updates GHS model attribute for a specified view element name, so it includes the given class name.
	 *
	 * @internal
	 * @param viewElementName A view element name.
	 * @param className The css class to add.
	 * @param selectable The selection or element to update.
	 */
	public addModelHtmlClass( viewElementName: string, className: ArrayOrItem<string>, selectable: Selectable ): void {
		const model = this.editor.model;
		const ghsAttributeName = this.getGhsAttributeNameForElement( viewElementName );

		model.change( writer => {
			for ( const item of getItemsToUpdateGhsAttribute( model, selectable, ghsAttributeName ) ) {
				modifyGhsAttribute( writer, item, ghsAttributeName, 'classes', classes => {
					for ( const value of toArray( className ) ) {
						classes.add( value );
					}
				} );
			}
		} );
	}

	/**
	 * Updates GHS model attribute for a specified view element name, so it does not include the given class name.
	 *
	 * @internal
	 * @param viewElementName A view element name.
	 * @param className The css class to remove.
	 * @param selectable The selection or element to update.
	 */
	public removeModelHtmlClass( viewElementName: string, className: ArrayOrItem<string>, selectable: Selectable ): void {
		const model = this.editor.model;
		const ghsAttributeName = this.getGhsAttributeNameForElement( viewElementName );

		model.change( writer => {
			for ( const item of getItemsToUpdateGhsAttribute( model, selectable, ghsAttributeName ) ) {
				modifyGhsAttribute( writer, item, ghsAttributeName, 'classes', classes => {
					for ( const value of toArray( className ) ) {
						classes.delete( value );
					}
				} );
			}
		} );
	}

	/**
	 * Updates GHS model attribute for a specified view element name, so it includes the given attribute.
	 *
	 * @param viewElementName A view element name.
	 * @param attributes The object with attributes to set.
	 * @param selectable The selection or element to update.
	 */
	private setModelHtmlAttributes( viewElementName: string, attributes: Record<string, unknown>, selectable: Selectable ) {
		const model = this.editor.model;
		const ghsAttributeName = this.getGhsAttributeNameForElement( viewElementName );

		model.change( writer => {
			for ( const item of getItemsToUpdateGhsAttribute( model, selectable, ghsAttributeName ) ) {
				modifyGhsAttribute( writer, item, ghsAttributeName, 'attributes', attributesMap => {
					for ( const [ key, value ] of Object.entries( attributes ) ) {
						attributesMap.set( key, value );
					}
				} );
			}
		} );
	}

	/**
	 * Updates GHS model attribute for a specified view element name, so it does not include the given attribute.
	 *
	 * @param viewElementName A view element name.
	 * @param attributeName The attribute name (or names) to remove.
	 * @param selectable The selection or element to update.
	 */
	private removeModelHtmlAttributes( viewElementName: string, attributeName: ArrayOrItem<string>, selectable: Selectable ) {
		const model = this.editor.model;
		const ghsAttributeName = this.getGhsAttributeNameForElement( viewElementName );

		model.change( writer => {
			for ( const item of getItemsToUpdateGhsAttribute( model, selectable, ghsAttributeName ) ) {
				modifyGhsAttribute( writer, item, ghsAttributeName, 'attributes', attributesMap => {
					for ( const key of toArray( attributeName ) ) {
						attributesMap.delete( key );
					}
				} );
			}
		} );
	}

	/**
	 * Updates GHS model attribute for a specified view element name, so it includes a given style.
	 *
	 * @param viewElementName A view element name.
	 * @param styles The object with styles to set.
	 * @param selectable The selection or element to update.
	 */
	private setModelHtmlStyles( viewElementName: string, styles: Record<string, string>, selectable: Selectable ) {
		const model = this.editor.model;
		const ghsAttributeName = this.getGhsAttributeNameForElement( viewElementName );

		model.change( writer => {
			for ( const item of getItemsToUpdateGhsAttribute( model, selectable, ghsAttributeName ) ) {
				modifyGhsAttribute( writer, item, ghsAttributeName, 'styles', stylesMap => {
					for ( const [ key, value ] of Object.entries( styles ) ) {
						stylesMap.set( key, value );
					}
				} );
			}
		} );
	}

	/**
	 * Updates GHS model attribute for a specified view element name, so it does not include a given style.
	 *
	 * @param viewElementName A view element name.
	 * @param properties The style (or styles list) to remove.
	 * @param selectable The selection or element to update.
	 */
	private removeModelHtmlStyles( viewElementName: string, properties: ArrayOrItem<string>, selectable: Selectable ) {
		const model = this.editor.model;
		const ghsAttributeName = this.getGhsAttributeNameForElement( viewElementName );

		model.change( writer => {
			for ( const item of getItemsToUpdateGhsAttribute( model, selectable, ghsAttributeName ) ) {
				modifyGhsAttribute( writer, item, ghsAttributeName, 'styles', stylesMap => {
					for ( const key of toArray( properties ) ) {
						stylesMap.delete( key );
					}
				} );
			}
		} );
	}
}

/**
 * Returns an iterator over an items in the selectable that accept given GHS attribute.
 */
function* getItemsToUpdateGhsAttribute(
	model: Model,
	selectable: Selectable,
	ghsAttributeName: string
): IterableIterator<Item | DocumentSelection> {
	if ( !selectable ) {
		return;
	}

	if ( !( Symbol.iterator in selectable ) && selectable.is( 'documentSelection' ) && selectable.isCollapsed ) {
		if ( model.schema.checkAttributeInSelection( selectable, ghsAttributeName ) ) {
			yield selectable;
		}
	} else {
		for ( const range of getValidRangesForSelectable( model, selectable, ghsAttributeName ) ) {
			yield* range.getItems( { shallow: true } );
		}
	}
}

/**
 * Translates a given selectable to an iterable of ranges.
 */
function getValidRangesForSelectable(
	model: Model,
	selectable: NonNullable<Selectable>,
	ghsAttributeName: string
): Iterable<Range> {
	if (
		!( Symbol.iterator in selectable ) &&
		(
			selectable.is( 'node' ) ||
			selectable.is( '$text' ) ||
			selectable.is( '$textProxy' )
		)
	) {
		if ( model.schema.checkAttribute( selectable, ghsAttributeName ) ) {
			return [ model.createRangeOn( selectable ) ];
		} else {
			return [];
		}
	} else {
		return model.schema.getValidRanges( model.createSelection( selectable ).getRanges(), ghsAttributeName );
	}
}<|MERGE_RESOLUTION|>--- conflicted
+++ resolved
@@ -65,13 +65,9 @@
 			TableElementSupport,
 			StyleElementSupport,
 			ListElementSupport,
-<<<<<<< HEAD
-			CustomElementSupport,
 			EmailIntegrationSupport
-=======
 			HorizontalLineElementSupport,
 			CustomElementSupport
->>>>>>> d6e50d13
 		] as const;
 	}
 
