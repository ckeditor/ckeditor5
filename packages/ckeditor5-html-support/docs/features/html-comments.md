--- conflicted
+++ resolved
@@ -19,11 +19,7 @@
 
 ## Demo
 
-<<<<<<< HEAD
-The editor below is configured to keep HTML comments in the document content. You can view the source of the document using the {@link features/source-editing source editing} feature. Toggle the source editing mode {@icon @ckeditor/ckeditor5-icons/theme/icons/source-editing.svg Source editing} to see there is an HTML comment in the document source. Try uncommenting the paragraph below the picture. Once you leave the source editing mode, you will see this paragraph in the editable area.
-=======
-The editor below is configured to keep HTML comments in the document content. You can view the source of the document using the {@link features/source-editing-enhanced Enhanced source code editing} feature. Toggle the Enhanced source code editing mode {@icon @ckeditor/ckeditor5-core/theme/icons/source.svg Source editing} to see there is an HTML comment in the document source. Try uncommenting the paragraph below the picture. Once you leave the source editing mode, you will see this paragraph in the editable area.
->>>>>>> f744ae6d
+The editor below is configured to keep HTML comments in the document content. You can view the source of the document using the {@link features/source-editing-enhanced Enhanced source code editing} feature. Toggle the Enhanced source code editing mode {@icon @ckeditor/ckeditor5-icons/theme/icons/source.svg Source editing} to see there is an HTML comment in the document source. Try uncommenting the paragraph below the picture. Once you leave the source editing mode, you will see this paragraph in the editable area.
 
 {@snippet features/html-comment}
 
