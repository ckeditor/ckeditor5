--- conflicted
+++ resolved
@@ -943,8 +943,6 @@
 		await editor.destroy();
 	} );
 
-<<<<<<< HEAD
-=======
 	// https://github.com/ckeditor/ckeditor5/issues/11479
 	it( 'should not strip attributes from <colgroup> and <col> elements', async () => {
 		const editor = await ClassicTestEditor.create( editorElement, {
@@ -990,7 +988,6 @@
 		await editor.destroy();
 	} );
 
->>>>>>> bb0f347c
 	it( 'should upcast GHS attributes at the low priority (feature attribute converter at low + 1 priority)', () => {
 		dataFilter.loadAllowedConfig( [ {
 			name: /.*/,
