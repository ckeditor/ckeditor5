/**
<<<<<<< HEAD
 * @license Copyright (c) 2003-2022, CKSource - Frederico Knabben. All rights reserved.
=======
 * @license Copyright (c) 2003-2022, CKSource Holding sp. z o.o. All rights reserved.
>>>>>>> e391ddb7
 * For licensing, see LICENSE.md or https://ckeditor.com/legal/ckeditor-oss-license
 */

/* globals document, Event */

import WidgetResize from '../src/widgetresize';

// ClassicTestEditor can't be used, as it doesn't handle the focus, which is needed to test resizer visual cues.
import ClassicEditor from '@ckeditor/ckeditor5-editor-classic/src/classiceditor';
import ArticlePluginSet from '@ckeditor/ckeditor5-core/tests/_utils/articlepluginset';
import isVisible from '@ckeditor/ckeditor5-utils/src/dom/isvisible';

import { toWidget } from '../src/utils';
import { setData as setModelData } from '@ckeditor/ckeditor5-engine/src/dev-utils/model';
import { getData as getViewData } from '@ckeditor/ckeditor5-engine/src/dev-utils/view';

import { resizerMouseSimulator, focusEditor, getHandleCenterPoint, getWidgetDomParts } from './widgetresize/_utils/utils';

describe( 'WidgetResize', () => {
	let editor, editorElement, widget, mouseListenerSpies, commitStub;
	const INITIAL_WIDGET_WIDTH = '25%';

	beforeEach( async () => {
		editorElement = createEditorElement();
		editor = await createEditor( editorElement );

		setModelData( editor.model, '[<widget></widget>]' );

		await focusEditor( editor );

		widget = editor.editing.view.document.getRoot().getChild( 0 );

		// It's crucial to have a precisely defined editor size for this test suite.
		editor.editing.view.change( writer => {
			const viewEditableRoot = editor.editing.view.document.getRoot();
			writer.setAttribute( 'style', 'width: 400px; padding: 0px; overflow: hidden', viewEditableRoot );
		} );

		commitStub = sinon.stub();

		mouseListenerSpies = {
			down: sinon.spy( WidgetResize.prototype, '_mouseDownListener' ),
			move: sinon.spy( WidgetResize.prototype, '_mouseMoveListener' ),
			up: sinon.spy( WidgetResize.prototype, '_mouseUpListener' )
		};
	} );

	afterEach( () => {
		editorElement.remove();

		for ( const stub of Object.values( mouseListenerSpies ) ) {
			stub.restore();
		}

		if ( editor ) {
			return editor.destroy();
		}
	} );

	describe( 'plugin', () => {
		it( 'is loaded', () => {
			expect( editor.plugins.get( WidgetResize ) ).to.be.instanceOf( WidgetResize );
		} );
	} );

	describe( 'mouse listeners', () => {
		beforeEach( () => {
			createResizer();
		} );

		it( 'don\'t break when called with unexpected element', () => {
			const unrelatedElement = document.createElement( 'div' );

			editor.plugins.get( WidgetResize )._mouseDownListener( {}, {
				domTarget: unrelatedElement,
				preventDefault: sinon.spy()
			} );
		} );

		it( 'passes new width to the options.onCommit()', () => {
			const usedResizer = 'top-right';
			const domParts = getWidgetDomParts( editor, widget, usedResizer );
			const initialPointerPosition = getHandleCenterPoint( domParts.widget, usedResizer );
			const finalPointerPosition = initialPointerPosition.clone().moveBy( 20, 0 );

			resizerMouseSimulator.dragTo( editor, domParts.resizeHandle, finalPointerPosition );

			expect( commitStub.callCount ).to.equal( 1 );
			sinon.assert.calledWithExactly( commitStub, '120px' );
		} );

		it( 'are detached when plugin is destroyed', async () => {
			await editor.destroy();
			const plugin = editor.plugins.get( WidgetResize );
			editor = null;

			const event = new Event( 'mousedown', { bubbles: true } );
			document.body.dispatchEvent( event );

			// Ensure nothing got called.
			expect( plugin._mouseDownListener.callCount ).to.equal( 0 );
		} );

		it( 'nothing bad happens if activeResizer got unset', () => {
			createResizer( {
				isCentered: () => true
			} );

			const usedResizer = 'top-right';
			const domParts = getWidgetDomParts( editor, widget, usedResizer );
			const initialPointerPosition = getHandleCenterPoint( domParts.widget, usedResizer );

			editor.plugins.get( WidgetResize )._getResizerByHandle = sinon.stub().returns( null );

			resizerMouseSimulator.dragTo( editor, domParts.resizeHandle, initialPointerPosition );
			// No exception should be thrown.
		} );

		it( 'stops the event after starting resizing', () => {
			const stopSpy = sinon.spy().named( 'stop' );

			const domParts = getWidgetDomParts( editor, widget, 'top-right' );

			resizerMouseSimulator.down( editor, domParts.resizeHandle, { stop: stopSpy } );

			expect( stopSpy.called ).to.be.equal( true );
		} );

		it( 'prevents default action after starting resizing', () => {
			const preventDefaultSpy = sinon.spy().named( 'preventDefault' );

			const domParts = getWidgetDomParts( editor, widget, 'top-right' );

			resizerMouseSimulator.down( editor, domParts.resizeHandle, { preventDefault: preventDefaultSpy } );

			expect( preventDefaultSpy.called ).to.be.equal( true );
		} );
	} );

	describe( 'visibility', () => {
		beforeEach( () => {
			createResizer();
		} );

		it( 'it\'s hidden when no widget is focused', () => {
			// This particular test needs a paragraph, so that widget is no longer focused.
			setModelData( editor.model, '<widget></widget><paragraph>[]</paragraph>' );

			const allResizers = editor.ui.getEditableElement().querySelectorAll( '.ck-widget__resizer__handle' );

			for ( const resizer of allResizers ) {
				expect( isVisible( resizer ) ).to.be.false;
			}
		} );

		it( 'it\'s visible once the widget is focused', () => {
			// Widget is focused by default.
			const allResizers = editor.ui.getEditableElement().querySelectorAll( '.ck-widget__resizer__handle' );

			for ( const resizer of allResizers ) {
				expect( isVisible( resizer ) ).to.be.true;
			}
		} );
	} );

	describe( 'integration (pixels)', () => {
		describe( 'aligned widget', () => {
			beforeEach( () => {
				createResizer();
			} );

			it( 'properly sets the state for subsequent resizes', () => {
				const usedResizer = 'top-right';
				const domParts = getWidgetDomParts( editor, widget, usedResizer );
				const initialPointerPosition = getHandleCenterPoint( domParts.widget, usedResizer );

				const intermediatePointerPosition = initialPointerPosition.clone().moveBy( 50, 0 );
				resizerMouseSimulator.dragTo( editor, domParts.resizeHandle, intermediatePointerPosition );
				sinon.assert.calledWithExactly( commitStub.firstCall, '150px' );

				const finalPointerPosition = intermediatePointerPosition.clone().moveBy( 50, 0 );
				resizerMouseSimulator.dragTo( editor, domParts.resizeHandle, finalPointerPosition );
				sinon.assert.calledWithExactly( commitStub.secondCall, '200px' );

				expect( commitStub.callCount ).to.equal( 2 );
			} );

			it( 'shrinks correctly with left-bottom handler', generateResizeTest( {
				usedHandle: 'bottom-left',
				movePointerBy: { x: 20, y: -10 },
				expectedWidth: '80px'
			} ) );

			it( 'shrinks correctly with right-bottom handler', generateResizeTest( {
				usedHandle: 'bottom-right',
				movePointerBy: { x: -20, y: -10 },
				expectedWidth: '80px'
			} ) );

			it( 'shrinks correctly with left-top handler', generateResizeTest( {
				usedHandle: 'top-left',
				movePointerBy: { x: 20, y: 10 },
				expectedWidth: '80px'
			} ) );

			it( 'shrinks correctly with right-top handler', generateResizeTest( {
				usedHandle: 'top-right',
				movePointerBy: { x: -20, y: 10 },
				expectedWidth: '80px'
			} ) );

			it( 'enlarges correctly with left-bottom handler', generateResizeTest( {
				usedHandle: 'bottom-left',
				movePointerBy: { x: -10, y: 10 },
				expectedWidth: '120px'
			} ) );

			it( 'enlarges correctly with right-bottom handler', generateResizeTest( {
				usedHandle: 'bottom-right',
				movePointerBy: { x: 10, y: 10 },
				expectedWidth: '120px'
			} ) );

			it( 'enlarges correctly with right-bottom handler, y axis only', generateResizeTest( {
				usedHandle: 'bottom-right',
				movePointerBy: { x: 0, y: 20 },
				expectedWidth: '140px'
			} ) );

			it( 'enlarges correctly with right-bottom handler, x axis only', generateResizeTest( {
				usedHandle: 'bottom-right',
				movePointerBy: { x: 40, y: 0 },
				expectedWidth: '140px'
			} ) );

			it( 'enlarges correctly with left-top handler', generateResizeTest( {
				usedHandle: 'top-left',
				movePointerBy: { x: -20, y: -10 },
				expectedWidth: '120px'
			} ) );

			it( 'enlarges correctly with right-top handler', generateResizeTest( {
				usedHandle: 'top-right',
				movePointerBy: { x: 20, y: 10 },
				expectedWidth: '120px'
			} ) );
		} );

		describe( 'centered widget', () => {
			beforeEach( () => {
				createResizer( {
					isCentered: () => true
				} );
			} );

			it( 'shrinks correctly with left-bottom handler', generateResizeTest( {
				usedHandle: 'bottom-left',
				movePointerBy: { x: 10, y: -10 },
				expectedWidth: '80px'
			} ) );

			it( 'shrinks correctly with right-bottom handler', generateResizeTest( {
				usedHandle: 'bottom-right',
				movePointerBy: { x: -10, y: -10 },
				expectedWidth: '80px'
			} ) );

			it( 'enlarges correctly with right-bottom handler, x axis only', generateResizeTest( {
				usedHandle: 'bottom-right',
				movePointerBy: { x: 10, y: 0 },
				expectedWidth: '120px'
			} ) );

			it( 'enlarges correctly with right-bottom handler, y axis only', generateResizeTest( {
				usedHandle: 'bottom-right',
				movePointerBy: { x: 0, y: 10 },
				expectedWidth: '120px'
			} ) );

			it( 'enlarges correctly with left-bottom handler, x axis only', generateResizeTest( {
				usedHandle: 'bottom-left',
				movePointerBy: { x: -10, y: 0 },
				expectedWidth: '120px'
			} ) );

			it( 'enlarges correctly with left-bottom handler, y axis only', generateResizeTest( {
				usedHandle: 'bottom-left',
				movePointerBy: { x: 0, y: 10 },
				expectedWidth: '120px'
			} ) );

			// --- top handlers ---

			it( 'enlarges correctly with left-top handler', generateResizeTest( {
				usedHandle: 'top-left',
				movePointerBy: { x: -10, y: -10 },
				expectedWidth: '120px'
			} ) );

			it( 'enlarges correctly with left-top handler, y axis only', generateResizeTest( {
				usedHandle: 'top-left',
				movePointerBy: { x: 0, y: -10 },
				expectedWidth: '120px'
			} ) );

			it( 'enlarges correctly with right-top handler', generateResizeTest( {
				usedHandle: 'top-right',
				movePointerBy: { x: 10, y: -10 },
				expectedWidth: '120px'
			} ) );

			it( 'enlarges correctly with right-top handler, y axis only', generateResizeTest( {
				usedHandle: 'top-right',
				movePointerBy: { x: 0, y: -10 },
				expectedWidth: '120px'
			} ) );
		} );
	} );

	describe( 'integration (percents)', () => {
		describe( 'side aligned widget', () => {
			beforeEach( () => {
				createResizer( {
					unit: undefined
				} );
			} );

			it( 'properly sets the state for subsequent resizes', () => {
				const usedResizer = 'top-right';
				const domParts = getWidgetDomParts( editor, widget, usedResizer );
				const initialPointerPosition = getHandleCenterPoint( domParts.widget, usedResizer );

				const intermediatePointerPosition = initialPointerPosition.clone().moveBy( 100, 0 );
				resizerMouseSimulator.dragTo( editor, domParts.resizeHandle, intermediatePointerPosition );
				sinon.assert.calledWithExactly( commitStub.firstCall, '50%' );

				const finalPointerPosition = intermediatePointerPosition.clone().moveBy( 100, 0 );
				resizerMouseSimulator.dragTo( editor, domParts.resizeHandle, finalPointerPosition );
				sinon.assert.calledWithExactly( commitStub.secondCall, '75%' );

				expect( commitStub.callCount ).to.equal( 2 );
			} );

			it( 'shrinks correctly with bottom-left handler', generateResizeTest( {
				usedHandle: 'bottom-left',
				movePointerBy: { x: 10, y: -10 },
				expectedWidth: '22.5%'
			} ) );
		} );

		describe( 'centered widget', () => {
			beforeEach( () => {
				createResizer( {
					isCentered: () => true,
					unit: undefined
				} );
			} );

			it( 'shrinks correctly with bottom-left handler', generateResizeTest( {
				usedHandle: 'bottom-left',
				movePointerBy: { x: 10, y: -10 },
				expectedWidth: '20%'
			} ) );

			it( 'enlarges correctly with bottom-right handler', generateResizeTest( {
				usedHandle: 'bottom-right',
				movePointerBy: { x: 0, y: 5 },
				expectedWidth: '27.5%'
			} ) );

			it( 'enlarges correctly an image with unsupported width unit', () => {
				editor.editing.view.change( writer => {
					writer.setStyle( 'width', '100pt', widget );
				} );

				generateResizeTest( {
					usedHandle: 'bottom-right',
					movePointerBy: { x: 0, y: 5 },
					expectedWidth: '36.67%'
				} )();
			} );
		} );

		it( 'doesn\'t call options.onCommit() in case of no change', () => {
			const commitStub = sinon.stub();
			createResizer( {
				onCommit: commitStub
			} );

			const domParts = getWidgetDomParts( editor, widget, 'top-left' );

			resizerMouseSimulator.down( editor, domParts.resizeHandle );
			resizerMouseSimulator.up( editor );
			expect( commitStub.callCount, 'call count' ).to.be.eql( 0 );
		} );

		// Note that ultimately width should be changed, but through a model converter, not with direct view changes (#6060).
		it( 'restores the original view width after resize is done', () => {
			createResizer();

			const usedHandle = 'bottom-right';
			const domParts = getWidgetDomParts( editor, widget, usedHandle );
			const finalPointerPosition = getHandleCenterPoint( domParts.widget, usedHandle ).moveBy( 40, 40 );

			resizerMouseSimulator.dragTo( editor, domParts.resizeHandle, finalPointerPosition );

			expect( widget.getStyle( 'width' ) ).to.equal( INITIAL_WIDGET_WIDTH );
		} );

		// Verify render count https://github.com/ckeditor/ckeditor5-widget/pull/122#issuecomment-617012777.
		it( 'renders the final result in one step', () => {
			const renderListener = sinon.stub();
			const resizer = createResizer();

			const usedHandle = 'bottom-right';
			const domParts = getWidgetDomParts( editor, widget, usedHandle );
			const finalPointerPosition = getHandleCenterPoint( domParts.widget, usedHandle ).moveBy( 40, 40 );

			// Start listening on render at the last stage, to exclude rendering caused by moving the mouse.
			// Commit is triggered by mouse up and that's what interests us.
			resizer.on( 'commit', () => {
				editor.editing.view.on( 'render', renderListener );
			}, { priority: 'highest' } );

			resizerMouseSimulator.dragTo( editor, domParts.resizeHandle, finalPointerPosition );

			expect( renderListener.callCount ).to.equal( 1 );
		} );

		it( 'returns proper value when resize host is different from widget wrapper', () => {
			createResizer( {
				unit: undefined,
				getHandleHost( domWidgetElement ) {
					return domWidgetElement.querySelector( '.sub-div' );
				}
			} );

			const usedHandle = 'bottom-right';
			const pointerDifference = { x: -10, y: -10 };
			const expectedWidth = '20%';

			const domParts = getWidgetDomParts( editor, widget, usedHandle );
			const resizeHost = domParts.widget.querySelector( '.sub-div' );
			const initialPointerPosition = getHandleCenterPoint( resizeHost, usedHandle );
			const finalPointerPosition = initialPointerPosition.moveBy( pointerDifference.x, pointerDifference.y );

			resizerMouseSimulator.dragTo( editor, domParts.resizeHandle, finalPointerPosition );
			expect( commitStub.callCount, 'call count' ).to.be.eql( 1 );
			expect( commitStub.args[ 0 ][ 0 ], 'width' ).to.equal( expectedWidth );
			sinon.assert.calledOnce( commitStub );
		} );

		it( 'doesn\'t break if the widget wrapper was removed from DOM', () => {
			const resizer = createResizer( {
				unit: undefined
			} );
			const domParts = getWidgetDomParts( editor, widget, 'bottom-right' );

			domParts.resizeWrapper.remove();

			resizer.redraw();
		} );
	} );

	describe( 'attachTo()', () => {
		let localEditorElement, localEditor;

		beforeEach( async () => {
			localEditorElement = createEditorElement();
			localEditor = await ClassicEditor.create( localEditorElement, {
				plugins: [
					ArticlePluginSet, WidgetResize, simpleWidgetPlugin
				],
				image: {
					toolbar: [ 'imageStyle:block', 'imageStyle:side' ]
				}
			} );
		} );

		afterEach( () => {
			localEditorElement.remove();
			return localEditor.destroy();
		} );

		it( 'works without WidgetToolbarRepository plugin', async () => {
			setModelData( localEditor.model, '[<widget></widget>]' );

			localEditor.plugins.get( WidgetResize ).attachTo( gerResizerOptions( localEditor ) );
			// Nothing should be thrown.
		} );

		it( 'sets the visible resizer if associated widget is already selected', async () => {
			setModelData( localEditor.model, '[<widget></widget>]' );

			const widgetResizePlugin = localEditor.plugins.get( WidgetResize );
			const resizer = widgetResizePlugin.attachTo( gerResizerOptions( localEditor ) );

			expect( widgetResizePlugin.visibleResizer ).to.eql( resizer );
		} );

		it( 'sets the visible resizer if the associated inline widget surrounded by an attribute is already selected', async () => {
			localEditor.model.schema.register( 'inline-widget', {
				allowWhere: '$text',
				isObject: true,
				isInline: true,
				allowAttributes: [ 'attr' ]
			} );

			localEditor.model.schema.extend( '$text', {
				allowAttributes: [ 'attr' ]
			} );

			localEditor.conversion.for( 'downcast' )
				.elementToElement( {
					model: 'inline-widget',
					view: ( modelItem, { writer } ) => {
						const span = writer.createContainerElement( 'span', null, { isAllowedInsideAttributeElement: true } );

						return toWidget( span, writer );
					}
				} )
				.attributeToElement( {
					model: 'attr',
					view: ( attributeValue, { writer } ) => {
						return writer.createAttributeElement( 'attr' );
					}
				} );

			setModelData( localEditor.model, '<paragraph>foo [<inline-widget attr="foo"></inline-widget>] bar</paragraph>' );

			expect( getViewData( localEditor.editing.view ) ).to.equal(
				'<p>' +
					'foo ' +
					'<attr>[<span class="ck-widget ck-widget_selected" contenteditable="false"></span>]</attr>' +
					' bar' +
				'</p>'
			);

			const widgetResizePlugin = localEditor.plugins.get( WidgetResize );
			const resizer = widgetResizePlugin.attachTo( {
				modelElement: localEditor.model.document.getRoot().getChild( 0 ).getChild( 1 ),
				viewElement: localEditor.editing.view.document.getRoot().getChild( 0 ).getChild( 1 ).getChild( 0 ),
				editor: localEditor,

				isCentered: () => false,
				getHandleHost: domWidgetElement => domWidgetElement,
				getResizeHost: domWidgetElement => domWidgetElement,

				onCommit: commitStub
			} );

			expect( widgetResizePlugin.visibleResizer ).to.eql( resizer );
		} );
	} );

	describe( 'init()', () => {
		it( 'adds listener to redraw resizer on visible resizer change', async () => {
			setModelData( editor.model, '<widget></widget><paragraph>[]</paragraph>' );
			widget = editor.editing.view.document.getRoot().getChild( 0 );

			const resizer = createResizer();
			const redrawSpy = sinon.spy( resizer, 'redraw' );

			await focusEditor( editor );

			editor.model.change( writer => {
				const widgetModel = editor.model.document.getRoot().getChild( 0 );
				writer.setSelection( widgetModel, 'on' );
			} );

			expect( redrawSpy.callCount ).to.equal( 1 );
		} );

		// https://github.com/ckeditor/ckeditor5/issues/10156
		it( 'removes references to and destroys resizers of widget removed from the model document', () => {
			const plugin = editor.plugins.get( WidgetResize );
			const resizer = plugin.attachTo( gerResizerOptions( editor ) );
			const widgetViewElement = editor.editing.view.document.getRoot().getChild( 0 );
			const resizerDestroySpy = sinon.spy( resizer, 'destroy' );

			expect( plugin.getResizerByViewElement( widgetViewElement ) ).to.equal( resizer );
			sinon.assert.notCalled( resizerDestroySpy );

			editor.setData( '' );

			expect( plugin.getResizerByViewElement( widgetViewElement ) ).to.be.undefined;
			sinon.assert.calledOnce( resizerDestroySpy );
		} );

		// https://github.com/ckeditor/ckeditor5/issues/10266
		it( 'removes references to and destroys resizers of widgets moved in the model document (but re-rendered in view)', () => {
			const plugin = editor.plugins.get( WidgetResize );
			const resizer = plugin.attachTo( gerResizerOptions( editor ) );
			const widgetViewElement = editor.editing.view.document.getRoot().getChild( 0 );
			const resizerDestroySpy = sinon.spy( resizer, 'destroy' );

			editor.model.schema.register( 'wrapperBlock', {
				allowIn: '$root',
				allowChildren: [ 'widget' ]
			} );

			editor.conversion.elementToElement( {
				model: 'wrapperBlock',
				view: 'wrapperBlock'
			} );

			expect( plugin.getResizerByViewElement( widgetViewElement ) ).to.equal( resizer );
			sinon.assert.notCalled( resizerDestroySpy );

			editor.model.change( writer => {
				writer.wrap( writer.createRangeIn( editor.model.document.getRoot() ), 'wrapperBlock' );
			} );

			expect( plugin.getResizerByViewElement( widgetViewElement ) ).to.be.undefined;
			sinon.assert.calledOnce( resizerDestroySpy );
		} );
	} );

	describe( 'cancel()', () => {
		it( 'restores original view width', () => {
			const resizer = createResizer();

			const usedHandle = 'bottom-right';
			const domParts = getWidgetDomParts( editor, widget, usedHandle );
			const startingPosition = getHandleCenterPoint( domParts.widget, usedHandle ).moveBy( 100, 0 );
			const domTarget = domParts.resizeHandle;

			resizerMouseSimulator.down( editor, domTarget );
			resizerMouseSimulator.move( editor, domTarget, {
				pageX: startingPosition.x,
				pageY: startingPosition.y
			} );

			resizer.cancel();

			// Value should be restored to the initial value (#6060).
			expect( widget.getStyle( 'width' ) ).to.equal( INITIAL_WIDGET_WIDTH );
		} );
	} );

	describe( '_getResizerByHandle()', () => {
		it( 'returns properly in case of invalid handle element', () => {
			const randomElement = document.createElement( 'span' );
			const plugin = editor.plugins.get( WidgetResize );

			createResizer();

			expect( plugin._getResizerByHandle( randomElement ) ).to.be.undefined;
		} );
	} );

	/**
	 * @param {Object} options
	 * @param {String} options.usedHandle Handle that should be used for resize, e.g. 'bottom-right'.
	 * @param {Object} options.movePointerBy How much should the pointer move during the drag compared to the initial position.
	 * @param {String} options.expectedWidth
	 */
	function generateResizeTest( options ) {
		return () => {
			options = options || {};

			const usedHandle = options.usedHandle;
			const domParts = getWidgetDomParts( editor, widget, usedHandle );
			const initialPointerPosition = getHandleCenterPoint( domParts.widget, usedHandle );
			const pointerDifference = options.movePointerBy;
			const finalPointerPosition = initialPointerPosition.moveBy( pointerDifference.x, pointerDifference.y );

			resizerMouseSimulator.dragTo( editor, domParts.resizeHandle, finalPointerPosition );
			expect( commitStub.callCount, 'call count' ).to.be.eql( 1 );
			expect( commitStub.args[ 0 ][ 0 ], 'width' ).to.equal( options.expectedWidth );
			sinon.assert.calledOnce( commitStub );
		};
	}

	function createEditor( element ) {
		return ClassicEditor
			.create( element, {
				plugins: [
					ArticlePluginSet, WidgetResize, simpleWidgetPlugin
				],
				image: {
					toolbar: [ 'imageStyle:block', 'imageStyle:side' ]
				}
			} );
	}

	function simpleWidgetPlugin( editor ) {
		editor.model.schema.register( 'widget', {
			inheritAllFrom: '$block',
			isObject: true
		} );

		editor.conversion.for( 'downcast' )
			.elementToElement( {
				model: 'widget',
				view: ( modelItem, { writer } ) => {
					const parentDiv = writer.createContainerElement( 'div' );
					writer.setStyle( 'height', '50px', parentDiv );
					writer.setStyle( 'width', '25%', parentDiv ); // It evaluates to 100px.

					const subDiv = writer.createContainerElement( 'div' );
					writer.insert( writer.createPositionAt( subDiv, 'start' ), writer.createText( 'foo' ) );
					writer.addClass( 'sub-div', subDiv );
					writer.setStyle( 'height', '20px', subDiv );
					writer.setStyle( 'width', '50px', subDiv );
					writer.insert( writer.createPositionAt( parentDiv, 'start' ), subDiv );

					return toWidget( parentDiv, writer, {
						label: 'element label'
					} );
				}
			} );
	}

	function createEditorElement() {
		const element = document.createElement( 'div' );
		document.body.appendChild( element );
		return element;
	}

	function createResizer( resizerOptions ) {
		const widgetModel = editor.model.document.getRoot().getChild( 0 );

		const defaultOptions = {
			unit: 'px',

			modelElement: widgetModel,
			viewElement: widget,
			editor,

			isCentered: () => false,
			getHandleHost( domWidgetElement ) {
				return domWidgetElement;
			},
			getResizeHost( domWidgetElement ) {
				return domWidgetElement;
			},

			onCommit: commitStub
		};

		return editor.plugins.get( WidgetResize ).attachTo( Object.assign( defaultOptions, resizerOptions ) );
	}

	function gerResizerOptions( editor ) {
		return {
			modelElement: editor.model.document.getRoot().getChild( 0 ),
			viewElement: editor.editing.view.document.getRoot().getChild( 0 ),
			editor,

			isCentered: () => false,
			getHandleHost( domWidgetElement ) {
				return domWidgetElement;
			},
			getResizeHost( domWidgetElement ) {
				return domWidgetElement;
			},

			onCommit: commitStub
		};
	}
} );<|MERGE_RESOLUTION|>--- conflicted
+++ resolved
@@ -1,9 +1,5 @@
 /**
-<<<<<<< HEAD
- * @license Copyright (c) 2003-2022, CKSource - Frederico Knabben. All rights reserved.
-=======
  * @license Copyright (c) 2003-2022, CKSource Holding sp. z o.o. All rights reserved.
->>>>>>> e391ddb7
  * For licensing, see LICENSE.md or https://ckeditor.com/legal/ckeditor-oss-license
  */
 
@@ -14,7 +10,6 @@
 // ClassicTestEditor can't be used, as it doesn't handle the focus, which is needed to test resizer visual cues.
 import ClassicEditor from '@ckeditor/ckeditor5-editor-classic/src/classiceditor';
 import ArticlePluginSet from '@ckeditor/ckeditor5-core/tests/_utils/articlepluginset';
-import isVisible from '@ckeditor/ckeditor5-utils/src/dom/isvisible';
 
 import { toWidget } from '../src/utils';
 import { setData as setModelData } from '@ckeditor/ckeditor5-engine/src/dev-utils/model';
@@ -167,6 +162,11 @@
 				expect( isVisible( resizer ) ).to.be.true;
 			}
 		} );
+
+		function isVisible( element ) {
+			// Checks if the DOM element is visible to the end user.
+			return element.offsetParent !== null && !element.classList.contains( 'ck-hidden' );
+		}
 	} );
 
 	describe( 'integration (pixels)', () => {
