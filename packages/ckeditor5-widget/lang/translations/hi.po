--- conflicted
+++ resolved
@@ -30,8 +30,4 @@
 
 msgctxt "Information to be read by screen reader about shortcuts to type around a widget"
 msgid "Press Enter to type after or press Shift + Enter to type before the widget"
-<<<<<<< HEAD
-msgstr ""
-=======
-msgstr "विजेट के बाद टाइप करने के लिए एंटर  दबाएं या पहले टाइप करने के लिए शिफ्ट+एंटर दबाएं"
->>>>>>> cecb4014
+msgstr "विजेट के बाद टाइप करने के लिए एंटर  दबाएं या पहले टाइप करने के लिए शिफ्ट+एंटर दबाएं"