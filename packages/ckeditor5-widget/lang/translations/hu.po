--- conflicted
+++ resolved
@@ -30,8 +30,4 @@
 
 msgctxt "Information to be read by screen reader about shortcuts to type around a widget"
 msgid "Press Enter to type after or press Shift + Enter to type before the widget"
-<<<<<<< HEAD
-msgstr ""
-=======
-msgstr "Az Enter billentyű megnyomásával a widget után, a Shift + Enter kombinációval pedig a widget előtt írhatja be a szöveget"
->>>>>>> cecb4014
+msgstr "Az Enter billentyű megnyomásával a widget után, a Shift + Enter kombinációval pedig a widget előtt írhatja be a szöveget"