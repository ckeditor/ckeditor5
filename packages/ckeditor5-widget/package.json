--- conflicted
+++ resolved
@@ -11,21 +11,12 @@
   ],
   "main": "src/index.ts",
   "dependencies": {
-<<<<<<< HEAD
-    "@ckeditor/ckeditor5-core": "38.1.1",
-    "@ckeditor/ckeditor5-engine": "38.1.1",
-    "@ckeditor/ckeditor5-enter": "38.1.1",
-    "@ckeditor/ckeditor5-ui": "38.1.1",
-    "@ckeditor/ckeditor5-utils": "38.1.1",
-    "@ckeditor/ckeditor5-typing": "38.1.1",
-=======
     "@ckeditor/ckeditor5-core": "39.0.0",
     "@ckeditor/ckeditor5-engine": "39.0.0",
     "@ckeditor/ckeditor5-enter": "39.0.0",
     "@ckeditor/ckeditor5-ui": "39.0.0",
     "@ckeditor/ckeditor5-utils": "39.0.0",
     "@ckeditor/ckeditor5-typing": "39.0.0",
->>>>>>> fd1767c6
     "lodash-es": "4.17.21"
   },
   "devDependencies": {
