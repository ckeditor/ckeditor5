--- conflicted
+++ resolved
@@ -22,13 +22,8 @@
  *
  * This way, highlight will be applied with the same rules it is applied on texts.
  */
-<<<<<<< HEAD
-export class HighlightStack extends /* #__PURE__ */ EmitterMixin() {
+export class WidgetHighlightStack extends /* #__PURE__ */ EmitterMixin() {
 	private readonly _stack: Array<DowncastHighlightDescriptor> = [];
-=======
-export class WidgetHighlightStack extends /* #__PURE__ */ EmitterMixin() {
-	private readonly _stack: Array<HighlightDescriptor> = [];
->>>>>>> 0d6c743e
 
 	/**
 	 * Adds highlight descriptor to the stack.
