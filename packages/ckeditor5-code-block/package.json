{
  "name": "@ckeditor/ckeditor5-code-block",
  "version": "45.2.1",
  "description": "Code block feature for CKEditor 5.",
  "keywords": [
    "ckeditor",
    "ckeditor5",
    "ckeditor 5",
    "ckeditor5-feature",
    "ckeditor5-plugin",
    "ckeditor5-dll"
  ],
  "type": "module",
  "main": "src/index.ts",
  "dependencies": {
    "@ckeditor/ckeditor5-core": "45.2.1",
    "@ckeditor/ckeditor5-clipboard": "45.2.1",
    "@ckeditor/ckeditor5-engine": "45.2.1",
    "@ckeditor/ckeditor5-enter": "45.2.1",
    "@ckeditor/ckeditor5-icons": "45.2.1",
    "@ckeditor/ckeditor5-ui": "45.2.1",
    "@ckeditor/ckeditor5-utils": "45.2.1",
    "ckeditor5": "45.2.1"
  },
  "devDependencies": {
<<<<<<< HEAD
    "@ckeditor/ckeditor5-alignment": "45.2.0",
    "@ckeditor/ckeditor5-autoformat": "45.2.0",
    "@ckeditor/ckeditor5-basic-styles": "45.2.0",
    "@ckeditor/ckeditor5-block-quote": "45.2.0",
    "@ckeditor/ckeditor5-dev-utils": "^50.0.0",
    "@ckeditor/ckeditor5-editor-classic": "45.2.0",
    "@ckeditor/ckeditor5-html-support": "45.2.0",
    "@ckeditor/ckeditor5-image": "45.2.0",
    "@ckeditor/ckeditor5-indent": "45.2.0",
    "@ckeditor/ckeditor5-list": "45.2.0",
    "@ckeditor/ckeditor5-markdown-gfm": "45.2.0",
    "@ckeditor/ckeditor5-paragraph": "45.2.0",
    "@ckeditor/ckeditor5-theme-lark": "45.2.0",
    "@ckeditor/ckeditor5-undo": "45.2.0",
=======
    "@ckeditor/ckeditor5-alignment": "45.2.1",
    "@ckeditor/ckeditor5-autoformat": "45.2.1",
    "@ckeditor/ckeditor5-basic-styles": "45.2.1",
    "@ckeditor/ckeditor5-block-quote": "45.2.1",
    "@ckeditor/ckeditor5-dev-utils": "^50.0.0",
    "@ckeditor/ckeditor5-editor-classic": "45.2.1",
    "@ckeditor/ckeditor5-html-support": "45.2.1",
    "@ckeditor/ckeditor5-image": "45.2.1",
    "@ckeditor/ckeditor5-indent": "45.2.1",
    "@ckeditor/ckeditor5-list": "45.2.1",
    "@ckeditor/ckeditor5-markdown-gfm": "45.2.1",
    "@ckeditor/ckeditor5-paragraph": "45.2.1",
    "@ckeditor/ckeditor5-theme-lark": "45.2.1",
    "@ckeditor/ckeditor5-undo": "45.2.1",
>>>>>>> eb368c23
    "typescript": "5.0.4",
    "webpack": "^5.94.0",
    "webpack-cli": "^6.0.1"
  },
  "author": "CKSource (http://cksource.com/)",
  "license": "SEE LICENSE IN LICENSE.md",
  "homepage": "https://ckeditor.com/ckeditor-5",
  "bugs": "https://github.com/ckeditor/ckeditor5/issues",
  "repository": {
    "type": "git",
    "url": "https://github.com/ckeditor/ckeditor5.git",
    "directory": "packages/ckeditor5-code-block"
  },
  "files": [
    "dist",
    "lang",
    "src/**/*.js",
    "src/**/*.d.ts",
    "theme",
    "build",
    "ckeditor5-metadata.json",
    "CHANGELOG.md"
  ],
  "scripts": {
    "dll:build": "webpack",
    "build": "tsc --build --force ./tsconfig.json",
    "build:dist": "node ../../scripts/nim/build-package.mjs"
  }
}<|MERGE_RESOLUTION|>--- conflicted
+++ resolved
@@ -23,22 +23,6 @@
     "ckeditor5": "45.2.1"
   },
   "devDependencies": {
-<<<<<<< HEAD
-    "@ckeditor/ckeditor5-alignment": "45.2.0",
-    "@ckeditor/ckeditor5-autoformat": "45.2.0",
-    "@ckeditor/ckeditor5-basic-styles": "45.2.0",
-    "@ckeditor/ckeditor5-block-quote": "45.2.0",
-    "@ckeditor/ckeditor5-dev-utils": "^50.0.0",
-    "@ckeditor/ckeditor5-editor-classic": "45.2.0",
-    "@ckeditor/ckeditor5-html-support": "45.2.0",
-    "@ckeditor/ckeditor5-image": "45.2.0",
-    "@ckeditor/ckeditor5-indent": "45.2.0",
-    "@ckeditor/ckeditor5-list": "45.2.0",
-    "@ckeditor/ckeditor5-markdown-gfm": "45.2.0",
-    "@ckeditor/ckeditor5-paragraph": "45.2.0",
-    "@ckeditor/ckeditor5-theme-lark": "45.2.0",
-    "@ckeditor/ckeditor5-undo": "45.2.0",
-=======
     "@ckeditor/ckeditor5-alignment": "45.2.1",
     "@ckeditor/ckeditor5-autoformat": "45.2.1",
     "@ckeditor/ckeditor5-basic-styles": "45.2.1",
@@ -53,7 +37,6 @@
     "@ckeditor/ckeditor5-paragraph": "45.2.1",
     "@ckeditor/ckeditor5-theme-lark": "45.2.1",
     "@ckeditor/ckeditor5-undo": "45.2.1",
->>>>>>> eb368c23
     "typescript": "5.0.4",
     "webpack": "^5.94.0",
     "webpack-cli": "^6.0.1"
