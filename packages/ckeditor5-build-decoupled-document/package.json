{
  "name": "@ckeditor/ckeditor5-build-decoupled-document",
<<<<<<< HEAD
  "version": "35.4.0",
=======
  "version": "36.0.1",
>>>>>>> bb0f347c
  "description": "The document editor build of CKEditor 5 – the best browser-based rich text editor.",
  "keywords": [
    "ckeditor5-build",
    "ckeditor",
    "ckeditor5",
    "ckeditor 5",
    "wysiwyg",
    "rich text",
    "editor",
    "html",
    "contentEditable",
    "editing",
    "operational transformation",
    "ot",
    "collaboration",
    "collaborative",
    "real-time",
    "framework"
  ],
  "main": "./build/ckeditor.js",
  "files": [
    "build",
    "ckeditor5-metadata.json",
    "CHANGELOG.md"
  ],
  "dependencies": {
<<<<<<< HEAD
    "@ckeditor/ckeditor5-adapter-ckfinder": "^35.4.0",
    "@ckeditor/ckeditor5-alignment": "^35.4.0",
    "@ckeditor/ckeditor5-autoformat": "^35.4.0",
    "@ckeditor/ckeditor5-basic-styles": "^35.4.0",
    "@ckeditor/ckeditor5-block-quote": "^35.4.0",
    "@ckeditor/ckeditor5-ckbox": "^35.4.0",
    "@ckeditor/ckeditor5-ckfinder": "^35.4.0",
    "@ckeditor/ckeditor5-cloud-services": "^35.4.0",
    "@ckeditor/ckeditor5-easy-image": "^35.4.0",
    "@ckeditor/ckeditor5-editor-decoupled": "^35.4.0",
    "@ckeditor/ckeditor5-essentials": "^35.4.0",
    "@ckeditor/ckeditor5-font": "^35.4.0",
    "@ckeditor/ckeditor5-heading": "^35.4.0",
    "@ckeditor/ckeditor5-image": "^35.4.0",
    "@ckeditor/ckeditor5-indent": "^35.4.0",
    "@ckeditor/ckeditor5-link": "^35.4.0",
    "@ckeditor/ckeditor5-list": "^35.4.0",
    "@ckeditor/ckeditor5-media-embed": "^35.4.0",
    "@ckeditor/ckeditor5-paragraph": "^35.4.0",
    "@ckeditor/ckeditor5-paste-from-office": "^35.4.0",
    "@ckeditor/ckeditor5-table": "^35.4.0",
    "@ckeditor/ckeditor5-typing": "^35.4.0"
  },
  "devDependencies": {
    "@ckeditor/ckeditor5-core": "^35.4.0",
    "@ckeditor/ckeditor5-dev-translations": "^32.0.0",
    "@ckeditor/ckeditor5-dev-utils": "^32.0.0",
    "@ckeditor/ckeditor5-theme-lark": "^35.4.0",
=======
    "@ckeditor/ckeditor5-adapter-ckfinder": "^36.0.1",
    "@ckeditor/ckeditor5-alignment": "^36.0.1",
    "@ckeditor/ckeditor5-autoformat": "^36.0.1",
    "@ckeditor/ckeditor5-basic-styles": "^36.0.1",
    "@ckeditor/ckeditor5-block-quote": "^36.0.1",
    "@ckeditor/ckeditor5-ckbox": "^36.0.1",
    "@ckeditor/ckeditor5-ckfinder": "^36.0.1",
    "@ckeditor/ckeditor5-cloud-services": "^36.0.1",
    "@ckeditor/ckeditor5-easy-image": "^36.0.1",
    "@ckeditor/ckeditor5-editor-decoupled": "^36.0.1",
    "@ckeditor/ckeditor5-essentials": "^36.0.1",
    "@ckeditor/ckeditor5-font": "^36.0.1",
    "@ckeditor/ckeditor5-heading": "^36.0.1",
    "@ckeditor/ckeditor5-image": "^36.0.1",
    "@ckeditor/ckeditor5-indent": "^36.0.1",
    "@ckeditor/ckeditor5-link": "^36.0.1",
    "@ckeditor/ckeditor5-list": "^36.0.1",
    "@ckeditor/ckeditor5-media-embed": "^36.0.1",
    "@ckeditor/ckeditor5-paragraph": "^36.0.1",
    "@ckeditor/ckeditor5-paste-from-office": "^36.0.1",
    "@ckeditor/ckeditor5-table": "^36.0.1",
    "@ckeditor/ckeditor5-typing": "^36.0.1"
  },
  "devDependencies": {
    "@ckeditor/ckeditor5-core": "^36.0.1",
    "@ckeditor/ckeditor5-dev-translations": "^33.0.0",
    "@ckeditor/ckeditor5-dev-utils": "^33.0.0",
    "@ckeditor/ckeditor5-theme-lark": "^36.0.1",
>>>>>>> bb0f347c
    "css-loader": "^5.2.7",
    "postcss-loader": "^4.3.0",
    "raw-loader": "^4.0.1",
    "style-loader": "^2.0.0",
    "terser-webpack-plugin": "^4.2.3",
    "ts-loader": "^9.3.0",
    "webpack": "^5.58.1",
    "webpack-cli": "^4.9.0"
  },
  "engines": {
    "node": ">=14.0.0",
    "npm": ">=5.7.1"
  },
  "author": "CKSource (http://cksource.com/)",
  "license": "GPL-2.0-or-later",
  "homepage": "https://ckeditor.com/ckeditor-5",
  "bugs": "https://github.com/ckeditor/ckeditor5/issues",
  "repository": {
    "type": "git",
    "url": "https://github.com/ckeditor/ckeditor5.git",
    "directory": "packages/ckeditor5-build-decoupled-document"
  },
  "scripts": {
    "build": "webpack --mode production",
    "preversion": "npm run build"
  }
}<|MERGE_RESOLUTION|>--- conflicted
+++ resolved
@@ -1,10 +1,6 @@
 {
   "name": "@ckeditor/ckeditor5-build-decoupled-document",
-<<<<<<< HEAD
-  "version": "35.4.0",
-=======
   "version": "36.0.1",
->>>>>>> bb0f347c
   "description": "The document editor build of CKEditor 5 – the best browser-based rich text editor.",
   "keywords": [
     "ckeditor5-build",
@@ -31,36 +27,6 @@
     "CHANGELOG.md"
   ],
   "dependencies": {
-<<<<<<< HEAD
-    "@ckeditor/ckeditor5-adapter-ckfinder": "^35.4.0",
-    "@ckeditor/ckeditor5-alignment": "^35.4.0",
-    "@ckeditor/ckeditor5-autoformat": "^35.4.0",
-    "@ckeditor/ckeditor5-basic-styles": "^35.4.0",
-    "@ckeditor/ckeditor5-block-quote": "^35.4.0",
-    "@ckeditor/ckeditor5-ckbox": "^35.4.0",
-    "@ckeditor/ckeditor5-ckfinder": "^35.4.0",
-    "@ckeditor/ckeditor5-cloud-services": "^35.4.0",
-    "@ckeditor/ckeditor5-easy-image": "^35.4.0",
-    "@ckeditor/ckeditor5-editor-decoupled": "^35.4.0",
-    "@ckeditor/ckeditor5-essentials": "^35.4.0",
-    "@ckeditor/ckeditor5-font": "^35.4.0",
-    "@ckeditor/ckeditor5-heading": "^35.4.0",
-    "@ckeditor/ckeditor5-image": "^35.4.0",
-    "@ckeditor/ckeditor5-indent": "^35.4.0",
-    "@ckeditor/ckeditor5-link": "^35.4.0",
-    "@ckeditor/ckeditor5-list": "^35.4.0",
-    "@ckeditor/ckeditor5-media-embed": "^35.4.0",
-    "@ckeditor/ckeditor5-paragraph": "^35.4.0",
-    "@ckeditor/ckeditor5-paste-from-office": "^35.4.0",
-    "@ckeditor/ckeditor5-table": "^35.4.0",
-    "@ckeditor/ckeditor5-typing": "^35.4.0"
-  },
-  "devDependencies": {
-    "@ckeditor/ckeditor5-core": "^35.4.0",
-    "@ckeditor/ckeditor5-dev-translations": "^32.0.0",
-    "@ckeditor/ckeditor5-dev-utils": "^32.0.0",
-    "@ckeditor/ckeditor5-theme-lark": "^35.4.0",
-=======
     "@ckeditor/ckeditor5-adapter-ckfinder": "^36.0.1",
     "@ckeditor/ckeditor5-alignment": "^36.0.1",
     "@ckeditor/ckeditor5-autoformat": "^36.0.1",
@@ -89,7 +55,6 @@
     "@ckeditor/ckeditor5-dev-translations": "^33.0.0",
     "@ckeditor/ckeditor5-dev-utils": "^33.0.0",
     "@ckeditor/ckeditor5-theme-lark": "^36.0.1",
->>>>>>> bb0f347c
     "css-loader": "^5.2.7",
     "postcss-loader": "^4.3.0",
     "raw-loader": "^4.0.1",
