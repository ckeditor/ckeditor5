{
  "name": "@ckeditor/ckeditor5-build-decoupled-document",
  "version": "29.2.0",
  "description": "The document editor build of CKEditor 5 – the best browser-based rich text editor.",
  "keywords": [
    "ckeditor5-build",
    "ckeditor",
    "ckeditor5",
    "ckeditor 5",
    "wysiwyg",
    "rich text",
    "editor",
    "html",
    "contentEditable",
    "editing",
    "operational transformation",
    "ot",
    "collaboration",
    "collaborative",
    "real-time",
    "framework"
  ],
  "main": "./build/ckeditor.js",
  "files": [
    "build",
    "ckeditor5-metadata.json"
  ],
  "dependencies": {
<<<<<<< HEAD
    "@ckeditor/ckeditor5-adapter-ckfinder": "^27.0.0",
    "@ckeditor/ckeditor5-alignment": "^27.0.0",
    "@ckeditor/ckeditor5-autoformat": "^27.0.0",
    "@ckeditor/ckeditor5-basic-styles": "^27.0.0",
    "@ckeditor/ckeditor5-block-quote": "^27.0.0",
    "@ckeditor/ckeditor5-ckfinder": "^27.0.0",
    "@ckeditor/ckeditor5-cloud-services": "^27.0.0",
    "@ckeditor/ckeditor5-easy-image": "^27.0.0",
    "@ckeditor/ckeditor5-editor-decoupled": "^27.0.0",
    "@ckeditor/ckeditor5-essentials": "^27.0.0",
    "@ckeditor/ckeditor5-font": "^27.0.0",
    "@ckeditor/ckeditor5-heading": "^27.0.0",
    "@ckeditor/ckeditor5-image": "^27.0.0",
    "@ckeditor/ckeditor5-indent": "^27.0.0",
    "@ckeditor/ckeditor5-link": "^27.0.0",
    "@ckeditor/ckeditor5-list": "^27.0.0",
    "@ckeditor/ckeditor5-media-embed": "^27.0.0",
    "@ckeditor/ckeditor5-page-break": "^27.0.0",
    "@ckeditor/ckeditor5-pagination": "^27.0.0",
    "@ckeditor/ckeditor5-paragraph": "^27.0.0",
    "@ckeditor/ckeditor5-paste-from-office": "^27.0.0",
    "@ckeditor/ckeditor5-table": "^27.0.0",
    "@ckeditor/ckeditor5-typing": "^27.0.0",
    "ckeditor5-line-height-plugin": "^0.1.6"
=======
    "@ckeditor/ckeditor5-adapter-ckfinder": "^29.2.0",
    "@ckeditor/ckeditor5-alignment": "^29.2.0",
    "@ckeditor/ckeditor5-autoformat": "^29.2.0",
    "@ckeditor/ckeditor5-basic-styles": "^29.2.0",
    "@ckeditor/ckeditor5-block-quote": "^29.2.0",
    "@ckeditor/ckeditor5-ckfinder": "^29.2.0",
    "@ckeditor/ckeditor5-cloud-services": "^29.2.0",
    "@ckeditor/ckeditor5-easy-image": "^29.2.0",
    "@ckeditor/ckeditor5-editor-decoupled": "^29.2.0",
    "@ckeditor/ckeditor5-essentials": "^29.2.0",
    "@ckeditor/ckeditor5-font": "^29.2.0",
    "@ckeditor/ckeditor5-heading": "^29.2.0",
    "@ckeditor/ckeditor5-image": "^29.2.0",
    "@ckeditor/ckeditor5-indent": "^29.2.0",
    "@ckeditor/ckeditor5-link": "^29.2.0",
    "@ckeditor/ckeditor5-list": "^29.2.0",
    "@ckeditor/ckeditor5-media-embed": "^29.2.0",
    "@ckeditor/ckeditor5-paragraph": "^29.2.0",
    "@ckeditor/ckeditor5-paste-from-office": "^29.2.0",
    "@ckeditor/ckeditor5-table": "^29.2.0",
    "@ckeditor/ckeditor5-typing": "^29.2.0"
>>>>>>> 55df6c04
  },
  "devDependencies": {
    "@ckeditor/ckeditor5-core": "^29.2.0",
    "@ckeditor/ckeditor5-dev-utils": "^25.4.0",
    "@ckeditor/ckeditor5-dev-webpack-plugin": "^25.0.0",
    "@ckeditor/ckeditor5-theme-lark": "^29.2.0",
    "postcss-loader": "^3.0.0",
    "raw-loader": "^4.0.1",
    "style-loader": "^1.2.1",
    "terser-webpack-plugin": "^3.0.2",
    "webpack": "^4.43.0",
    "webpack-cli": "^3.3.11"
  },
  "engines": {
    "node": ">=12.0.0",
    "npm": ">=5.7.1"
  },
  "author": "CKSource (http://cksource.com/)",
  "license": "GPL-2.0-or-later",
  "homepage": "https://ckeditor.com/ckeditor-5",
  "bugs": "https://github.com/ckeditor/ckeditor5/issues",
  "repository": {
    "type": "git",
    "url": "https://github.com/ckeditor/ckeditor5.git",
    "directory": "packages/ckeditor5-build-decoupled-document"
  },
  "scripts": {
    "build": "webpack --mode production",
    "preversion": "npm run build"
  }
}<|MERGE_RESOLUTION|>--- conflicted
+++ resolved
@@ -26,32 +26,6 @@
     "ckeditor5-metadata.json"
   ],
   "dependencies": {
-<<<<<<< HEAD
-    "@ckeditor/ckeditor5-adapter-ckfinder": "^27.0.0",
-    "@ckeditor/ckeditor5-alignment": "^27.0.0",
-    "@ckeditor/ckeditor5-autoformat": "^27.0.0",
-    "@ckeditor/ckeditor5-basic-styles": "^27.0.0",
-    "@ckeditor/ckeditor5-block-quote": "^27.0.0",
-    "@ckeditor/ckeditor5-ckfinder": "^27.0.0",
-    "@ckeditor/ckeditor5-cloud-services": "^27.0.0",
-    "@ckeditor/ckeditor5-easy-image": "^27.0.0",
-    "@ckeditor/ckeditor5-editor-decoupled": "^27.0.0",
-    "@ckeditor/ckeditor5-essentials": "^27.0.0",
-    "@ckeditor/ckeditor5-font": "^27.0.0",
-    "@ckeditor/ckeditor5-heading": "^27.0.0",
-    "@ckeditor/ckeditor5-image": "^27.0.0",
-    "@ckeditor/ckeditor5-indent": "^27.0.0",
-    "@ckeditor/ckeditor5-link": "^27.0.0",
-    "@ckeditor/ckeditor5-list": "^27.0.0",
-    "@ckeditor/ckeditor5-media-embed": "^27.0.0",
-    "@ckeditor/ckeditor5-page-break": "^27.0.0",
-    "@ckeditor/ckeditor5-pagination": "^27.0.0",
-    "@ckeditor/ckeditor5-paragraph": "^27.0.0",
-    "@ckeditor/ckeditor5-paste-from-office": "^27.0.0",
-    "@ckeditor/ckeditor5-table": "^27.0.0",
-    "@ckeditor/ckeditor5-typing": "^27.0.0",
-    "ckeditor5-line-height-plugin": "^0.1.6"
-=======
     "@ckeditor/ckeditor5-adapter-ckfinder": "^29.2.0",
     "@ckeditor/ckeditor5-alignment": "^29.2.0",
     "@ckeditor/ckeditor5-autoformat": "^29.2.0",
@@ -72,8 +46,10 @@
     "@ckeditor/ckeditor5-paragraph": "^29.2.0",
     "@ckeditor/ckeditor5-paste-from-office": "^29.2.0",
     "@ckeditor/ckeditor5-table": "^29.2.0",
-    "@ckeditor/ckeditor5-typing": "^29.2.0"
->>>>>>> 55df6c04
+    "@ckeditor/ckeditor5-typing": "^29.2.0",
+    "@ckeditor/ckeditor5-page-break": "^29.2.0",
+    "@ckeditor/ckeditor5-pagination": "^29.2.0",
+    "ckeditor5-line-height-plugin": "^0.1.6"
   },
   "devDependencies": {
     "@ckeditor/ckeditor5-core": "^29.2.0",
