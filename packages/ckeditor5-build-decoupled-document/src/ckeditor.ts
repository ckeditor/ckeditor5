/**
 * @license Copyright (c) 2003-2023, CKSource Holding sp. z o.o. All rights reserved.
 * For licensing, see LICENSE.md or https://ckeditor.com/legal/ckeditor-oss-license
 */

/* eslint-disable @typescript-eslint/ban-ts-comment */

// The editor creator to use.
import DecoupledEditorBase from '@ckeditor/ckeditor5-editor-decoupled/src/decouplededitor';

import { Essentials } from '@ckeditor/ckeditor5-essentials';
import { Alignment } from '@ckeditor/ckeditor5-alignment';
import {
	FontSize,
	FontFamily,
	FontColor,
	FontBackgroundColor
} from '@ckeditor/ckeditor5-font';
import { UploadAdapter } from '@ckeditor/ckeditor5-adapter-ckfinder';
import { Autoformat } from '@ckeditor/ckeditor5-autoformat';
import {
	Bold,
	Italic,
	Strikethrough,
	Underline,
	Superscript,
	Subscript
} from '@ckeditor/ckeditor5-basic-styles';
import { BlockQuote } from '@ckeditor/ckeditor5-block-quote';
import { CKBox } from '@ckeditor/ckeditor5-ckbox';
import { CKFinder } from '@ckeditor/ckeditor5-ckfinder';
import { EasyImage } from '@ckeditor/ckeditor5-easy-image';
import { Heading } from '@ckeditor/ckeditor5-heading';
import {
	Image,
	ImageCaption,
	ImageResize,
	ImageStyle,
	ImageToolbar,
	ImageUpload,
	PictureEditing
} from '@ckeditor/ckeditor5-image';
import { Indent, IndentBlock } from '@ckeditor/ckeditor5-indent';
import { Link } from '@ckeditor/ckeditor5-link';
import { List, ListProperties } from '@ckeditor/ckeditor5-list';
import { MediaEmbed } from '@ckeditor/ckeditor5-media-embed';
import { Paragraph } from '@ckeditor/ckeditor5-paragraph';
import { PasteFromOffice } from '@ckeditor/ckeditor5-paste-from-office';
import { Table, TableToolbar } from '@ckeditor/ckeditor5-table';
import { TextTransformation } from '@ckeditor/ckeditor5-typing';
import { CloudServices } from '@ckeditor/ckeditor5-cloud-services';
import { FindAndReplace } from '@ckeditor/ckeditor5-find-and-replace';
import { RemoveFormat } from '@ckeditor/ckeditor5-remove-format';
import { SourceEditing } from '@ckeditor/ckeditor5-source-editing';

import ClickObserver from '../../ckeditor5-engine/src/view/observer/clickobserver';
import { GeneralHtmlSupport } from '../../ckeditor5-html-support/src/index';
// @ts-ignore
import { Iframe } from '@ftrprf/ckeditor5-iframe/src/index';
// @ts-ignore
import { ScratchBlocks } from '@ftrprf/ckeditor5-scratch-blocks/src/index';
// @ts-ignore
import { contentTemplates as ContentTemplates } from '@ftrprf/ckeditor5-content-templates/src/index';
// @ts-ignore
import { Exercise } from './plugins/exercise/index';
// @ts-ignore
import { Modal } from './plugins/modal';

export default class DecoupledEditor extends DecoupledEditorBase {
	public static override builtinPlugins = [
		Essentials,
		GeneralHtmlSupport,
		ClickObserver,
		Alignment,
		FontSize,
		FontFamily,
		FontColor,
		FontBackgroundColor,
		UploadAdapter,
		Autoformat,
		Bold,
		Italic,
		Strikethrough,
		Underline,
		BlockQuote,
		CKBox,
		CKFinder,
		CloudServices,
		EasyImage,
		Heading,
		Image,
		ImageCaption,
		ImageResize,
		ImageStyle,
		ImageToolbar,
		ImageUpload,
		Indent,
		IndentBlock,
		Link,
		List,
		ListProperties,
		MediaEmbed,
		Paragraph,
		PasteFromOffice,
		PictureEditing,
		Table,
		TableToolbar,
		TextTransformation,
		Superscript,
		Subscript,
		FindAndReplace,
		RemoveFormat,
		SourceEditing,
		Iframe,
		ScratchBlocks,
		ContentTemplates,
<<<<<<< HEAD
		Exercise,
		Modal,
=======
		Exercise
>>>>>>> 2be4f781
	];

	public static override defaultConfig = {
		toolbar: {
			items: [
				'heading',
				'|',
				'fontfamily',
				'fontsize',
				'fontColor',
				'fontBackgroundColor',
				'|',
				'bold',
				'italic',
				'underline',
				'strikethrough',
				'subscript',
				'superscript',
				'|',
				'alignment',
				'|',
				'numberedList',
				'bulletedList',
				'|',
				'outdent',
				'indent',
				'|',
				'link',
				'uploadImage',
				'insertTable',
				'mediaEmbed',
				'|',
				'undo',
				'redo',
				'|',
				'sourceEditing',
				'removeFormat',
				'|',
				'style',
				'|',
				'iframe',
				'scratchBlocks',
				'contentTemplates',
<<<<<<< HEAD
				'exercise',
				'modal',
			],
=======
				'exercise'
			]
>>>>>>> 2be4f781
		},
		image: {
			resizeUnit: 'px' as const,
			toolbar: [
				'imageStyle:inline',
				'imageStyle:wrapText',
				'imageStyle:breakText',
				'|',
				'toggleImageCaption',
				'imageTextAlternative'
			]
		},
		table: {
			contentToolbar: ['tableColumn', 'tableRow', 'mergeTableCells']
		},
		list: {
			properties: {
				styles: true,
				startIndex: true,
				reversed: true
			}
		},

		// This value must be kept in sync with the language defined in webpack.config.js.
		language: 'en'
	};
}<|MERGE_RESOLUTION|>--- conflicted
+++ resolved
@@ -114,12 +114,9 @@
 		Iframe,
 		ScratchBlocks,
 		ContentTemplates,
-<<<<<<< HEAD
 		Exercise,
 		Modal,
-=======
-		Exercise
->>>>>>> 2be4f781
+
 	];
 
 	public static override defaultConfig = {
@@ -163,14 +160,10 @@
 				'iframe',
 				'scratchBlocks',
 				'contentTemplates',
-<<<<<<< HEAD
 				'exercise',
 				'modal',
 			],
-=======
-				'exercise'
-			]
->>>>>>> 2be4f781
+
 		},
 		image: {
 			resizeUnit: 'px' as const,
