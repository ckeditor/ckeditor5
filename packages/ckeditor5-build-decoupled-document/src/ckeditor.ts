--- conflicted
+++ resolved
@@ -63,12 +63,9 @@
 import { contentTemplates as ContentTemplates } from '@ftrprf/ckeditor5-content-templates/src/index';
 // @ts-ignore
 import { Exercise } from './plugins/exercise/index';
-<<<<<<< HEAD
-import { StyledLink } from './plugins/styledLink/index';
-=======
 // @ts-ignore
 import { Modal } from './plugins/modal';
->>>>>>> 3863cbe5
+import { StyledLink } from './plugins/styledLink/index';
 
 export default class DecoupledEditor extends DecoupledEditorBase {
 	public static override builtinPlugins = [
@@ -119,12 +116,8 @@
 		ScratchBlocks,
 		ContentTemplates,
 		Exercise,
-<<<<<<< HEAD
+		Modal,
 		StyledLink
-=======
-		Modal,
-
->>>>>>> 3863cbe5
 	];
 
 	public static override defaultConfig = {
@@ -169,14 +162,9 @@
 				'scratchBlocks',
 				'contentTemplates',
 				'exercise',
-<<<<<<< HEAD
+				'modal',
 				'styledLink'
 			]
-=======
-				'modal',
-			],
-
->>>>>>> 3863cbe5
 		},
 		image: {
 			resizeUnit: 'px' as const,
