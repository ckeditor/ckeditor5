--- conflicted
+++ resolved
@@ -19,16 +19,10 @@
     "ckeditor5": "43.3.0"
   },
   "devDependencies": {
-<<<<<<< HEAD
-    "@ckeditor/ckeditor5-basic-styles": "43.2.0",
+    "@ckeditor/ckeditor5-basic-styles": "43.3.0",
     "@ckeditor/ckeditor5-bookmark": "0.0.1",
-    "@ckeditor/ckeditor5-cloud-services": "43.2.0",
-    "@ckeditor/ckeditor5-code-block": "43.2.0",
-=======
-    "@ckeditor/ckeditor5-basic-styles": "43.3.0",
     "@ckeditor/ckeditor5-cloud-services": "43.3.0",
     "@ckeditor/ckeditor5-code-block": "43.3.0",
->>>>>>> 730c3fa2
     "@ckeditor/ckeditor5-dev-utils": "^45.0.0",
     "@ckeditor/ckeditor5-easy-image": "43.3.0",
     "@ckeditor/ckeditor5-editor-classic": "43.3.0",
