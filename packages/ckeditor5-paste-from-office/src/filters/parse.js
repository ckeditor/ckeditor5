--- conflicted
+++ resolved
@@ -29,12 +29,10 @@
 export function parseHtml( htmlString ) {
 	const domParser = new DOMParser();
 
-<<<<<<< HEAD
 	// Remove Word specific "if comments" so content inside is not omitted by the parser.
 	htmlString = htmlString.replace( /<!--\[if gte vml 1]>/g, '' );
-=======
+
 	const normalizedHtml = normalizeSpacing( cleanContentAfterBody( htmlString ) );
->>>>>>> eb2dc420
 
 	// Parse htmlString as native Document object.
 	const htmlDocument = domParser.parseFromString( normalizedHtml, 'text/html' );
