/**
 * @license Copyright (c) 2003-2025, CKSource Holding sp. z o.o. All rights reserved.
 * For licensing, see LICENSE.md or https://ckeditor.com/legal/ckeditor-licensing-options
 */

/**
 * @module paste-from-office/normalizers/mswordnormalizer
 */

import { transformBookmarks } from '../filters/bookmark.js';
import { transformListItemLikeElementsIntoLists } from '../filters/list.js';
import { replaceImagesSourceWithBase64 } from '../filters/image.js';
import { removeMSAttributes } from '../filters/removemsattributes.js';
import { transformTables } from '../filters/table.js';
<<<<<<< HEAD
import { ViewUpcastWriter, type ViewDocument } from 'ckeditor5/src/engine.js';
import type { Normalizer, NormalizerData } from '../normalizer.js';
=======
import { UpcastWriter, type ViewDocument } from 'ckeditor5/src/engine.js';
import type { PasteFromOfficeNormalizer, PasteFromOfficeNormalizerData } from '../normalizer.js';
>>>>>>> c7b5aa0f

const msWordMatch1 = /<meta\s*name="?generator"?\s*content="?microsoft\s*word\s*\d+"?\/?>/i;
const msWordMatch2 = /xmlns:o="urn:schemas-microsoft-com/i;

/**
 * Normalizer for the content pasted from Microsoft Word.
 */
export class PasteFromOfficeMSWordNormalizer implements PasteFromOfficeNormalizer {
	public readonly document: ViewDocument;

	public readonly hasMultiLevelListPlugin: boolean;

	/**
	 * Creates a new `PasteFromOfficeMSWordNormalizer` instance.
	 *
	 * @param document View document.
	 */
	constructor( document: ViewDocument, hasMultiLevelListPlugin: boolean = false ) {
		this.document = document;
		this.hasMultiLevelListPlugin = hasMultiLevelListPlugin;
	}

	/**
	 * @inheritDoc
	 */
	public isActive( htmlString: string ): boolean {
		return msWordMatch1.test( htmlString ) || msWordMatch2.test( htmlString );
	}

	/**
	 * @inheritDoc
	 */
<<<<<<< HEAD
	public execute( data: NormalizerData ): void {
		const writer = new ViewUpcastWriter( this.document );
=======
	public execute( data: PasteFromOfficeNormalizerData ): void {
		const writer = new UpcastWriter( this.document );
>>>>>>> c7b5aa0f
		const { body: documentFragment, stylesString } = data._parsedData;

		transformBookmarks( documentFragment, writer );
		transformListItemLikeElementsIntoLists( documentFragment, stylesString, this.hasMultiLevelListPlugin );
		replaceImagesSourceWithBase64( documentFragment, data.dataTransfer.getData( 'text/rtf' ) );
		transformTables( documentFragment, writer );
		removeMSAttributes( documentFragment );

		data.content = documentFragment;
	}
}<|MERGE_RESOLUTION|>--- conflicted
+++ resolved
@@ -12,13 +12,8 @@
 import { replaceImagesSourceWithBase64 } from '../filters/image.js';
 import { removeMSAttributes } from '../filters/removemsattributes.js';
 import { transformTables } from '../filters/table.js';
-<<<<<<< HEAD
 import { ViewUpcastWriter, type ViewDocument } from 'ckeditor5/src/engine.js';
-import type { Normalizer, NormalizerData } from '../normalizer.js';
-=======
-import { UpcastWriter, type ViewDocument } from 'ckeditor5/src/engine.js';
 import type { PasteFromOfficeNormalizer, PasteFromOfficeNormalizerData } from '../normalizer.js';
->>>>>>> c7b5aa0f
 
 const msWordMatch1 = /<meta\s*name="?generator"?\s*content="?microsoft\s*word\s*\d+"?\/?>/i;
 const msWordMatch2 = /xmlns:o="urn:schemas-microsoft-com/i;
@@ -51,13 +46,8 @@
 	/**
 	 * @inheritDoc
 	 */
-<<<<<<< HEAD
-	public execute( data: NormalizerData ): void {
+	public execute( data: PasteFromOfficeNormalizerData ): void {
 		const writer = new ViewUpcastWriter( this.document );
-=======
-	public execute( data: PasteFromOfficeNormalizerData ): void {
-		const writer = new UpcastWriter( this.document );
->>>>>>> c7b5aa0f
 		const { body: documentFragment, stylesString } = data._parsedData;
 
 		transformBookmarks( documentFragment, writer );
