--- conflicted
+++ resolved
@@ -1,19 +1,15 @@
 /**
-<<<<<<< HEAD
- * @license Copyright (c) 2003-2022, CKSource - Frederico Knabben. All rights reserved.
-=======
  * @license Copyright (c) 2003-2022, CKSource Holding sp. z o.o. All rights reserved.
->>>>>>> e391ddb7
  * For licensing, see LICENSE.md or https://ckeditor.com/legal/ckeditor-oss-license
  */
 
-/* globals ClassicEditor, console, window, document, ListProperties */
+/* globals ClassicEditor, console, window, document, ListStyle */
 
 import { CS_CONFIG } from '@ckeditor/ckeditor5-cloud-services/tests/_utils/cloud-services-config';
 
 ClassicEditor
 	.create( document.querySelector( '#snippet-paste-from-office' ), {
-		extraPlugins: [ ListProperties ],
+		extraPlugins: [ ListStyle ],
 		toolbar: {
 			items: [
 				'heading',
