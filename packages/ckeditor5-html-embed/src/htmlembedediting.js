--- conflicted
+++ resolved
@@ -14,7 +14,6 @@
 import { toWidget } from 'ckeditor5/src/widget';
 import { logWarning, createElement } from 'ckeditor5/src/utils';
 
-<<<<<<< HEAD
 import createElement from '@ckeditor/ckeditor5-utils/src/dom/createelement';
 
 import pencilIcon from '@ckeditor/ckeditor5-core/theme/icons/pencil.svg';
@@ -22,9 +21,6 @@
 // import cancelIcon from '@ckeditor/ckeditor5-core/theme/icons/cancel.svg';
 import cancelIcon from '@ckeditor/ckeditor5-html-embed/theme/icons/cancel.svg';
 import checkIcon from '@ckeditor/ckeditor5-html-embed/theme/icons/save.svg';
-=======
-import HtmlEmbedCommand from './htmlembedcommand';
->>>>>>> 8075fb6b
 
 import '../theme/htmlembed.css';
 
@@ -44,12 +40,12 @@
 	/**
 	 * @inheritDoc
 	 */
-	constructor( editor ) {
-		super( editor );
-
-		editor.config.define( 'htmlEmbed', {
+	constructor(editor) {
+		super(editor);
+
+		editor.config.define('htmlEmbed', {
 			showPreviews: false,
-			sanitizeHtml: rawHtml => {
+			sanitizeHtml: (rawHtml) => {
 				/**
 				 * When using the HTML embed feature with the `htmlEmbed.showPreviews=true` option, it is strongly recommended to
 				 * define a sanitize function that will clean up the input HTML in order to avoid XSS vulnerability.
@@ -58,14 +54,14 @@
 				 *
 				 * @error html-embed-provide-sanitize-function
 				 */
-				logWarning( 'html-embed-provide-sanitize-function' );
+				logWarning('html-embed-provide-sanitize-function');
 
 				return {
 					html: rawHtml,
 					hasChanged: false
 				};
 			}
-		} );
+		});
 
 		/**
 		 * Keeps references to {@link module:ui/button/buttonview~ButtonView edit, save, and cancel} button instances created for
@@ -84,12 +80,12 @@
 		const editor = this.editor;
 		const schema = editor.model.schema;
 
-		schema.register( 'rawHtml', {
+		schema.register('rawHtml', {
 			inheritAllFrom: '$blockObject',
-			allowAttributes: [ 'value' ]
-		} );
-
-		editor.commands.add( 'htmlEmbed', new HtmlEmbedCommand( editor ) );
+			allowAttributes: ['value']
+		});
+
+		editor.commands.add('htmlEmbed', new HtmlEmbedCommand(editor));
 
 		this._setupConversion();
 	}
@@ -105,242 +101,329 @@
 		const view = editor.editing.view;
 		const widgetButtonViewReferences = this._widgetButtonViewReferences;
 
-		const htmlEmbedConfig = editor.config.get( 'htmlEmbed' );
+		const htmlEmbedConfig = editor.config.get('htmlEmbed');
 
 		// Destroy UI buttons created for widgets that have been removed from the view document (e.g. in the previous conversion).
 		// This prevents unexpected memory leaks from UI views.
-		this.editor.editing.view.on( 'render', () => {
-			for ( const buttonView of widgetButtonViewReferences ) {
-				if ( buttonView.element.isConnected ) {
-					return;
+		this.editor.editing.view.on(
+			'render',
+			() => {
+				for (const buttonView of widgetButtonViewReferences) {
+					if (buttonView.element.isConnected) {
+						return;
+					}
+
+					buttonView.destroy();
+					widgetButtonViewReferences.delete(buttonView);
 				}
-
-				buttonView.destroy();
-				widgetButtonViewReferences.delete( buttonView );
-			}
-		}, { priority: 'lowest' } );
+			},
+			{ priority: 'lowest' }
+		);
 
 		// Register div.raw-html-embed as a raw content element so all of it's content will be provided
 		// as a view element's custom property while data upcasting.
-		editor.data.registerRawContentMatcher( {
+		editor.data.registerRawContentMatcher({
 			name: 'div',
 			classes: 'raw-html-embed'
-		} );
-
-		editor.conversion.for( 'upcast' ).elementToElement( {
+		});
+
+		editor.conversion.for('upcast').elementToElement({
 			view: {
 				name: 'div',
 				classes: 'raw-html-embed'
 			},
-			model: ( viewElement, { writer } ) => {
+			model: (viewElement, { writer }) => {
 				// The div.raw-html-embed is registered as a raw content element,
 				// so all it's content is available in a custom property.
-				return writer.createElement( 'rawHtml', {
-					value: viewElement.getCustomProperty( '$rawContent' )
-				} );
+				return writer.createElement('rawHtml', {
+					value: viewElement.getCustomProperty('$rawContent')
+				});
 			}
-		} );
-
-		editor.conversion.for( 'dataDowncast' ).elementToElement( {
+		});
+
+		editor.conversion.for('dataDowncast').elementToElement({
 			model: 'rawHtml',
-			view: ( modelElement, { writer } ) => {
-				return writer.createRawElement( 'div', { class: 'raw-html-embed' }, function( domElement ) {
-					domElement.innerHTML = modelElement.getAttribute( 'value' ) || '';
-				} );
+			view: (modelElement, { writer }) => {
+				return writer.createRawElement(
+					'div',
+					{ class: 'raw-html-embed' },
+					function (domElement) {
+						domElement.innerHTML =
+							modelElement.getAttribute('value') || '';
+					}
+				);
 			}
-		} );
-
-		editor.conversion.for( 'editingDowncast' ).elementToStructure( {
-			model: { name: 'rawHtml', attributes: [ 'value' ] },
-			view: ( modelElement, { writer } ) => {
+		});
+
+		editor.conversion.for('editingDowncast').elementToStructure({
+			model: { name: 'rawHtml', attributes: ['value'] },
+			view: (modelElement, { writer }) => {
 				let domContentWrapper, state, props;
 
-				const viewContentWrapper = writer.createRawElement( 'div', {
-					class: 'raw-html-embed__content-wrapper'
-				}, function( domElement ) {
-					domContentWrapper = domElement;
-
-					renderContent( { domElement, editor, state, props } );
-
-					// Since there is a `data-cke-ignore-events` attribute set on the wrapper element in the editable mode,
-					// the explicit `mousedown` handler on the `capture` phase is needed to move the selection onto the whole
-					// HTML embed widget.
-					domContentWrapper.addEventListener( 'mousedown', () => {
-						if ( state.isEditable ) {
-							const model = editor.model;
-							const selectedElement = model.document.selection.getSelectedElement();
-
-							// Move the selection onto the whole HTML embed widget if it's currently not selected.
-							if ( selectedElement !== modelElement ) {
-								model.change( writer => writer.setSelection( modelElement, 'on' ) );
-							}
-						}
-					}, true );
-				} );
+				const viewContentWrapper = writer.createRawElement(
+					'div',
+					{
+						class: 'raw-html-embed__content-wrapper'
+					},
+					function (domElement) {
+						domContentWrapper = domElement;
+
+						renderContent({ domElement, editor, state, props });
+
+						// Since there is a `data-cke-ignore-events` attribute set on the wrapper element in the editable mode,
+						// the explicit `mousedown` handler on the `capture` phase is needed to move the selection onto the whole
+						// HTML embed widget.
+						domContentWrapper.addEventListener(
+							'mousedown',
+							() => {
+								if (state.isEditable) {
+									const model = editor.model;
+									const selectedElement =
+										model.document.selection.getSelectedElement();
+
+									// Move the selection onto the whole HTML embed widget if it's currently not selected.
+									if (selectedElement !== modelElement) {
+										model.change((writer) =>
+											writer.setSelection(
+												modelElement,
+												'on'
+											)
+										);
+									}
+								}
+							},
+							true
+						);
+					}
+				);
 
 				// API exposed on each raw HTML embed widget so other features can control a particular widget.
 				const rawHtmlApi = {
 					makeEditable() {
-						state = Object.assign( {}, state, {
+						state = Object.assign({}, state, {
 							isEditable: true
-						} );
-
-						renderContent( { domElement: domContentWrapper, editor, state, props } );
-
-						view.change( writer => {
-							writer.setAttribute( 'data-cke-ignore-events', 'true', viewContentWrapper );
-						} );
+						});
+
+						renderContent({
+							domElement: domContentWrapper,
+							editor,
+							state,
+							props
+						});
+
+						view.change((writer) => {
+							writer.setAttribute(
+								'data-cke-ignore-events',
+								'true',
+								viewContentWrapper
+							);
+						});
 
 						// This could be potentially pulled to a separate method called focusTextarea().
-						domContentWrapper.querySelector( 'textarea' ).focus();
+						domContentWrapper.querySelector('textarea').focus();
 					},
-					save( newValue ) {
+					save(newValue) {
 						// If the value didn't change, we just cancel. If it changed,
 						// it's enough to update the model – the entire widget will be reconverted.
-						if ( newValue !== state.getRawHtmlValue() ) {
-							editor.execute( 'htmlEmbed', newValue );
+						if (newValue !== state.getRawHtmlValue()) {
+							editor.execute('htmlEmbed', newValue);
 							editor.editing.view.focus();
 						} else {
 							this.cancel();
 						}
 					},
 					cancel() {
-						state = Object.assign( {}, state, {
+						state = Object.assign({}, state, {
 							isEditable: false
-						} );
-
-						renderContent( { domElement: domContentWrapper, editor, state, props } );
+						});
+
+						renderContent({
+							domElement: domContentWrapper,
+							editor,
+							state,
+							props
+						});
 						editor.editing.view.focus();
 
-						view.change( writer => {
-							writer.removeAttribute( 'data-cke-ignore-events', viewContentWrapper );
-						} );
+						view.change((writer) => {
+							writer.removeAttribute(
+								'data-cke-ignore-events',
+								viewContentWrapper
+							);
+						});
 					}
 				};
 
 				state = {
 					showPreviews: htmlEmbedConfig.showPreviews,
 					isEditable: false,
-					getRawHtmlValue: () => modelElement.getAttribute( 'value' ) || ''
+					getRawHtmlValue: () =>
+						modelElement.getAttribute('value') || ''
 				};
 
 				props = {
 					sanitizeHtml: htmlEmbedConfig.sanitizeHtml,
-					textareaPlaceholder: t( 'Paste raw HTML here...' ),
+					textareaPlaceholder: t('Paste raw HTML here...'),
 
 					onEditClick() {
 						rawHtmlApi.makeEditable();
 					},
-					onSaveClick( newValue ) {
-						rawHtmlApi.save( newValue );
+					onSaveClick(newValue) {
+						rawHtmlApi.save(newValue);
 					},
 					onCancelClick() {
 						rawHtmlApi.cancel();
 					}
 				};
 
-				const viewContainer = writer.createContainerElement( 'div', {
-					class: 'raw-html-embed',
-					'data-html-embed-label': t( 'HTML snippet' ),
-					dir: editor.locale.uiLanguageDirection
-				}, viewContentWrapper );
-
-				writer.setCustomProperty( 'rawHtmlApi', rawHtmlApi, viewContainer );
-				writer.setCustomProperty( 'rawHtml', true, viewContainer );
-
-				return toWidget( viewContainer, writer, {
-					widgetLabel: t( 'HTML snippet' ),
+				const viewContainer = writer.createContainerElement(
+					'div',
+					{
+						class: 'raw-html-embed',
+						'data-html-embed-label': t('HTML snippet'),
+						dir: editor.locale.uiLanguageDirection
+					},
+					viewContentWrapper
+				);
+
+				writer.setCustomProperty(
+					'rawHtmlApi',
+					rawHtmlApi,
+					viewContainer
+				);
+				writer.setCustomProperty('rawHtml', true, viewContainer);
+
+				return toWidget(viewContainer, writer, {
+					widgetLabel: t('HTML snippet'),
 					hasSelectionHandle: true
-				} );
+				});
 			}
-		} );
-
-		function renderContent( { domElement, editor, state, props } ) {
+		});
+
+		function renderContent({ domElement, editor, state, props }) {
 			// Remove all children;
 			domElement.textContent = '';
 
 			const domDocument = domElement.ownerDocument;
 			let domTextarea;
 
-			if ( state.isEditable ) {
+			if (state.isEditable) {
 				const textareaProps = {
 					isDisabled: false,
 					placeholder: props.textareaPlaceholder
 				};
 
-				domTextarea = createDomTextarea( { domDocument, state, props: textareaProps } );
-
-				domElement.append( domTextarea );
-			} else if ( state.showPreviews ) {
+				domTextarea = createDomTextarea({
+					domDocument,
+					state,
+					props: textareaProps
+				});
+
+				domElement.append(domTextarea);
+			} else if (state.showPreviews) {
 				const previewContainerProps = {
 					sanitizeHtml: props.sanitizeHtml
 				};
 
-				domElement.append( createPreviewContainer( { domDocument, state, props: previewContainerProps, editor } ) );
+				domElement.append(
+					createPreviewContainer({
+						domDocument,
+						state,
+						props: previewContainerProps,
+						editor
+					})
+				);
 			} else {
 				const textareaProps = {
 					isDisabled: true,
 					placeholder: props.textareaPlaceholder
 				};
 
-				domElement.append( createDomTextarea( { domDocument, state, props: textareaProps } ) );
+				domElement.append(
+					createDomTextarea({
+						domDocument,
+						state,
+						props: textareaProps
+					})
+				);
 			}
 
 			const buttonsWrapperProps = {
 				onEditClick: props.onEditClick,
 				onSaveClick: () => {
-					props.onSaveClick( domTextarea.value );
+					props.onSaveClick(domTextarea.value);
 				},
 				onCancelClick: props.onCancelClick
 			};
-<<<<<<< HEAD
-			domElement.prepend( createDomButtonsWrapper( { editor, domDocument, state, props: buttonsWrapperProps, domElement } ) );
-=======
-
-			domElement.prepend( createDomButtonsWrapper( { editor, domDocument, state, props: buttonsWrapperProps } ) );
->>>>>>> 8075fb6b
+			domElement.prepend(
+				createDomButtonsWrapper({
+					editor,
+					domDocument,
+					state,
+					props: buttonsWrapperProps,
+					domElement
+				})
+			);
 		}
 
-		function createDomButtonsWrapper( { editor, domDocument, state, props, domElement } ) {
-			const domButtonsWrapper = createElement( domDocument, 'div', {
+		function createDomButtonsWrapper({
+			editor,
+			domDocument,
+			state,
+			props,
+			domElement
+		}) {
+			const domButtonsWrapper = createElement(domDocument, 'div', {
 				class: 'raw-html-embed__buttons-wrapper'
-			} );
-
-			if ( state.isEditable ) {
-				const saveButtonView = createUIButton( editor, 'save', props.onSaveClick );
-				const cancelButtonView = createUIButton( editor, 'cancel', props.onCancelClick );
-
-				domButtonsWrapper.append( saveButtonView.element, cancelButtonView.element );
-				widgetButtonViewReferences.add( saveButtonView ).add( cancelButtonView );
+			});
+
+			if (state.isEditable) {
+				const saveButtonView = createUIButton(
+					editor,
+					'save',
+					props.onSaveClick
+				);
+				const cancelButtonView = createUIButton(
+					editor,
+					'cancel',
+					props.onCancelClick
+				);
+
+				domButtonsWrapper.append(
+					saveButtonView.element,
+					cancelButtonView.element
+				);
+				widgetButtonViewReferences
+					.add(saveButtonView)
+					.add(cancelButtonView);
 			} else {
-				const editButtonView = createUIButton( editor, 'edit', props.onEditClick );
-
-<<<<<<< HEAD
-				clonedDomEditButton.addEventListener( 'click', evt => {
+				const editButtonView = createUIButton(
+					editor,
+					'edit',
+					props.onEditClick
+				);
+
+				clonedDomEditButton.addEventListener('click', (evt) => {
 					evt.preventDefault();
 					props.onEditClick();
-				} );
-
-				domElement.addEventListener( 'dblclick', evt => {
+				});
+
+				domElement.addEventListener('dblclick', (evt) => {
 					evt.preventDefault();
 					props.onEditClick();
-				} );
-				domButtonsWrapper.classList.add( 'raw-html-embed__hidden' );
-				domButtonsWrapper.appendChild( clonedDomEditButton );
-=======
-				domButtonsWrapper.append( editButtonView.element );
-				widgetButtonViewReferences.add( editButtonView );
->>>>>>> 8075fb6b
+				});
+				domButtonsWrapper.classList.add('raw-html-embed__hidden');
+				domButtonsWrapper.appendChild(clonedDomEditButton);
 			}
 
 			return domButtonsWrapper;
 		}
 
-		function createDomTextarea( { domDocument, state, props } ) {
-			const domTextarea = createElement( domDocument, 'textarea', {
+		function createDomTextarea({ domDocument, state, props }) {
+			const domTextarea = createElement(domDocument, 'textarea', {
 				placeholder: props.placeholder,
 				class: 'ck ck-reset ck-input ck-input-text raw-html-embed__source'
-			} );
+			});
 
 			domTextarea.disabled = props.isDisabled;
 			domTextarea.value = state.getRawHtmlValue();
@@ -348,33 +431,44 @@
 			return domTextarea;
 		}
 
-		function createPreviewContainer( { domDocument, state, props, editor } ) {
-			const sanitizedOutput = props.sanitizeHtml( state.getRawHtmlValue() );
-			const placeholderText = state.getRawHtmlValue().length > 0 ?
-				t( 'No preview available' ) :
-				t( 'Empty snippet content' );
-
-			const domPreviewPlaceholder = createElement( domDocument, 'div', {
-				class: 'ck ck-reset_all raw-html-embed__preview-placeholder'
-			}, placeholderText );
-
-			const domPreviewContent = createElement( domDocument, 'div', {
+		function createPreviewContainer({ domDocument, state, props, editor }) {
+			const sanitizedOutput = props.sanitizeHtml(state.getRawHtmlValue());
+			const placeholderText =
+				state.getRawHtmlValue().length > 0
+					? t('No preview available')
+					: t('Empty snippet content');
+
+			const domPreviewPlaceholder = createElement(
+				domDocument,
+				'div',
+				{
+					class: 'ck ck-reset_all raw-html-embed__preview-placeholder'
+				},
+				placeholderText
+			);
+
+			const domPreviewContent = createElement(domDocument, 'div', {
 				class: 'raw-html-embed__preview-content',
 				dir: editor.locale.contentLanguageDirection
-			} );
+			});
 
 			// Creating a contextual document fragment allows executing scripts when inserting into the preview element.
 			// See: #8326.
 			const domRange = domDocument.createRange();
-			const domDocumentFragment = domRange.createContextualFragment( sanitizedOutput.html );
-
-			domPreviewContent.appendChild( domDocumentFragment );
-
-			const domPreviewContainer = createElement( domDocument, 'div', {
-				class: 'raw-html-embed__preview'
-			}, [
-				domPreviewPlaceholder, domPreviewContent
-			] );
+			const domDocumentFragment = domRange.createContextualFragment(
+				sanitizedOutput.html
+			);
+
+			domPreviewContent.appendChild(domDocumentFragment);
+
+			const domPreviewContainer = createElement(
+				domDocument,
+				'div',
+				{
+					class: 'raw-html-embed__preview'
+				},
+				[domPreviewPlaceholder, domPreviewContent]
+			);
 
 			return domPreviewContainer;
 		}
@@ -387,56 +481,46 @@
 //  @param {'edit'|'save'|'cancel'} type Type of button to create.
 //  @param {Function} onClick The callback executed on button click.
 //  @returns {module:ui/button/buttonview~ButtonView}
-function createUIButton( editor, type, onClick ) {
+function createUIButton(editor, type, onClick) {
 	const t = editor.locale.t;
-	const buttonView = new ButtonView( editor.locale );
-	const command = editor.commands.get( 'htmlEmbed' );
-
-	buttonView.set( {
-		class: `raw-html-embed__${ type }-button`,
+	const buttonView = new ButtonView(editor.locale);
+	const command = editor.commands.get('htmlEmbed');
+
+	buttonView.set({
+		class: `raw-html-embed__${type}-button`,
 		icon: icons.pencil,
 		tooltip: true,
 		tooltipPosition: editor.locale.uiLanguageDirection === 'rtl' ? 'e' : 'w'
-	} );
+	});
 
 	buttonView.render();
 
-	if ( type === 'edit' ) {
-		buttonView.set( {
+	if (type === 'edit') {
+		buttonView.set({
 			icon: icons.pencil,
-			label: t( 'Edit source' )
-		} );
-
-		buttonView.bind( 'isEnabled' ).to( command );
-	} else if ( type === 'save' ) {
-		buttonView.set( {
-<<<<<<< HEAD
+			label: t('Edit source')
+		});
+
+		buttonView.bind('isEnabled').to(command);
+	} else if (type === 'save') {
+		buttonView.set({
 			icon: checkIcon,
-			label: t( 'Lưu lại' ),
+			label: t('Lưu lại'),
 			withText: true,
 			class: 'raw-html-embed__save-button'
-=======
-			icon: icons.check,
-			label: t( 'Save changes' )
->>>>>>> 8075fb6b
-		} );
-
-		buttonView.bind( 'isEnabled' ).to( command );
+		});
+
+		buttonView.bind('isEnabled').to(command);
 	} else {
-		buttonView.set( {
-<<<<<<< HEAD
+		buttonView.set({
 			icon: cancelIcon,
-			label: t( 'Hủy bỏ' ),
+			label: t('Hủy bỏ'),
 			withText: true,
 			class: 'raw-html-embed__cancel-button'
-=======
-			icon: icons.cancel,
-			label: t( 'Cancel' )
->>>>>>> 8075fb6b
-		} );
+		});
 	}
 
-	buttonView.on( 'execute', onClick );
+	buttonView.on('execute', onClick);
 
 	return buttonView;
 }