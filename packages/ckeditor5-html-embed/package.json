--- conflicted
+++ resolved
@@ -21,18 +21,6 @@
     "ckeditor5": "45.2.1"
   },
   "devDependencies": {
-<<<<<<< HEAD
-    "@ckeditor/ckeditor5-basic-styles": "45.2.0",
-    "@ckeditor/ckeditor5-dev-utils": "^50.0.0",
-    "@ckeditor/ckeditor5-clipboard": "45.2.0",
-    "@ckeditor/ckeditor5-editor-classic": "45.2.0",
-    "@ckeditor/ckeditor5-engine": "45.2.0",
-    "@ckeditor/ckeditor5-media-embed": "45.2.0",
-    "@ckeditor/ckeditor5-paragraph": "45.2.0",
-    "@ckeditor/ckeditor5-table": "45.2.0",
-    "@ckeditor/ckeditor5-theme-lark": "45.2.0",
-    "es-toolkit": "1.38.0",
-=======
     "@ckeditor/ckeditor5-basic-styles": "45.2.1",
     "@ckeditor/ckeditor5-dev-utils": "^50.0.0",
     "@ckeditor/ckeditor5-clipboard": "45.2.1",
@@ -42,8 +30,7 @@
     "@ckeditor/ckeditor5-paragraph": "45.2.1",
     "@ckeditor/ckeditor5-table": "45.2.1",
     "@ckeditor/ckeditor5-theme-lark": "45.2.1",
-    "es-toolkit": "1.32.0",
->>>>>>> eb368c23
+    "es-toolkit": "1.38.0",
     "sanitize-html": "^2.13.0",
     "typescript": "5.0.4",
     "webpack": "^5.94.0",
