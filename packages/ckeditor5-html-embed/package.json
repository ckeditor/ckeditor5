--- conflicted
+++ resolved
@@ -15,20 +15,6 @@
     "ckeditor5": "^29.1.0"
   },
   "devDependencies": {
-<<<<<<< HEAD
-    "@ckeditor/ckeditor5-basic-styles": "^29.0.0",
-    "@ckeditor/ckeditor5-core": "^29.0.0",
-    "@ckeditor/ckeditor5-dev-utils": "^25.3.0",
-    "@ckeditor/ckeditor5-clipboard": "^29.0.0",
-    "@ckeditor/ckeditor5-editor-classic": "^29.0.0",
-    "@ckeditor/ckeditor5-engine": "^29.0.0",
-    "@ckeditor/ckeditor5-media-embed": "^29.0.0",
-    "@ckeditor/ckeditor5-paragraph": "^29.0.0",
-    "@ckeditor/ckeditor5-table": "^29.0.0",
-    "@ckeditor/ckeditor5-ui": "^29.0.0",
-    "@ckeditor/ckeditor5-theme-lark": "^29.0.0",
-    "@ckeditor/ckeditor5-widget": "^29.0.0",
-=======
     "@ckeditor/ckeditor5-basic-styles": "^29.1.0",
     "@ckeditor/ckeditor5-core": "^29.1.0",
     "@ckeditor/ckeditor5-dev-utils": "^25.3.0",
@@ -41,7 +27,6 @@
     "@ckeditor/ckeditor5-ui": "^29.1.0",
     "@ckeditor/ckeditor5-theme-lark": "^29.1.0",
     "@ckeditor/ckeditor5-widget": "^29.1.0",
->>>>>>> 280213d6
     "lodash-es": "^4.17.15",
     "sanitize-html": "^2.1.0",
     "webpack": "^4.43.0",
