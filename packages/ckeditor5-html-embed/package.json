--- conflicted
+++ resolved
@@ -21,17 +21,6 @@
     "ckeditor5": "45.1.0"
   },
   "devDependencies": {
-<<<<<<< HEAD
-    "@ckeditor/ckeditor5-basic-styles": "45.0.0",
-    "@ckeditor/ckeditor5-dev-utils": "^49.0.0",
-    "@ckeditor/ckeditor5-clipboard": "45.0.0",
-    "@ckeditor/ckeditor5-editor-classic": "45.0.0",
-    "@ckeditor/ckeditor5-engine": "45.0.0",
-    "@ckeditor/ckeditor5-media-embed": "45.0.0",
-    "@ckeditor/ckeditor5-paragraph": "45.0.0",
-    "@ckeditor/ckeditor5-table": "45.0.0",
-    "@ckeditor/ckeditor5-theme-lark": "45.0.0",
-=======
     "@ckeditor/ckeditor5-basic-styles": "45.1.0",
     "@ckeditor/ckeditor5-dev-utils": "^49.0.0",
     "@ckeditor/ckeditor5-clipboard": "45.1.0",
@@ -41,7 +30,6 @@
     "@ckeditor/ckeditor5-paragraph": "45.1.0",
     "@ckeditor/ckeditor5-table": "45.1.0",
     "@ckeditor/ckeditor5-theme-lark": "45.1.0",
->>>>>>> b5220471
     "es-toolkit": "1.32.0",
     "sanitize-html": "^2.13.0",
     "typescript": "5.0.4",
