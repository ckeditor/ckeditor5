--- conflicted
+++ resolved
@@ -21,11 +21,7 @@
   },
   "devDependencies": {
     "@ckeditor/ckeditor5-basic-styles": "workspace:*",
-<<<<<<< HEAD
     "@ckeditor/ckeditor5-dev-utils": "^54.2.1",
-=======
-    "@ckeditor/ckeditor5-dev-utils": "^54.0.0",
->>>>>>> 5ed4c3d1
     "@ckeditor/ckeditor5-enter": "workspace:*",
     "@ckeditor/ckeditor5-heading": "workspace:*",
     "@ckeditor/ckeditor5-image": "workspace:*",
