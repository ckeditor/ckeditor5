{
  "name": "@ckeditor/ckeditor5-page-break",
  "version": "45.2.1",
  "description": "Page break feature for CKEditor 5.",
  "keywords": [
    "ckeditor",
    "ckeditor5",
    "ckeditor 5",
    "ckeditor5-feature",
    "ckeditor5-plugin",
    "ckeditor5-dll"
  ],
  "type": "module",
  "main": "src/index.ts",
  "dependencies": {
    "@ckeditor/ckeditor5-core": "45.2.1",
    "@ckeditor/ckeditor5-icons": "45.2.1",
    "@ckeditor/ckeditor5-ui": "45.2.1",
    "@ckeditor/ckeditor5-utils": "45.2.1",
    "@ckeditor/ckeditor5-widget": "45.2.1",
    "ckeditor5": "45.2.1"
  },
  "devDependencies": {
<<<<<<< HEAD
    "@ckeditor/ckeditor5-cloud-services": "45.2.0",
    "@ckeditor/ckeditor5-dev-utils": "^50.0.0",
    "@ckeditor/ckeditor5-easy-image": "45.2.0",
    "@ckeditor/ckeditor5-editor-classic": "45.2.0",
    "@ckeditor/ckeditor5-engine": "45.2.0",
    "@ckeditor/ckeditor5-image": "45.2.0",
    "@ckeditor/ckeditor5-paragraph": "45.2.0",
    "@ckeditor/ckeditor5-theme-lark": "45.2.0",
=======
    "@ckeditor/ckeditor5-cloud-services": "45.2.1",
    "@ckeditor/ckeditor5-dev-utils": "^50.0.0",
    "@ckeditor/ckeditor5-easy-image": "45.2.1",
    "@ckeditor/ckeditor5-editor-classic": "45.2.1",
    "@ckeditor/ckeditor5-engine": "45.2.1",
    "@ckeditor/ckeditor5-image": "45.2.1",
    "@ckeditor/ckeditor5-paragraph": "45.2.1",
    "@ckeditor/ckeditor5-theme-lark": "45.2.1",
>>>>>>> eb368c23
    "typescript": "5.0.4",
    "webpack": "^5.94.0",
    "webpack-cli": "^6.0.1"
  },
  "author": "CKSource (http://cksource.com/)",
  "license": "SEE LICENSE IN LICENSE.md",
  "homepage": "https://ckeditor.com/ckeditor-5",
  "bugs": "https://github.com/ckeditor/ckeditor5/issues",
  "repository": {
    "type": "git",
    "url": "https://github.com/ckeditor/ckeditor5.git",
    "directory": "packages/ckeditor5-page-break"
  },
  "files": [
    "dist",
    "lang",
    "src/**/*.js",
    "src/**/*.d.ts",
    "theme",
    "build",
    "ckeditor5-metadata.json",
    "CHANGELOG.md"
  ],
  "scripts": {
    "dll:build": "webpack",
    "build": "tsc --build --force ./tsconfig.json",
    "build:dist": "node ../../scripts/nim/build-package.mjs"
  }
}<|MERGE_RESOLUTION|>--- conflicted
+++ resolved
@@ -21,16 +21,6 @@
     "ckeditor5": "45.2.1"
   },
   "devDependencies": {
-<<<<<<< HEAD
-    "@ckeditor/ckeditor5-cloud-services": "45.2.0",
-    "@ckeditor/ckeditor5-dev-utils": "^50.0.0",
-    "@ckeditor/ckeditor5-easy-image": "45.2.0",
-    "@ckeditor/ckeditor5-editor-classic": "45.2.0",
-    "@ckeditor/ckeditor5-engine": "45.2.0",
-    "@ckeditor/ckeditor5-image": "45.2.0",
-    "@ckeditor/ckeditor5-paragraph": "45.2.0",
-    "@ckeditor/ckeditor5-theme-lark": "45.2.0",
-=======
     "@ckeditor/ckeditor5-cloud-services": "45.2.1",
     "@ckeditor/ckeditor5-dev-utils": "^50.0.0",
     "@ckeditor/ckeditor5-easy-image": "45.2.1",
@@ -39,7 +29,6 @@
     "@ckeditor/ckeditor5-image": "45.2.1",
     "@ckeditor/ckeditor5-paragraph": "45.2.1",
     "@ckeditor/ckeditor5-theme-lark": "45.2.1",
->>>>>>> eb368c23
     "typescript": "5.0.4",
     "webpack": "^5.94.0",
     "webpack-cli": "^6.0.1"
