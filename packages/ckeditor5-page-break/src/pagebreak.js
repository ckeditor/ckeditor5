/**
 * @license Copyright (c) 2003-2020, CKSource - Frederico Knabben. All rights reserved.
 * For licensing, see LICENSE.md or https://ckeditor.com/legal/ckeditor-oss-license
 */

/**
 * @module page-break/pagebreak
 */

<<<<<<< HEAD
import { Plugin } from 'ckeditor5/src/core';

=======
import Plugin from '@ckeditor/ckeditor5-core/src/plugin';
import Widget from '@ckeditor/ckeditor5-widget/src/widget';
>>>>>>> 521847ca
import PageBreakEditing from './pagebreakediting';
import PageBreakUI from './pagebreakui';

/**
 * The page break feature.
 *
 * It provides the possibility to insert a page break into the rich-text editor.
 *
 * For a detailed overview, check the {@glink features/page-break Page break feature} documentation.
 *
 * @extends module:core/plugin~Plugin
 */
export default class PageBreak extends Plugin {
	/**
	 * @inheritDoc
	 */
	static get requires() {
		return [ PageBreakEditing, PageBreakUI, Widget ];
	}

	/**
	 * @inheritDoc
	 */
	static get pluginName() {
		return 'PageBreak';
	}
}<|MERGE_RESOLUTION|>--- conflicted
+++ resolved
@@ -7,13 +7,8 @@
  * @module page-break/pagebreak
  */
 
-<<<<<<< HEAD
 import { Plugin } from 'ckeditor5/src/core';
-
-=======
-import Plugin from '@ckeditor/ckeditor5-core/src/plugin';
-import Widget from '@ckeditor/ckeditor5-widget/src/widget';
->>>>>>> 521847ca
+import { Widget } from 'ckeditor5/src/widget';
 import PageBreakEditing from './pagebreakediting';
 import PageBreakUI from './pagebreakui';
 
