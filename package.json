--- conflicted
+++ resolved
@@ -132,11 +132,7 @@
     "coveralls": "^3.1.0",
     "date-fns": "^4.0.0",
     "eslint": "^8.21.0",
-<<<<<<< HEAD
-    "eslint-config-ckeditor5": "^7.1.0",
-=======
     "eslint-config-ckeditor5": "^8.0.0",
->>>>>>> 5a593d2c
     "eslint-formatter-stylish": "^8.40.0",
     "estree-walker": "^3.0.3",
     "fs-extra": "^11.0.0",
