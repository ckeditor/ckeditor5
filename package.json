--- conflicted
+++ resolved
@@ -164,10 +164,7 @@
     "release:publish": "node ./scripts/release/publish.js",
     "switch-to-dev-dev": "sh ./scripts/switch-to-dev-dev.sh",
     "clean-up-svg-icons": "sh ./scripts/clean-up-svg-icons.sh",
-<<<<<<< HEAD
     "build:dll": "node ./scripts/dll/build-dlls.js",
-=======
->>>>>>> 059579c3
     "check-dependencies": "ckeditor5-dev-tests-check-dependencies"
   },
   "lint-staged": {
@@ -178,11 +175,7 @@
       "stylelint --quiet --allow-empty-input"
     ],
     "**/(*.{js,css}|package.json)": [
-<<<<<<< HEAD
-      "ckeditor5-dev-tests-check-dependencies"
-=======
       "ckeditor5-dev-tests-check-dependencies --quiet"
->>>>>>> 059579c3
     ]
   },
   "eslintIgnore": [
