sudo: required
dist: trusty
addons:
  apt:
    sources:
      - google-chrome
    packages:
      - google-chrome-stable
language: node_js
node_js:
  - "6"
cache:
  - node_modules
before_install:
  - export DISPLAY=:99.0
  - sh -e /etc/init.d/xvfb start
install:
  - npm install mgit2 lerna @ckeditor/ckeditor5-dev-tests
  - mgit bootstrap --resolver-url-template="https://github.com/\${ path }.git"
  - lerna bootstrap
script:
<<<<<<< HEAD
  - node --max_old_space_size=4096 ./node_modules/.bin/ckeditor5-dev-tests --reporter=dots
=======
  - npm t
>>>>>>> 240c90eb
<|MERGE_RESOLUTION|>--- conflicted
+++ resolved
@@ -19,8 +19,4 @@
   - mgit bootstrap --resolver-url-template="https://github.com/\${ path }.git"
   - lerna bootstrap
 script:
-<<<<<<< HEAD
-  - node --max_old_space_size=4096 ./node_modules/.bin/ckeditor5-dev-tests --reporter=dots
-=======
-  - npm t
->>>>>>> 240c90eb
+  - npm t