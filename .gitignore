--- conflicted
+++ resolved
@@ -14,9 +14,7 @@
 # Ignore `mrgit.json` this file contains info about external repositories.
 mrgit.json
 
-<<<<<<< HEAD
 .npmrc
-=======
-build/
-!packages/ckeditor5-build-*/build
->>>>>>> 1dea3d95
+
+# build/
+# !packages/ckeditor5-build-*/build
