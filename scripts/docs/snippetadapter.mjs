/**
 * @license Copyright (c) 2003-2025, CKSource Holding sp. z o.o. All rights reserved.
 * For licensing, see LICENSE.md or https://ckeditor.com/legal/ckeditor-licensing-options
 */

/* eslint-env node */

import { constants, readFile, writeFile, copyFile, access } from 'fs/promises';
import upath from 'upath';
import { build as esbuild } from 'esbuild';
<<<<<<< HEAD
import { CKEDITOR5_COMMERCIAL_PATH } from '../constants.mjs';
=======
import { CKEDITOR5_ROOT_PATH } from '../constants.mjs';

const require = createRequire( import.meta.url );
const __dirname = upath.dirname( fileURLToPath( import.meta.url ) );
>>>>>>> 6e775686

/**
 * Production CKEditor 5 documentation is built using packages published to npm. However, some of
 * the imports used in snippets rely on code not available there. This map is used to resolve such
 * imports to the actual source files not present in the "exports" field of the published packages.
 */
const RESOLVE_ALIAS_MAP = {
	'@ckeditor/ckeditor5-image/docs/assets': upath.join(
		CKEDITOR5_ROOT_PATH, 'packages', 'ckeditor5-image', 'docs', 'assets'
	),
	'@ckeditor/ckeditor5-core/tests/_utils/articlepluginset.js': upath.join(
		CKEDITOR5_ROOT_PATH, 'packages', 'ckeditor5-core', 'tests', '_utils', 'articlepluginset.js'
	),
	'@ckeditor/ckeditor5-cloud-services/tests/_utils/cloud-services-config.js': upath.join(
		CKEDITOR5_ROOT_PATH, 'packages', 'ckeditor5-cloud-services', 'tests', '_utils', 'cloud-services-config.js'
	),
	'@ckeditor/ckeditor5-ckbox/tests/_utils/ckbox-config.js': upath.join(
		CKEDITOR5_ROOT_PATH, 'packages', 'ckeditor5-ckbox', 'tests', '_utils', 'ckbox-config.js'
	)
};

/**
 * @param {Set<Snippet>} snippets Snippet collection extracted from documentation files.
 * @param {Record<string, any>} options
 * @param {Record<string, function>} umbertoHelpers
 * @returns {Promise<void>}
 */
export default async function snippetAdapter( snippets, _options, { getSnippetPlaceholder } ) {
	console.log( 'Started building snippets.' );

	const { snippetsInputPath, snippetsOutputPath } = getPaths( snippets );
	const imports = await getImportMap();
	const constants = await getConstants();

	// Build all JavaScript snippets.
	await buildSnippets(
		snippets,
		snippetsInputPath,
		snippetsOutputPath,
		constants,
		imports
	);

	// Build all documents and replace the snippet and %BASE_PATH% placeholders with the actual content.
	await buildDocuments(
		snippets,
		getSnippetPlaceholder,
		constants,
		imports
	);

	console.log( 'Finished building snippets.' );
}

/**
 * Returns input and output paths for snippets and other assets.
 *
 * @param {Set<Snippet>} snippets
 * @returns {Record<string, string>}
 */
function getPaths( [ snippet ] ) {
	const version = upath.normalize( snippet.outputPath ).split( upath.sep ).at( -2 );
	const inputPath = upath.normalize( snippet.snippetSources.html ).split( version, 1 ) + version;

	return {
		inputPath,
		outputPath: upath.resolve( snippet.outputPath, '..' ),
		snippetsInputPath: upath.resolve( inputPath, '_snippets' ),
		snippetsOutputPath: snippet.outputPath
	};
}

/**
 * Returns dependencies of a given package.
 *
 * @param {string} packageName
 * @returns {Promise<Array<string>>}
 */
async function getDependencies( packageName ) {
	try {
		const path = new URL( import.meta.resolve( `${ packageName }/package.json` ) );
		const content = await readFile( path, { encoding: 'utf-8' } );

		return Object.keys( JSON.parse( content ).dependencies );
	} catch {
		return [];
	}
}

/**
 * Builds all snippets from the provided paths and saves them to the output path.
 *
 * @param {Set<Snippet>} snippets
 * @param {string} inputPath
 * @param {string} outputPath
 * @param {Record<string, string>} constants
 * @param {Record<string, any>} imports
 * @returns {Promise<void>}
 */
async function buildSnippets( snippets, inputPath, outputPath, constants, imports ) {
	const externals = Object.keys( imports );

	await esbuild( {
		entryPoints: Array.from( snippets ).map( snippet => snippet.snippetSources.js ).filter( Boolean ),
		define: Object.fromEntries( Object.entries( constants ).map( ( [ key, value ] ) => [ key, JSON.stringify( value ) ] ) ),
		outdir: outputPath,
		entryNames: '[dir]/[name]/snippet',
		bundle: true,
		minify: true,
		treeShaking: true,
		platform: 'browser',
		legalComments: 'none',
		format: 'esm',
		target: 'es2022',
		tsconfigRaw: {},
<<<<<<< HEAD
		alias: {
			'@snippets': inputPath,
			'@assets': upath.resolve( inputPath, '..', 'assets' )
		},
=======
		alias: RESOLVE_ALIAS_MAP,
>>>>>>> 6e775686
		loader: {
			'.js': 'jsx',
			'.svg': 'text'
		},
		plugins: [
			/**
			 * Esbuild has an `external` property. However, it doesn't look for direct match, but checks if the path starts
			 * with the provided value. This means that if the `external` array includes `@ckeditor/ckeditor5-core` and we
			 * have an import like `@ckeditor/ckeditor5-core/tests/...`, then it will be marked as external instead of being
			 * bundled. This will cause issues, because the `tests` directory is not available in the CDN build.
			 */
			{
				name: 'external',
				setup( build ) {
					build.onResolve( { filter: /.*/ }, args => ( {
						external: externals.some( name => name.endsWith( '/' ) ? args.path.startsWith( name ) : args.path === name )
					} ) );
				}
			}
		]
	} );
}

/**
 * Builds documents and replaces all placeholders with the actual content.
 *
 * @param {Set<Snippet>} snippets
 * @param {function} getSnippetPlaceholder
 * @param {Record<string, string>} constants
 * @param {Record<string, any>} imports
 * @returns {Promise<void>}
 */
async function buildDocuments( snippets, getSnippetPlaceholder, constants, imports ) {
	const getStyle = href => `<link rel="stylesheet" href="${ href }" data-cke="true" />`;
	const getScript = src => `<script type="module" src="${ src }"></script>`;
	const { outputPath, snippetsInputPath, snippetsOutputPath } = getPaths( snippets );

	// Group snippets by the destination document.
	const documents = await getBootstrapDocumentData( snippetsInputPath, snippetsOutputPath, outputPath );

	// TODO: Use `Object.groupBy` instead, when we migrate to Node 22.
	for ( const snippet of snippets ) {
		documents[ snippet.destinationPath ] ??= [];
		documents[ snippet.destinationPath ].push( snippet );
	}

	// Gather global tags added to each document that do not require relative paths.
	const globalTags = [
		`<script type="importmap">${ JSON.stringify( { imports } ) }</script>`,
		`<script>window.CKEDITOR_GLOBAL_LICENSE_KEY = '${ constants.LICENSE_KEY }';</script>`
	];

	// Iterate over each document and replace placeholders with the actual content.
	for ( const [ document, documentSnippets ] of Object.entries( documents ) ) {
		const relativeOutputPath = upath.relative( upath.dirname( document ), outputPath );

		// Get global tags added to each document that require relative paths.
		const documentTags = [
			...globalTags,
			getStyle( upath.join( relativeOutputPath, 'assets', 'ckeditor5', 'ckeditor5.css' ) ),
			getStyle( upath.join( relativeOutputPath, 'assets', 'ckeditor5-premium-features', 'ckeditor5-premium-features.css' ) ),
			getStyle( upath.join( relativeOutputPath, 'assets', 'global.css' ) ),
			getScript( upath.join( relativeOutputPath, 'assets', 'global.js' ) )
		];

		let documentContent = await readFile( document, { encoding: 'utf-8' } );

		// Iterate over each snippet in the document and replace placeholders with the actual content.
		for ( const snippet of documentSnippets ) {
			const data = await readFile( snippet.snippetSources.html, { encoding: 'utf-8' } );

			documentContent = documentContent.replace(
				getSnippetPlaceholder( snippet.snippetName ),
				() => `<div class="live-snippet">${ data }</div>`
			);

			if ( await fileExists( upath.join( snippet.outputPath, snippet.snippetName, 'snippet.js' ) ) ) {
				documentTags.push( getScript( upath.join( snippet.relativeOutputPath, snippet.snippetName, 'snippet.js' ) ) );
			}

			if ( await fileExists( upath.join( snippet.outputPath, snippet.snippetName, 'snippet.css' ) ) ) {
				documentTags.push( getStyle( upath.join( snippet.relativeOutputPath, snippet.snippetName, 'snippet.css' ) ) );
			}
		}

		documentContent = documentContent
			.replace( '<!--UMBERTO: SNIPPET: CSS-->', () => documentTags.join( '\n' ) )
			.replace( '<!--UMBERTO: SNIPPET: JS-->', () => '' )
			.replaceAll( /%BASE_PATH%/g, () => relativeOutputPath );

		await writeFile( document, documentContent );
	}
}

/**
 * Returns the license key or 'GPL' if the file with the license key is not found.
 *
 * @returns {Promise<Record<string, string>>}
 */
async function getConstants() {
	try {
		const { default: constants } = await import( upath.resolve( CKEDITOR5_COMMERCIAL_PATH, 'docs', 'constants.cjs' ) );
		return constants;
	} catch {
		return { LICENSE_KEY: 'GPL' };
	}
}

/**
 * Returns an import map for the CKEditor 5 packages.
 *
 * @returns {Promise<Object<string, string>>}
 */
async function getImportMap() {
	const core = await getDependencies( 'ckeditor5' );
	const commercial = await getDependencies( 'ckeditor5-premium-features' );

	const imports = {
		'ckeditor5': '%BASE_PATH%/assets/ckeditor5/ckeditor5.js',
		'ckeditor5/': '%BASE_PATH%/assets/ckeditor5/',
		'ckeditor5-premium-features': '%BASE_PATH%/assets/ckeditor5-premium-features/ckeditor5-premium-features.js',
		'ckeditor5-premium-features/': '%BASE_PATH%/assets/ckeditor5-premium-features/'
	};

	/**
	 * Some snippets may use imports from individual packages instead of the main `ckeditor5` or
	 * `ckeditor5-premium-features` packages. In such cases, we need to add these imports to the import map.
	 */
	for ( const dependency of core ) {
		imports[ dependency ] ||= imports.ckeditor5;
		imports[ `${ dependency }/dist/index.js` ] ||= imports.ckeditor5;
	}

	for ( const dependency of commercial ) {
		imports[ dependency ] ||= imports[ 'ckeditor5-premium-features' ];
		imports[ `${ dependency }/dist/index.js` ] ||= imports[ 'ckeditor5-premium-features' ];
	}

	return imports;
}

/**
 * Checks if a file exists at the given path.
 *
 * @param {string} path The path to the file.
 * @returns {Promise<boolean>} True if the file exists, false otherwise.
 */
async function fileExists( path ) {
	try {
		await access( path, constants.F_OK );

		return true;
	} catch {
		return false;
	}
}

/**
 * The `examples/bootstrap-ui.html` is a special case, because it cannot be inlined like other snippets.
 * This is because it includes Bootstrap assets which leak into the rest of the document, breaking the
 * styles, so, we need to load it in an iframe. This function creates the necessary data for to process
 * this snippet like a regular document, rather than a snippet.
 *
 * @param {string} snippetsInputPath
 * @param {string} snippetsOutputPath
 * @param {string} outputPath
 * @returns {Promise<Record<string, unknown>>}
 */
async function getBootstrapDocumentData( snippetsInputPath, snippetsOutputPath, outputPath ) {
	const destinationPath = upath.join( snippetsOutputPath, 'examples', 'bootstrap-ui.html' );
	const basePath = upath.relative( upath.dirname( destinationPath ), outputPath );

	const snippet = {
		basePath,
		destinationPath,
		outputPath: snippetsOutputPath,
		pageSourcePath: '',
		relativeOutputPath: upath.join( basePath, 'snippets' ),
		snippetName: 'examples/bootstrap-ui',
		snippetSources: {
			html: upath.join( snippetsInputPath, 'examples', 'bootstrap-ui.html' ),
			js: upath.join( snippetsInputPath, 'examples', 'bootstrap-ui.js' )
		}
	};

	await copyFile( snippet.snippetSources.html, destinationPath );

	return {
		[ destinationPath ]: [ snippet ]
	};
}

/**
 * @typedef {Object} Snippet
 * @property {SnippetSource} snippetSources Sources of the snippet.
 * @property {string} snippetName Name of the snippet. Defined directly after `@snippet` tag.
 * @property {string} outputPath An absolute path where to write file produced by the `snippetAdapter`.
 * @property {string} destinationPath An absolute path to the file where the snippet is being used.
 * @property {string} basePath Relative path from the processed file to the root of the documentation.
 * @property {string} relativeOutputPath The same like `basePath` but for the output path (where processed file will be saved).
 */

/**
 * @typedef {Object} SnippetSource
 * @property {string} html An absolute path to the HTML sample.
 * @property {string} css An absolute path to the CSS sample.
 * @property {string} js An absolute path to the JS sample.
 */<|MERGE_RESOLUTION|>--- conflicted
+++ resolved
@@ -8,14 +8,7 @@
 import { constants, readFile, writeFile, copyFile, access } from 'fs/promises';
 import upath from 'upath';
 import { build as esbuild } from 'esbuild';
-<<<<<<< HEAD
-import { CKEDITOR5_COMMERCIAL_PATH } from '../constants.mjs';
-=======
-import { CKEDITOR5_ROOT_PATH } from '../constants.mjs';
-
-const require = createRequire( import.meta.url );
-const __dirname = upath.dirname( fileURLToPath( import.meta.url ) );
->>>>>>> 6e775686
+import { CKEDITOR5_COMMERCIAL_PATH, CKEDITOR5_ROOT_PATH } from '../constants.mjs';
 
 /**
  * Production CKEditor 5 documentation is built using packages published to npm. However, some of
@@ -131,14 +124,11 @@
 		format: 'esm',
 		target: 'es2022',
 		tsconfigRaw: {},
-<<<<<<< HEAD
 		alias: {
+			...RESOLVE_ALIAS_MAP,
 			'@snippets': inputPath,
 			'@assets': upath.resolve( inputPath, '..', 'assets' )
 		},
-=======
-		alias: RESOLVE_ALIAS_MAP,
->>>>>>> 6e775686
 		loader: {
 			'.js': 'jsx',
 			'.svg': 'text'
