#!/usr/bin/env node

/**
 * @license Copyright (c) 2003-2025, CKSource Holding sp. z o.o. All rights reserved.
 * For licensing, see LICENSE.md or https://ckeditor.com/legal/ckeditor-licensing-options
 */

import { execSync } from 'child_process';
import fs from 'fs-extra';
import upath from 'upath';
import semver from 'semver';
import { globSync } from 'glob';
<<<<<<< HEAD
import {
	CKEDITOR5_ROOT_PATH,
	CKEDITOR5_PACKAGES_PATH,
	CKEDITOR5_COMMERCIAL_PACKAGES_PATH
} from '../constants.mjs';
=======
import * as releaseTools from '@ckeditor/ckeditor5-dev-release-tools';
>>>>>>> 2a0a0d85

import { CKEDITOR5_ROOT_PATH } from '../constants.mjs';
const rootPkgJson = fs.readJsonSync( upath.join( CKEDITOR5_ROOT_PATH, 'package.json' ) );

const GLOB_PATTERNS = [
<<<<<<< HEAD
	'package.json',
	CKEDITOR5_PACKAGES_PATH + '/*/package.json',
	CKEDITOR5_COMMERCIAL_PACKAGES_PATH + '/*/package.json'
=======
	'packages/*/package.json',
	'external/ckeditor5-commercial/packages/*/package.json'
>>>>>>> 2a0a0d85
];

const npmOwner = 'ckeditor';
const packages = globSync( GLOB_PATTERNS, { absolute: true, cwd: CKEDITOR5_ROOT_PATH } )
	.map( packageJsonPath => fs.readJsonSync( packageJsonPath ).name );

const latestPublishedVersion = execSync( 'npm view ckeditor5@latest version', { encoding: 'utf-8' } ).trim();

console.log( `Assigning the \`@latest\` npm tag for v${ rootPkgJson.version }.` );

await releaseTools.reassignNpmTags( {
	npmOwner,
	packages,
	version: rootPkgJson.version
} );

if ( semver.major( latestPublishedVersion ) !== semver.major( rootPkgJson.version ) ) {
	console.log( `Restoring the \`@latest\` npm tag for v${ latestPublishedVersion }.` );

	await releaseTools.reassignNpmTags( {
		npmOwner,
		packages,
		version: latestPublishedVersion
	} );
} else {
	console.log( 'The latest published packages and the current release follow the same major version.' );
}<|MERGE_RESOLUTION|>--- conflicted
+++ resolved
@@ -10,28 +10,19 @@
 import upath from 'upath';
 import semver from 'semver';
 import { globSync } from 'glob';
-<<<<<<< HEAD
+import * as releaseTools from '@ckeditor/ckeditor5-dev-release-tools';
+
 import {
 	CKEDITOR5_ROOT_PATH,
 	CKEDITOR5_PACKAGES_PATH,
 	CKEDITOR5_COMMERCIAL_PACKAGES_PATH
 } from '../constants.mjs';
-=======
-import * as releaseTools from '@ckeditor/ckeditor5-dev-release-tools';
->>>>>>> 2a0a0d85
 
-import { CKEDITOR5_ROOT_PATH } from '../constants.mjs';
 const rootPkgJson = fs.readJsonSync( upath.join( CKEDITOR5_ROOT_PATH, 'package.json' ) );
 
 const GLOB_PATTERNS = [
-<<<<<<< HEAD
-	'package.json',
 	CKEDITOR5_PACKAGES_PATH + '/*/package.json',
 	CKEDITOR5_COMMERCIAL_PACKAGES_PATH + '/*/package.json'
-=======
-	'packages/*/package.json',
-	'external/ckeditor5-commercial/packages/*/package.json'
->>>>>>> 2a0a0d85
 ];
 
 const npmOwner = 'ckeditor';
