--- conflicted
+++ resolved
@@ -48,10 +48,6 @@
 				'build/ckeditor5-dll.js',
 				'build/ckeditor5-dll.manifest.json',
 				'build/translations/*.js',
-<<<<<<< HEAD
-				'tsconfig.json',
-=======
->>>>>>> bb0f347c
 				'typings/*.d.ts'
 			]
 		},
