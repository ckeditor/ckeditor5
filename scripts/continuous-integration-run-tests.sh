#!/bin/bash

# @license Copyright (c) 2003-2020, CKSource - Frederico Knabben. All rights reserved.
# For licensing, see LICENSE.md or https://ckeditor.com/legal/ckeditor-oss-license

packages=$(ls packages -1 | sed -e 's#^ckeditor5\?-\(.\+\)$#\1#')

errorOccured=0

rm -r -f .nyc_output
mkdir .nyc_output

failedTestsPackages=""
failedCoveragePackages=""

RED='\033[0;31m'
NC='\033[0m'

# Travis functions inspired by https://github.com/travis-ci/travis-rubies/blob/a10ba31e3f508650204017332a608ef9bce2c733/build.sh.
function travis_nanoseconds() {
  local cmd="date"
  local format="+%s%N"
  local os=$(uname)

  if hash gdate > /dev/null 2>&1; then
    cmd="gdate" # use gdate if available
  elif [[ "$os" = Darwin ]]; then
    format="+%s000000000" # fallback to second precision on darwin (does not support %N)
  fi

  $cmd -u $format
}

travis_time_start() {
  travis_timer_id=$(printf %08x $(( RANDOM * RANDOM )))
  travis_start_time=$(travis_nanoseconds)
  echo -en "travis_time:start:$travis_timer_id\r${ANSI_CLEAR}"
}

travis_time_finish() {
  local result=$?
  travis_end_time=$(travis_nanoseconds)
  local duration=$(($travis_end_time-$travis_start_time))
  echo -en "\ntravis_time:end:$travis_timer_id:start=$travis_start_time,finish=$travis_end_time,duration=$duration\r${ANSI_CLEAR}"
  return $result
}


fold_start() {
  echo -e "travis_fold:start:$1\033[33;1m$2\033[0m"
  travis_time_start
}

fold_end() {
  travis_time_finish
  echo -e "\ntravis_fold:end:$1\n"

}

for package in $packages; do

  fold_start "pkg-$package" "Testing $package${NC}"

  yarn run test -f $package --reporter=dots --production --coverage

  if [ "$?" -ne "0" ]; then
    echo

    echo -e "💥 ${RED}$package${NC} failed to pass unit tests 💥"
    failedTestsPackages="$failedTestsPackages $package"
    errorOccured=1
  fi

<<<<<<< HEAD
=======
  cp coverage/*/coverage-final.json .nyc_output

>>>>>>> 3c7c28d3
  npx nyc check-coverage --branches 100 --functions 100 --lines 100 --statements 100

  if [ "$?" -ne "0" ]; then
    echo -e "💥 ${RED}$package${NC} doesn't have required code coverage 💥"
    failedCoveragePackages="$failedCoveragePackages $package"
    errorOccured=1
  fi

  fold_end "pkg-$package"
done;

if [ "$errorOccured" -eq "1" ]; then
  echo
  echo "---"
  echo

  if ! [[ -z $failedTestsPackages ]]; then
    echo -e "Following packages did not pass unit tests:${RED}$failedTestsPackages${NC}"
  fi

  if ! [[ -z $failedCoveragePackages ]]; then
    echo -e "Following packages did not provide required code coverage:${RED}$failedCoveragePackages${NC}"
  fi

  echo
  exit 1 # Will break the CI build
fi<|MERGE_RESOLUTION|>--- conflicted
+++ resolved
@@ -71,11 +71,8 @@
     errorOccured=1
   fi
 
-<<<<<<< HEAD
-=======
   cp coverage/*/coverage-final.json .nyc_output
 
->>>>>>> 3c7c28d3
   npx nyc check-coverage --branches 100 --functions 100 --lines 100 --statements 100
 
   if [ "$?" -ne "0" ]; then
