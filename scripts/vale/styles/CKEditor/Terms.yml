extends: substitution
message: "Use '%s' instead of '%s'."
level: error
action:
  name: replace
swap:
  "(?:kill|terminate|abort)": stop|exit|cancel|end
  admin: administrator
  a\.k\.a|aka: or|also known as
  all caps: uppercase
  alt: alternative
  android: Android
  Api|api: API
  auto correct|auto-correct: autocorrect
  auto format|auto-format: autoformat
  auto formatting|auto-formatting: autoformatting
  auto link|auto-link: autolink
  auto save|auto-save: autosave
  auto saving|auto-saving: autosaving
  AWS Bedrock: Amazon Bedrock
  back-end|back end|back–end: backend
  backwards compatibility: backward compatibility
  backwards compatible: backward compatible
  boolean: Boolean
  bugfix: bug fix
  bugfixes: bug fixes
  byproduct: by-product
  builtin|built in: built-in
  can not: cannot
  check box: checkbox
  Ckeditor|CKeditor|CK Editor|CK editor: CKEditor
  Cksource|CKsource|CK Source: CKSource
  clean-up: cleanup
  click on: click|click in
  clicking on: clicking|clicking in
  config: configuration
  data are: data is
  deselect: clear
  dev environment: development environment
  dev server: development server
  dialog box|dialogue box: dialog
  docs: documentation
  doctype: DOCTYPE
  double click: double-click
  drop-down: dropdown
  drop-downs: dropdowns
  dummy: placeholder|sample|fake
  "(?:e-mail|Email|E-mail)": email
  Fckeditor|FCkeditor|FCKEditor: FCKeditor
  fewer data: less data
  filename: file name
  front-end|front end|front–end: frontend
  git: Git
  Github: GitHub
  grayed-out|greyed-out: unavailable
  hard code|hardcode: hard-code
  hard coding|hardcoding: hard-coding
  "[Ii]n order to": to
  Javascript: JavaScript
  (?<!.)JS: JavaScript
  LINUX|linux: Linux
  Lo-Dash|lodash: Lodash
  lower case: lowercase
  MacOS: macOS
  markdown|MarkDown: Markdown
  mark-up: markup
  "(?:mongoDB|Mongodb|Mongo-db|Mongo DB)": MongoDB
  "(?:MSExcel|MS Excel)": Microsoft Excel
  "(?:MSOffice|MS Office)": Microsoft Office
  "(?:MSWord|MS Word)": Microsoft Word
  "(?:[nN]odejs|[nN]ode.JS|node.js)": Node.js
  NPM: npm
  non-real-time|non real-time|non real time|non-RTC: asynchronous
  on Chrome: in Chrome
  on Edge: in Edge
  on Firefox: in Firefox
  on-premise|on-prem: on-premises
  plaintext|plain-text: plain text
  plug-in: plugin
  popup: pop-up
  preconfigure: pre-configure
  preconfigured: pre-configured
  preformat: pre-format
  preformatted: pre-formatted
  premade: pre-made
  prod: production environment
  (?<!in) real time: real-time
  regex: regular expression
  repo: repository
  right click: right-click
  rule set: ruleset
  SAAS: SaaS
  sanity (?:check|test): check for completeness
  semver: SemVer
  spellcheck: spell check
  spellchecker: spell checker
  spellchecking: spell checking
  stand alone|stand-alone: standalone
  strike-through|strike through: strikethrough
  stylesheet: style sheet
  stylesheets: style sheets
<<<<<<< HEAD
  svg: SVG
=======
  super-build: superbuild
  svg: SVG
  titlecase: title case
>>>>>>> 3c613a6a
  (?i)todo list: to-do list
  (?<!.)TS: TypeScript
  Typescript: TypeScript
  (?i)typings: types|type definitions
  "un(?:check|select)": clear
  upper case: uppercase
  url(?!-parse): URL
  utils: utilities
  walk-through: walkthrough
  Webpack: webpack
  webpage: web page|page|website
  web site: website
  yarn: Yarn<|MERGE_RESOLUTION|>--- conflicted
+++ resolved
@@ -99,13 +99,9 @@
   strike-through|strike through: strikethrough
   stylesheet: style sheet
   stylesheets: style sheets
-<<<<<<< HEAD
-  svg: SVG
-=======
   super-build: superbuild
   svg: SVG
   titlecase: title case
->>>>>>> 3c613a6a
   (?i)todo list: to-do list
   (?<!.)TS: TypeScript
   Typescript: TypeScript
