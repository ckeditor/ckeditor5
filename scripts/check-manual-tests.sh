--- conflicted
+++ resolved
@@ -1,10 +1,6 @@
 #!/bin/bash
 
-<<<<<<< HEAD
-# @license Copyright (c) 2003-2022, CKSource - Frederico Knabben. All rights reserved.
-=======
 # @license Copyright (c) 2003-2022, CKSource Holding sp. z o.o. All rights reserved.
->>>>>>> e391ddb7
 # For licensing, see LICENSE.md or https://ckeditor.com/legal/ckeditor-oss-license
 
 # `set -e` cannot be used because if the web crawler will fail, the HTTP server will not be closed.
@@ -18,7 +14,7 @@
   esac
 done
 
-MANUAL_TEST_SERVER_OPTIONS="--disable-watch --silent -r $REPOSITORY"
+MANUAL_TEST_SERVER_OPTIONS="--silent -r $REPOSITORY"
 
 if [ ! -z "$FILES" ]
 then
@@ -38,7 +34,7 @@
 MANUAL_TEST_SERVER_PROCESS_ID=$!
 
 echo "Waiting for the server..."
-node_modules/.bin/wait-on http://localhost:8125 && yarn run manual:verify --no-spinner
+node_modules/.bin/wait-on http://localhost:8125 && yarn run manual:verify
 
 MANUAL_VERIFY_EXIT_CODE=$?
 
