/**
 * @license Copyright (c) 2003-2023, CKSource Holding sp. z o.o. All rights reserved.
 * For licensing, see LICENSE.md or https://ckeditor.com/legal/ckeditor-oss-license
 */

/* globals ClassicEditor, console, window, document */

import { CS_CONFIG } from '@ckeditor/ckeditor5-cloud-services/tests/_utils/cloud-services-config';

ClassicEditor
	.create( document.querySelector( '#snippet-classic-editor' ), {
		cloudServices: CS_CONFIG,
		toolbar: {
			items: [
				'undo', 'redo',
				'|', 'heading',
				'|', 'bold', 'italic',
<<<<<<< HEAD
				'|', 'link', 'uploadImage', 'insertTable', 'blockQuote', 'mediaEmbed',
=======
				'|', 'link', 'insertImage', 'insertTable', 'mediaEmbed',
>>>>>>> adb952d7
				'|', 'bulletedList', 'numberedList', 'outdent', 'indent'
			]
		},
		ui: {
			viewportOffset: {
				top: window.getViewportTopOffsetConfig()
			}
		}
	} )
	.then( editor => {
		window.editor = editor;
	} )
	.catch( err => {
		console.error( err );
	} );<|MERGE_RESOLUTION|>--- conflicted
+++ resolved
@@ -15,11 +15,7 @@
 				'undo', 'redo',
 				'|', 'heading',
 				'|', 'bold', 'italic',
-<<<<<<< HEAD
-				'|', 'link', 'uploadImage', 'insertTable', 'blockQuote', 'mediaEmbed',
-=======
 				'|', 'link', 'insertImage', 'insertTable', 'mediaEmbed',
->>>>>>> adb952d7
 				'|', 'bulletedList', 'numberedList', 'outdent', 'indent'
 			]
 		},
