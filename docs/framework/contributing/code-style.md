--- conflicted
+++ resolved
@@ -1064,20 +1064,6 @@
 
 [History of the change.](https://github.com/ckeditor/ckeditor5/issues/13689)
 
-<<<<<<< HEAD
-### Imports within a package: `ckeditor5-rules/no-scoped-imports-within-package`
-
-All imports defined in every package, that point to a file from the same package, must be relative. You cannot use the scoped imports, if the target file is located in the same package as the import declaration. The resolved scoped import points to the package inside the `node_modules`, but not to the current working directory, and the source code in these two places may differ from each other.
-
-👎&nbsp; Examples of incorrect code for this rule:
-
-```ts
-// Assume we edit a file located in the path: `packages/ckeditor5-alignment/src/alignment.ts`.
-
-// Both imports are incorrect.
-import { AlignmentEditing } from '@ckeditor/ckeditor5-alignment';
-import AlignmentEditing from '@ckeditor/ckeditor5-alignment/src/alignmentediting';
-=======
 ### Declaring module augmentation for the core package: `ckeditor5-rules/allow-declare-module-only-in-augmentation-file`
 
 <info-box warning>
@@ -1103,20 +1089,11 @@
 ```ts
 // Importing from the `/src/` folder is not allowed.
 import Table from '@ckeditor/ckeditor5-table/src/table';
->>>>>>> dcc0d533
 ```
 
 👍&nbsp; Examples of correct code for this rule:
 
 ```ts
-<<<<<<< HEAD
-// Assume we edit a file located in the path: `packages/ckeditor5-alignment/src/alignment.ts`.
-
-import AlignmentEditing from './alignmentediting';
-```
-
-[History of the change.](https://github.com/ckeditor/ckeditor5/issues/14329)
-=======
 // ✔️ Importing from the main entry point is allowed.
 import { Table } from '@ckeditor/ckeditor5-table';
 ```
@@ -1158,4 +1135,27 @@
 	}
 }
 ```
->>>>>>> dcc0d533
+
+### Imports within a package: `ckeditor5-rules/no-scoped-imports-within-package`
+
+All imports defined in every package, that point to a file from the same package, must be relative. You cannot use the scoped imports, if the target file is located in the same package as the import declaration. The resolved scoped import points to the package inside the `node_modules`, but not to the current working directory, and the source code in these two places may differ from each other.
+
+👎&nbsp; Examples of incorrect code for this rule:
+
+```ts
+// Assume we edit a file located in the path: `packages/ckeditor5-alignment/src/alignment.ts`.
+
+// Both imports are incorrect.
+import { AlignmentEditing } from '@ckeditor/ckeditor5-alignment';
+import AlignmentEditing from '@ckeditor/ckeditor5-alignment/src/alignmentediting';
+```
+
+👍&nbsp; Examples of correct code for this rule:
+
+```ts
+// Assume we edit a file located in the path: `packages/ckeditor5-alignment/src/alignment.ts`.
+
+import AlignmentEditing from './alignmentediting';
+```
+
+[History of the change.](https://github.com/ckeditor/ckeditor5/issues/14329)