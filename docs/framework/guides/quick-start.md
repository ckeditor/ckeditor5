---
category: framework-guides
order: 20
---

# Quick start

This guide will show you how to initialize CKEditor 5 rich-text editor from source.

## How to install the framework?

<info-box>
	We are currently working on the [package generator](https://www.npmjs.com/package/ckeditor5-package-generator). It automates the steps described in this guide, and you can test it already. Remember to [share your feedback](https://ckeditor.com/contact/) with us.

	Use the following command to create a new package:
	```bash
	npx ckeditor5-package-generator <packageName>
	```

	More info about this tool can be found in the {@link framework/guides/package-generator dedicated guide}.
</info-box>

The CKEditor 5 Framework consist of several [npm packages](https://npmjs.com). To install it you need:

* [Node.js](https://nodejs.org/en/) 14.0.0+
* npm 5.7.1+ (**note:** some npm 5+ versions were known to cause [problems](https://github.com/npm/npm/issues/16991), especially with deduplicating packages; upgrade npm when in doubt)

<<<<<<< HEAD
Besides Node.js and npm you also need [webpack@4](https://webpack.js.org) with a few additional packages to use the framework. They are needed to bundle the source code. Read more about building CKEditor 5 in the {@link installation/advanced/integrating-from-source Integrating the editor from the source} guide.
=======
Besides Node.js and npm you also need [webpack@5](https://webpack.js.org) with a few additional packages to use the framework. They are needed to bundle the source code. Read more about building CKEditor 5 in the {@link builds/guides/integration/advanced-setup CKEditor 5 builds Advanced setup} guide.
>>>>>>> adfc608f

<!-- TODO replace the link above when the Framework will get its own building guide. -->

## Let's start!

This guide assumes that you are familiar with npm and your project uses npm already. If not, see the [npm documentation](https://docs.npmjs.com/getting-started/what-is-npm) or call `npm init` in an empty directory and keep your fingers crossed.

First, install packages needed to build CKEditor 5:

```bash
npm install --save \
	css-loader@5 \
	postcss-loader@4 \
	raw-loader@4 \
	style-loader@2 \
	webpack@5 \
	webpack-cli@4
```

The minimal webpack configuration needed to enable building CKEditor 5 is:

```js
// webpack.config.js

'use strict';

const path = require( 'path' );
const { styles } = require( '@ckeditor/ckeditor5-dev-utils' );

module.exports = {
	// https://webpack.js.org/configuration/entry-context/
	entry: './app.js',

	// https://webpack.js.org/configuration/output/
	output: {
		path: path.resolve( __dirname, 'dist' ),
		filename: 'bundle.js'
	},

	module: {
		rules: [
			{
				test: /ckeditor5-[^/\\]+[/\\]theme[/\\]icons[/\\][^/\\]+\.svg$/,

				use: [ 'raw-loader' ]
			},
			{
				test: /ckeditor5-[^/\\]+[/\\]theme[/\\].+\.css$/,

				use: [
					{
						loader: 'style-loader',
						options: {
							injectType: 'singletonStyleTag',
							attributes: {
								'data-cke': true
							}
						}
					},
					'css-loader',
					{
						loader: 'postcss-loader',
						options: {
							postcssOptions: styles.getPostCssConfig( {
								themeImporter: {
									themePath: require.resolve( '@ckeditor/ckeditor5-theme-lark' )
								},
								minify: true
							} )
						}
					}
				]
			}
		]
	},

	// Useful for debugging.
	devtool: 'source-map',

	// By default webpack logs warnings if the bundle is bigger than 200kb.
	performance: { hints: false }
};
```

## Creating an editor

You can now install some of the CKEditor 5 Framework packages which will allow you to initialize a simple rich-text editor. Keep in mind however, that all packages (excluding `@ckeditor/ckeditor5-dev-*`) {@link installation/getting-started/installing-plugins#requirements must have the same version as the base editor package}.
You can start with the {@link examples/builds/classic-editor classic editor} with a small set of features.

```bash
npm install --save \
	@ckeditor/ckeditor5-dev-utils \
	@ckeditor/ckeditor5-editor-classic \
	@ckeditor/ckeditor5-essentials \
	@ckeditor/ckeditor5-paragraph \
	@ckeditor/ckeditor5-basic-styles \
	@ckeditor/ckeditor5-theme-lark
```

Based on these packages you can create a simple application.

<info-box>
	This guide is using the ES6 modules syntax. If you are not familiar with it, check out this [article](http://exploringjs.com/es6/ch_modules.html).
</info-box>

<info-box warning>
	Note that in this guide the editor class is used directly (i.e. we use `@ckeditor/ckeditor5-editor-classic` instead of `@ckeditor/ckeditor5-build-classic`).

	No {@link installation/advanced/predefined-builds editor builds} are used because adding new plugins to them requires rebuilding them anyway. This can be done by {@link installation/getting-started/installing-plugins customizing a build} or by including CKEditor 5 source into your application (like in this guide).
</info-box>

```js
// app.js

import ClassicEditor from '@ckeditor/ckeditor5-editor-classic/src/classiceditor';
import Essentials from '@ckeditor/ckeditor5-essentials/src/essentials';
import Paragraph from '@ckeditor/ckeditor5-paragraph/src/paragraph';
import Bold from '@ckeditor/ckeditor5-basic-styles/src/bold';
import Italic from '@ckeditor/ckeditor5-basic-styles/src/italic';

ClassicEditor
	.create( document.querySelector( '#editor' ), {
		plugins: [ Essentials, Paragraph, Bold, Italic ],
		toolbar: [ 'bold', 'italic' ]
	} )
	.then( editor => {
		console.log( 'Editor was initialized', editor );
	} )
	.catch( error => {
		console.error( error.stack );
	} );
```

You can now run webpack to build the application. To do that, call the `webpack` executable:

```bash
./node_modules/.bin/webpack --mode development
```

You can also install `webpack-cli` globally (using `npm install -g`) and run it via a globally available `webpack`.

Alternatively, you can add it as an [npm script](https://docs.npmjs.com/misc/scripts):

```js
"scripts": {
	"build": "webpack --mode development"
}
```

And use it with:

```bash
yarn run build
```

npm adds `./node_modules/.bin/` to the `PATH` automatically, so in this case you do not need to install `webpack-cli` globally.

<info-box>
	Use `webpack --mode production` if you want to build a minified and optimized application. See more in the [webpack documentation](https://webpack.js.org/concepts/mode/).

	**Note:** Prior to version 1.2.7, `uglifyjs-webpack-plugin` (the default minifier used by webpack) had a bug which caused webpack to crash with the following error: `TypeError: Assignment to constant variable.`. If you experienced this error, make sure that your `node_modules` contains an up-to-date version of this package (and that webpack uses this version).

	**Note:** CKEditor 5 Builds use [`Terser`](https://github.com/terser/terser) instead of `uglifyjs-webpack-plugin` because [the later one seems to be unsupported anymore](https://github.com/ckeditor/ckeditor5/issues/1353).
</info-box>

If everything worked correctly, you should see:

```
p@m /workspace/quick-start> ./node_modules/.bin/webpack --mode development
Hash: c96beab038124d61568f
Version: webpack 4.15.1
Time: 3023ms
Built at: 2018-07-05 17:37:38
        Asset      Size  Chunks             Chunk Names
    bundle.js  2.45 MiB    main  [emitted]  main
bundle.js.map  2.39 MiB    main  [emitted]  main
[./app.js] 638 bytes {main} [built]
[./node_modules/webpack/buildin/global.js] (webpack)/buildin/global.js 489 bytes {main} [built]
[./node_modules/webpack/buildin/harmony-module.js] (webpack)/buildin/harmony-module.js 573 bytes {main} [built]
    + 491 hidden modules
```

## Running the editor

Finally, it is time to create an HTML page:

```html
<!DOCTYPE html>
<html lang="en">
	<head>
		<meta charset="utf-8">
		<title>CKEditor 5 Framework – Quick start</title>
	</head>
	<body>
		<div id="editor">
			<p>Editor content goes here.</p>
		</div>

		<script src="dist/bundle.js"></script>
	</body>
</html>
```

Open this page in your browser and you should see the simple WYSIWYG editor up and running. Make sure to check the browser console in case anything seems wrong.

{@img assets/img/framework-quick-start-classic-editor.png 976 Screenshot of CKEditor 5 classic editor with bold and italic features.}

<info-box>
	We recommend using the official {@link framework/guides/development-tools#ckeditor-5-inspector CKEditor 5 inspector} for development and debugging. It will give you tons of useful information about the state of the editor such as internal data structures, selection, commands, and many more.
</info-box>

## What's next?

If you finished this guide, you should definitely check out the {@link framework/guides/creating-simple-plugin Creating a simple plugin} guide that will teach you some basics of developing features in the CKEditor 5 ecosystem.

If you are more into reading about the CKEditor 5 architecture, check out the {@link framework/guides/architecture/intro Introduction to CKEditor 5 architecture}.<|MERGE_RESOLUTION|>--- conflicted
+++ resolved
@@ -25,11 +25,7 @@
 * [Node.js](https://nodejs.org/en/) 14.0.0+
 * npm 5.7.1+ (**note:** some npm 5+ versions were known to cause [problems](https://github.com/npm/npm/issues/16991), especially with deduplicating packages; upgrade npm when in doubt)
 
-<<<<<<< HEAD
-Besides Node.js and npm you also need [webpack@4](https://webpack.js.org) with a few additional packages to use the framework. They are needed to bundle the source code. Read more about building CKEditor 5 in the {@link installation/advanced/integrating-from-source Integrating the editor from the source} guide.
-=======
-Besides Node.js and npm you also need [webpack@5](https://webpack.js.org) with a few additional packages to use the framework. They are needed to bundle the source code. Read more about building CKEditor 5 in the {@link builds/guides/integration/advanced-setup CKEditor 5 builds Advanced setup} guide.
->>>>>>> adfc608f
+Besides Node.js and npm you also need [webpack@5](https://webpack.js.org) with a few additional packages to use the framework. They are needed to bundle the source code. Read more about building CKEditor 5 in the {@link installation/advanced/integrating-from-source Integrating from the source} guide.
 
 <!-- TODO replace the link above when the Framework will get its own building guide. -->
 
