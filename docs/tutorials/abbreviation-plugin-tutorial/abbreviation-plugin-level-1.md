--- conflicted
+++ resolved
@@ -32,11 +32,7 @@
 npm run dev
 ```
 
-<<<<<<< HEAD
-Now take a look at `index.html`. We added the `<abbr>` element. It will not work just yet, but we will fix that in a couple of steps.
-=======
 This will create a new directory called `abbreviation-plugin` with the necessary files. The `npm install` command will install all the dependencies, and `npm run dev` will start the development server.
->>>>>>> 96117dd6
 
 The editor with some basic plugins is created in the `main.js` file.
 
@@ -52,11 +48,7 @@
 * `AbbreviationUI` will be responsible for the UI &ndash; the toolbar button.
 * `AbbreviationEditing` will enable the abbreviation attribute in the model and introduce a proper model ←→ view conversion.
 
-<<<<<<< HEAD
-We put them in the `/abbreviation` directory. We will be adding more files in the next parts of the tutorial. This is our directory structure:
-=======
 We put them in the `/abbreviation` directory. We will be adding more files there in the next parts of the tutorial. This is our directory structure so far:
->>>>>>> 96117dd6
 
 ```plain
 ├── main.js
@@ -142,14 +134,9 @@
 	It is important to understand the editor architecture before moving forward. Read more about the {@link framework/architecture/editing-engine#model model} and the {@link framework/architecture/editing-engine#view view} to get familiar with the basic concepts.
 </info-box>
 
-<<<<<<< HEAD
-In the view layer, we will have the `<abbr>` HTML element, with a title attribute. See how it will look like in the inspector.
-{@img assets/img/abbreviation-part1-1.png Screenshot of the inspector showing the view layer.}
-=======
 In the view layer, we will have the `<abbr>` HTML element, with the title attribute. See what it will look like in the inspector.
 
 {@img assets/img/abbreviation-part1-1.png Screenshot of a the inspector showing the view layer.}
->>>>>>> 96117dd6
 
 In the model, inline elements such as `<abbr>`, are represented as attributes not as separate elements. In order for our plugin to work, we will need to make sure that we can add abbreviation attribute to the text node.
 {@img assets/img/abbreviation-part1-2.png Screenshot of the inspector showing the model layer.}
