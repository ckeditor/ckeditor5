--- conflicted
+++ resolved
@@ -14,28 +14,20 @@
 	"observablesdocs": "module:utils/observablemixin~ObservableMixin",
 	"redirects": {
 		"api/module_adapter-ckfinder_uploadadapter-CKFinderAdapterConfig.html": "api/module_ckfinder_ckfinder-CKFinderConfig.html",
-<<<<<<< HEAD
-		"builds/guides/browser-compatibility.html": "support/browser-compatibility.html",
-		"builds/guides/development/installing-plugins.html": "installation/getting-started/installing-plugins.html",
-		"builds/guides/integration/frameworks/vuejs.html": "installation/getting-started/frameworks/vuejs-v3.html",
-		"builds/guides/license-and-legal.html": "support/license-and-legal.html",
-		"builds/guides/reporting-issues.html": "support/reporting-issues.html",
-=======
 		"api/easy-video.html": "api/media-embed.html",
 		"api/module_iframe-embed_iframeembed-IframeEmbed.html": "api/module_ui_iframe_iframeview.html",
 		"api/video.html": "api/media-embed.html",
-		"builds/guides/browser-compatibility.html": "builds/guides/support/browser-compatibility.html",
-		"builds/guides/development/installing-plugins.html": "builds/guides/integration/installing-plugins.html",
-		"builds/guides/integration/frameworks/vuejs.html": "builds/guides/integration/frameworks/vuejs-v3.html",
-		"builds/guides/integration/advancedsetup.html": "builds/guides/integration/advanced-setup.html",
-		"builds/guides/license-and-legal.html": "builds/guides/support/license-and-legal.html",
-		"builds/guides/migrate.html": "builds/guides/migration/migration-from-ckeditor-4.html",
-		"builds/guides/migration/migration-to-25.0.0.html": "builds/guides/migration/migration-to-25.html",
-		"builds/guides/migration/migration-to-26.0.0.html": "builds/guides/migration/migration-to-26.html",
-		"builds/guides/migration/migration-to-27.0.0.html": "builds/guides/migration/migration-to-27.html",
-		"builds/guides/migration/migration-to-27.1.0.html": "guides/migration/migration-to-27.html#migration-to-ckeditor-5-v2710",
-		"builds/guides/reporting-issues.html": "builds/guides/support/reporting-issues.html",
->>>>>>> adfc608f
+		"builds/guides/browser-compatibility.html": "support/browser-compatibility.html",
+		"builds/guides/development/installing-plugins.html": "installation/getting-started/installing-plugins.html",
+		"builds/guides/integration/frameworks/vuejs.html": "installation/frameworks/vuejs-v3.html",
+		"builds/guides/integration/advancedsetup.html": "installation/advanced/integrating-from-source.html",
+		"builds/guides/license-and-legal.html": "support/license-and-legal.html",
+		"builds/guides/migrate.html": "updating/migration-from-ckeditor-4.html",
+		"builds/guides/migration/migration-to-25.0.0.html": "updating/migration-to-25.html",
+		"builds/guides/migration/migration-to-26.0.0.html": "updating/migration-to-26.html",
+		"builds/guides/migration/migration-to-27.0.0.html": "updating/migration-to-27.html",
+		"builds/guides/migration/migration-to-27.1.0.html": "updating/migration-to-27.html#migration-to-ckeditor-5-v2710",
+		"builds/guides/reporting-issues.html": "support/reporting-issues.html",
 		"builds/guides/whats-new.html": "features/index.html",
 		"features/blocktoolbar.html": "features/toolbar/blocktoolbar.html",
 		"features/ckfinder.html": "features/images/image-upload/ckfinder.html",
@@ -180,8 +172,143 @@
 							"id": "alternative-setups",
 							"slug": "alternative-setups",
 							"order": 100
-<<<<<<< HEAD
-=======
+						}
+					]
+				}
+			]
+		},
+		{
+			"name": "Features",
+			"id": "features",
+			"slug": "features",
+			"categories": [
+				{
+					"name": "Collaboration",
+					"id": "features-collaboration",
+					"slug": "collaboration",
+					"badges": [ "premium" ],
+					"categories": [
+						{
+							"name": "Comments",
+							"id": "features-comments",
+							"slug": "comments",
+							"order": 100,
+							"badges": [ "premium" ]
+						},
+						{
+							"name": "Track changes",
+							"id": "features-track-changes",
+							"slug": "track-changes",
+							"order": 200,
+							"badges": [ "premium" ]
+						},
+						{
+							"name": "Real-time collaboration",
+							"id": "features-real-time-collaboration",
+							"slug": "real-time-collaboration",
+							"order": 300,
+							"badges": [ "premium" ]
+						},
+						{
+							"name": "Annotations",
+							"id": "features-annotations",
+							"slug": "annotations",
+							"order": 400
+						}
+					]
+				},
+				{
+					"name": "Images",
+					"id": "features-images",
+					"slug": "images",
+					"categories": [
+						{
+							"name": "Image upload",
+							"id": "features-image-upload",
+							"slug": "image-upload",
+							"order": 80
+						}
+					]
+				},
+				{
+					"name": "Lists",
+					"id": "features-lists",
+					"slug": "lists"
+				},
+				{
+					"name": "Pagination",
+					"id": "features-pagination",
+					"slug": "pagination",
+					"badges": [ "premium" ]
+				},
+				{
+					"name": "Pasting",
+					"id": "features-pasting",
+					"slug": "pasting"
+				},
+				{
+					"name": "Revision history",
+					"id": "features-revision-history",
+					"slug": "revision-history",
+					"badges": [ "premium" ]
+				},
+				{
+					"name": "Toolbar",
+					"id": "features-toolbar",
+					"slug": "toolbar"
+				}
+			]
+		},
+		{
+			"name": "Examples",
+			"id": "examples",
+			"slug": "examples",
+			"categories": [
+				{
+					"name": "Predefined builds",
+					"id": "examples-builds",
+					"slug": "builds",
+					"order": 100
+				},
+				{
+					"name": "Custom builds",
+					"id": "examples-builds-custom",
+					"slug": "builds-custom",
+					"order": 200
+				},
+				{
+					"name": "Framework",
+					"id": "examples-framework",
+					"slug": "framework",
+					"order": 300
+				}
+			]
+		},
+		{
+			"name": "Updating",
+			"id": "updating",
+			"slug": "updating"
+		},
+		{
+			"name": "Support",
+			"id": "support",
+			"slug": "support"
+		},
+		{
+			"name": "Framework",
+			"id": "framework",
+			"slug": "framework",
+			"categories": [
+				{
+					"name": "Guides",
+					"id": "framework-guides",
+					"slug": "guides",
+					"categories": [
+						{
+							"name": "Architecture",
+							"id": "framework-architecture",
+							"slug": "architecture",
+							"order": 100
 						},
 						{
 							"name": "Developing custom plugins",
@@ -226,188 +353,6 @@
 							"id": "framework-support",
 							"slug": "support",
 							"order": 500
->>>>>>> adfc608f
-						}
-					]
-				}
-			]
-		},
-		{
-			"name": "Features",
-			"id": "features",
-			"slug": "features",
-			"categories": [
-				{
-					"name": "Collaboration",
-					"id": "features-collaboration",
-					"slug": "collaboration",
-					"badges": [ "premium" ],
-					"categories": [
-						{
-							"name": "Comments",
-							"id": "features-comments",
-							"slug": "comments",
-							"order": 100,
-							"badges": [ "premium" ]
-						},
-						{
-							"name": "Track changes",
-							"id": "features-track-changes",
-							"slug": "track-changes",
-							"order": 200,
-							"badges": [ "premium" ]
-						},
-						{
-							"name": "Real-time collaboration",
-							"id": "features-real-time-collaboration",
-							"slug": "real-time-collaboration",
-							"order": 300,
-							"badges": [ "premium" ]
-						},
-						{
-							"name": "Annotations",
-							"id": "features-annotations",
-							"slug": "annotations",
-							"order": 400
-						}
-					]
-				},
-				{
-					"name": "Images",
-					"id": "features-images",
-					"slug": "images",
-					"categories": [
-						{
-							"name": "Image upload",
-							"id": "features-image-upload",
-							"slug": "image-upload",
-							"order": 80
-						}
-					]
-				},
-				{
-					"name": "Lists",
-					"id": "features-lists",
-					"slug": "lists"
-				},
-				{
-					"name": "Pagination",
-					"id": "features-pagination",
-					"slug": "pagination",
-					"badges": [ "premium" ]
-				},
-				{
-					"name": "Pasting",
-					"id": "features-pasting",
-					"slug": "pasting"
-				},
-				{
-					"name": "Revision history",
-					"id": "features-revision-history",
-					"slug": "revision-history",
-					"badges": [ "premium" ]
-				},
-				{
-					"name": "Toolbar",
-					"id": "features-toolbar",
-					"slug": "toolbar"
-				}
-			]
-		},
-		{
-			"name": "Examples",
-			"id": "examples",
-			"slug": "examples",
-			"categories": [
-				{
-					"name": "Predefined builds",
-					"id": "examples-builds",
-					"slug": "builds",
-					"order": 100
-				},
-				{
-					"name": "Custom builds",
-					"id": "examples-builds-custom",
-					"slug": "builds-custom",
-					"order": 200
-				},
-				{
-					"name": "Framework",
-					"id": "examples-framework",
-					"slug": "framework",
-					"order": 300
-				}
-			]
-		},
-		{
-			"name": "Updating",
-			"id": "updating",
-			"slug": "updating"
-		},
-		{
-			"name": "Support",
-			"id": "support",
-			"slug": "support"
-		},
-		{
-			"name": "Framework",
-			"id": "framework",
-			"slug": "framework",
-			"categories": [
-				{
-					"name": "Guides",
-					"id": "framework-guides",
-					"slug": "guides",
-					"categories": [
-						{
-							"name": "Architecture",
-							"id": "framework-architecture",
-							"slug": "architecture",
-							"order": 100
-						},
-						{
-							"name": "Tutorials",
-							"id": "framework-tutorials",
-							"slug": "tutorials",
-							"order": 200
-						},
-						{
-							"name": "Developing custom plugins",
-							"id": "framework-plugins",
-							"slug": "plugins",
-							"order": 250
-						},
-						{
-							"name": "Deep dive",
-							"id": "framework-deep-dive",
-							"slug": "deep-dive",
-							"order": 300,
-							"categories": [
-								{
-									"name": "Conversion",
-									"id": "framework-deep-dive-conversion",
-									"slug": "conversion",
-									"order": 100
-								},
-								{
-									"name": "User interface",
-									"id": "framework-deep-dive-ui",
-									"slug": "ui",
-									"order": 110
-								}
-							]
-						},
-						{
-							"name": "Contributing",
-							"id": "framework-contributing",
-							"slug": "contributing",
-							"order": 400
-						},
-						{
-							"name": "Support",
-							"id": "framework-support",
-							"slug": "support",
-							"order": 500
 						}
 					]
 				}
