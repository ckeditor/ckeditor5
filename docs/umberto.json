--- conflicted
+++ resolved
@@ -168,12 +168,8 @@
 		"installation/advanced/saving-data.html": "installation/getting-started/getting-and-setting-data.html",
 		"builds/guides/integration/installing-plugins.html": "installation/pluginsinstalling-plugins.html",
 		"builds/guides/integration/csp.html": "installation/advanced/csp.html",
-<<<<<<< HEAD
-		"builds/guides/integration/features-html-output-overview.html": "installation/advanced/features-html-output-overview.html",
-=======
 		"builds/guides/integration/features-html-output-overview.html": "installation/plugins/features-html-output-overview.html",
 		"installation/advanced/features-html-output-overview.html": "installation/plugins/features-html-output-overview.html",
->>>>>>> bb0f347c
 		"builds/guides/integration/frameworks/overview.html": "installation/frameworks/overview.html",
 		"builds/guides/integration/frameworks/angular.html": "installation/frameworks/angular.html",
 		"builds/guides/integration/frameworks/react.html": "installation/frameworks/react.html",
@@ -187,10 +183,7 @@
 		"installation/getting-started/frameworks/vuejs-v3.html": "installation/frameworks/vuejs-v3.html",
 		"installation/getting-started/frameworks/css.html": "installation/frameworks/css.html",
 		"installation/frameworks/index.html": "installation/frameworks/overview.html",
-<<<<<<< HEAD
-=======
 		"installation/getting-started/predefined-builds.html#build-customization": "installation/getting-started/quick-start-other.html#build-customization",
->>>>>>> bb0f347c
 		"builds/guides/integration/content-styles.html": "installation/advanced/content-styles.html",
 		"builds/guides/development/custom-builds.html": "installation/getting-started/quick-start.html#creating-custom-builds",
 		"builds/guides/development/plugins.html": "installation/plugins/plugins.html",
@@ -286,15 +279,12 @@
 					"id": "getting-started",
 					"slug": "getting-started",
 					"order": 20
-<<<<<<< HEAD
-=======
 				},
 				{
 					"name": "Plugins",
 					"id": "plugins",
 					"slug": "plugins",
 					"order": 25
->>>>>>> bb0f347c
 				},
 				{
 					"name": "Frameworks",
@@ -393,13 +383,9 @@
 					"name": "Import from Word",
 					"id": "import-word",
 					"slug": "import-word",
-<<<<<<< HEAD
-					"badges": [ "premium" ]
-=======
 					"badges": [
 						"premium"
 					]
->>>>>>> bb0f347c
 				},
 				{
 					"name": "Lists",
