{
	"name": "CKEditor 5",
	"slug": "ckeditor5",
	"hooks": {
		"beforeHexo": [
			"../scripts/docs/build-content-styles.js"
		]
	},
	"hexo-config": "docs/hexo-custom-config.json",
	"extraStyles": "assets/styles.css",
	"extraScripts": "assets/buildwarningbanner.js",
	"packagesDir": ["packages", "external", "external/*/packages" ],
	"path": "docs",
	"observablesdocs": "module:utils/observablemixin~ObservableMixin",
	"redirects": {
		"api/module_adapter-ckfinder_uploadadapter-CKFinderAdapterConfig.html": "api/module_ckfinder_ckfinder-CKFinderConfig.html",
		"api/easy-video.html": "api/media-embed.html",
		"api/module_iframe-embed_iframeembed-IframeEmbed.html": "api/module_ui_iframe_iframeview.html",
		"api/video.html": "api/media-embed.html",
		"builds/guides/browser-compatibility.html": "support/browser-compatibility.html",
		"builds/guides/development/installing-plugins.html": "installation/getting-started/installing-plugins.html",
		"builds/guides/integration/frameworks/vuejs.html": "installation/frameworks/vuejs-v3.html",
		"builds/guides/integration/advancedsetup.html": "installation/advanced/integrating-from-source.html",
		"builds/guides/license-and-legal.html": "support/license-and-legal.html",
		"builds/guides/migrate.html": "updating/migration-from-ckeditor-4.html",
		"builds/guides/migration/migration-to-25.0.0.html": "updating/migration-to-25.html",
		"builds/guides/migration/migration-to-26.0.0.html": "updating/migration-to-26.html",
		"builds/guides/migration/migration-to-27.0.0.html": "updating/migration-to-27.html",
		"builds/guides/migration/migration-to-27.1.0.html": "updating/migration-to-27.html#migration-to-ckeditor-5-v2710",
		"builds/guides/reporting-issues.html": "support/reporting-issues.html",
		"builds/guides/whats-new.html": "features/index.html",
		"features/blocktoolbar.html": "features/toolbar/blocktoolbar.html",
		"features/ckfinder.html": "features/images/image-upload/ckfinder.html",
		"features/collaboration/annotation-customization/annotations-custom-configuration.html": "features/collaboration/annotations/annotations-custom-configuration.html",
		"features/collaboration/annotation-customization/annotations-custom-template.html": "features/collaboration/annotations/annotations-custom-template.html",
		"features/collaboration/annotation-customization/annotations-custom-theme.html": "features/collaboration/annotations/annotations-custom-theme.html",
		"features/collaboration/annotation-customization/annotations-custom-view.html": "features/collaboration/annotations/annotations-custom-view.html",
		"features/collaboration/annotation-customization/annotations-customization.html": "features/collaboration/annotations/annotations.html",
		"features/collaboration/collaborative-comments.html": "features/collaboration/real-time-collaboration/real-time-collaboration-integration.html",
		"features/collaboration/collaborative-editing.html": "features/collaboration/real-time-collaboration/real-time-collaboration-integration.html",
		"features/collaboration/comment-only-mode.html": "features/collaboration/comments/comment-only-mode.html",
		"features/collaboration/comments/display-mode.html": "features/collaboration/annotations/display-mode.html",
		"features/collaboration/comments/integrate-comments-with-application.html": "features/collaboration/comments/comments-integration.html",
		"features/collaboration/overview.html": "features/collaboration/real-time-collaboration/real-time-collaboration.html",
		"features/collaboration/presence-list.html": "features/collaboration/real-time-collaboration/users-in-real-time-collaboration.html",
		"features/collaboration/real-time-collaboration/real-time-collaborative-comments.html": "features/collaboration/real-time-collaboration/real-time-collaboration-integration.html",
		"features/collaboration/real-time-collaboration/real-time-collaborative-editing.html": "features/collaboration/real-time-collaboration/real-time-collaboration-integration.html",
		"features/collaboration/track-changes.html": "features/collaboration/track-changes/track-changes.html",
		"features/collaboration/comments/comments-display-mode.html": "features/collaboration/annotations/annotations-display-mode.html",
		"features/easy-image.html": "features/image-upload/easy-image.html",
		"features/easy-video.html": "features/media-embed.html",
		"features/iframe-embed.html": "features/media-embed.html",
		"features/images/overview.html": "features/images/images-overview.html",
		"features/image-upload.html": "features/image-upload/image-upload.html",
		"features/image.html": "features/images/overview.html",
		"features/mathtype.html": "features/math-equations.html",
		"features/pagination.html": "features/pagination/pagination.html",
		"features/paste-from-word.html": "features/pasting/paste-from-word.html",
		"features/paste-from-office.html": "features/pasting/paste-from-word.html",
		"features/spell-checker.html": "features/spelling-and-grammar-checking.html",
		"features/video.html": "features/media-embed.html",
		"features/video-upload.html": "features/media-embed.html",
		"framework/guides/ui/document-editor.html": "framework/guides/deep-dive/ui/document-editor.html",
		"framework/guides/ui/external-ui.html": "framework/guides/deep-dive/ui/external-ui.html",
		"framework/guides/ui/theme-customization.html": "framework/guides/deep-dive/ui/theme-customization.html",
		"framework/guides/creating-simple-plugin.html": "framework/guides/plugins/creating-simple-plugin.html",
<<<<<<< HEAD
		"builds/guides/migrate.html": "installation/getting-started/migration-from-ckeditor-4.html",
		"builds/guides/migration/migration-from-ckeditor-4.html": "installation/getting-started/migration-from-ckeditor-4.html",
		"builds/guides/migration/migration-to-25.html": "updating/migration-to-25.html",
		"builds/guides/migration/migration-to-26.html": "updating/migration-to-26.html",
		"builds/guides/migration/migration-to-27.html": "updating/migration-to-27.html",
		"builds/guides/migration/migration-to-28.html": "updating/migration-to-28.html",
		"builds/guides/migration/migration-to-29.html": "updating/migration-to-29.html",
		"builds/guides/migration/migration-to-30.html": "updating/migration-to-20.html",
		"builds/guides/migration/migration-to-31.html": "updating/migration-to-31.html",
		"builds/guides/migration/migration-to-32.html": "updating/migration-to-32.html",
		"builds/guides/predefined-builds/overview.html": "installation/advanced/alternative-setups/predefined-builds.html",
		"builds/guides/predefined-builds/quick-start.html": "installation/getting-started/quick-start.html",
		"builds/guides/integration/installation.html": "installation/getting-started/quick-start.html#installation",
		"builds/guides/integration/basic-api.html": "installation/getting-started/basic-api.html",
		"builds/guides/integration/configuration.html": "installation/getting-started/configuration.html",
		"builds/guides/integration/saving-data.html": "installation/advanced/saving-data.html",
		"builds/guides/integration/installing-plugins.html": "installation/getting-started/installing-plugins.html",
		"builds/guides/integration/csp.html": "installation/advanced/csp.html",
		"installation/advanced/content-styles.html": "installation/advanced/content-styles.html",
		"builds/guides/integration/features-html-output-overview.html": "installation/advanced/features-html-output-overview.html",
		"builds/guides/integration/frameworks/overview.html": "installation/getting-started/frameworks/overview.html",
		"builds/guides/integration/frameworks/angular.html": "installation/getting-started/frameworks/angular.html",
		"builds/guides/integration/frameworks/react.html": "installation/getting-started/frameworks/react.html",
		"builds/guides/integration/frameworks/vuejs-v2.html": "installation/getting-started/frameworks/vuejs-v2.html",
		"builds/guides/integration/frameworks/vuejs-v3.html": "installation/getting-started/frameworks/vuejs-v3.html",
		"builds/guides/integration/frameworks/css.html": "installation/getting-started/frameworks/css.html",
		"builds/guides/development/custom-builds.html": "installation/getting-started/quick-start.html#creating-custom-builds",
		"builds/guides/development/plugins.html": "installation/advanced/plugins.html",
		"builds/guides/development/dll-builds.html": "installation/advanced/alternative-setups/dll-builds.html",
		"builds/guides/faq.html": "support/faq.html"
=======
		"examples/builds/custom-build.html": "examples/builds-custom/full-featured-editor.html",
		"framework/guides/deep-dive/conversion/conversion-introduction.html": "framework/guides/deep-dive/conversion/intro.html",
		"framework/guides/deep-dive/conversion/conversion-extending-output.html": "framework/guides/deep-dive/conversion/intro.html",
		"framework/guides/deep-dive/conversion/conversion-preserving-custom-content.html": "framework/guides/deep-dive/conversion/intro.html",
		"framework/guides/deep-dive/conversion/custom-element-conversion.html": "framework/guides/deep-dive/conversion/intro.html",
		"framework/guides/deep-dive/conversion/element-reconversion.html": "framework/guides/deep-dive/conversion/intro.html"
>>>>>>> 253040d0
	},
	"scripts": {
		"snippet-adapter": "../scripts/docs/snippetadapter",
		"import-path": "../scripts/docs/getrealimportpath"
	},
	"docsearch": {
		"apiKey": "fc463c26455365ad403d5ec51796cd73",
		"indexName": "ckeditor_nightly",
		"customRanking": [
			{
				"url": "api/module_core_editor_editorconfig-EditorConfig.html",
				"rank": 65
			},
			{
				"url": "api/module_heading_heading-HeadingConfig.html",
				"rank": 30
			},
			{
				"url": "api/module_image_image-ImageConfig.html",
				"rank": 30
			},
			{
				"url": "api/module_editor-classic_classiceditor-ClassicEditor.html",
				"rank": 30
			},
			{
				"url": "api/module_editor-balloon_ballooneditor-BalloonEditor.html",
				"rank": 30
			},
			{
				"url": "api/module_editor-inline_inlineeditor-InlineEditor.html",
				"rank": 30
			}
		]
	},
	"googleanalytics": {
		"domains": [ "ckeditor5.github.io" ],
		"config": {
			"trackingId": "UA-271067-19",
			"cookieDomain": "ckeditor5.github.io"
		}
	},
	"og": {
		"description": "Learn how to install, integrate and configure CKEditor 5 Builds and how to work with CKEditor 5 Framework, customize it, create your own plugins and custom editors, change the UI or even bring your own UI to the editor. API reference and examples included."
	},
	"groups": [
		{
			"name": "Installation",
			"id": "installation",
			"slug": "installation",
			"categories": [
				{
					"name": "Getting started",
					"id": "getting-started",
					"slug": "getting-started",
					"order": 10,
					"categories": [
						{
							"name": "Frameworks",
							"id": "frameworks",
							"slug": "frameworks",
							"order": 50
						}
					]
				},
				{
					"name": "Advanced",
					"id": "advanced",
					"slug": "advanced",
					"order": 20,
					"categories": [
						{
							"name": "Alternative setups",
							"id": "alternative-setups",
							"slug": "alternative-setups",
							"order": 100
<<<<<<< HEAD
=======
						},
						{
							"name": "Developing custom plugins",
							"id": "framework-plugins",
							"slug": "plugins",
							"order": 200
						},
						{
							"name": "Advanced tutorials",
							"id": "framework-tutorials",
							"slug": "tutorials",
							"order": 250
						},
						{
							"name": "Deep dive",
							"id": "framework-deep-dive",
							"slug": "deep-dive",
							"order": 300,
							"categories": [
								{
									"name": "Conversion",
									"id": "framework-deep-dive-conversion",
									"slug": "conversion",
									"order": 100,
									"categories": [
										{
											"name": "Conversion helpers",
											"id": "framework-deep-dive-conversion-helpers",
											"slug": "helpers",
											"order": 100
										}
									]
								},
								{
									"name": "User interface",
									"id": "framework-deep-dive-ui",
									"slug": "ui",
									"order": 110
								}
							]
						},
						{
							"name": "Contributing",
							"id": "framework-contributing",
							"slug": "contributing",
							"order": 400
						},
						{
							"name": "Support",
							"id": "framework-support",
							"slug": "support",
							"order": 500
>>>>>>> 253040d0
						}
					]
				}
			]
		},
		{
			"name": "Features",
			"id": "features",
			"slug": "features",
			"categories": [
				{
					"name": "Collaboration",
					"id": "features-collaboration",
					"slug": "collaboration",
					"badges": [ "premium" ],
					"categories": [
						{
							"name": "Comments",
							"id": "features-comments",
							"slug": "comments",
							"order": 100,
							"badges": [ "premium" ]
						},
						{
							"name": "Track changes",
							"id": "features-track-changes",
							"slug": "track-changes",
							"order": 200,
							"badges": [ "premium" ]
						},
						{
							"name": "Real-time collaboration",
							"id": "features-real-time-collaboration",
							"slug": "real-time-collaboration",
							"order": 300,
							"badges": [ "premium" ]
						},
						{
							"name": "Annotations",
							"id": "features-annotations",
							"slug": "annotations",
							"order": 400
						}
					]
				},
				{
					"name": "Images",
					"id": "features-images",
					"slug": "images",
					"categories": [
						{
							"name": "Image upload",
							"id": "features-image-upload",
							"slug": "image-upload",
							"order": 80
						}
					]
				},
				{
					"name": "Lists",
					"id": "features-lists",
					"slug": "lists"
				},
				{
					"name": "Pagination",
					"id": "features-pagination",
					"slug": "pagination",
					"badges": [ "premium" ]
				},
				{
					"name": "Pasting",
					"id": "features-pasting",
					"slug": "pasting"
				},
				{
					"name": "Revision history",
					"id": "features-revision-history",
					"slug": "revision-history",
					"badges": [ "premium" ]
				},
				{
					"name": "Toolbar",
					"id": "features-toolbar",
					"slug": "toolbar"
				}
			]
		},
		{
			"name": "Examples",
			"id": "examples",
			"slug": "examples",
			"categories": [
				{
					"name": "Predefined builds",
					"id": "examples-builds",
					"slug": "builds",
					"order": 100
				},
				{
					"name": "Custom builds",
					"id": "examples-builds-custom",
					"slug": "builds-custom",
					"order": 200
				},
				{
					"name": "Framework",
					"id": "examples-framework",
					"slug": "framework",
					"order": 300
				}
			]
		},
		{
			"name": "Updating",
			"id": "updating",
			"slug": "updating"
		},
		{
			"name": "Support",
			"id": "support",
			"slug": "support"
		},
		{
			"name": "Framework",
			"id": "framework",
			"slug": "framework",
			"categories": [
				{
					"name": "Guides",
					"id": "framework-guides",
					"slug": "guides",
					"categories": [
						{
							"name": "Architecture",
							"id": "framework-architecture",
							"slug": "architecture",
							"order": 100
						},
						{
							"name": "Developing custom plugins",
							"id": "framework-plugins",
							"slug": "plugins",
							"order": 200
						},
						{
							"name": "Advanced tutorials",
							"id": "framework-tutorials",
							"slug": "tutorials",
							"order": 250
						},
						{
							"name": "Deep dive",
							"id": "framework-deep-dive",
							"slug": "deep-dive",
							"order": 300,
							"categories": [
								{
									"name": "Conversion",
									"id": "framework-deep-dive-conversion",
									"slug": "conversion",
									"order": 100
								},
								{
									"name": "User interface",
									"id": "framework-deep-dive-ui",
									"slug": "ui",
									"order": 110
								}
							]
						},
						{
							"name": "Contributing",
							"id": "framework-contributing",
							"slug": "contributing",
							"order": 400
						},
						{
							"name": "Support",
							"id": "framework-support",
							"slug": "support",
							"order": 500
						}
					]
				}
			]
		},
		{
			"name": "API",
			"id": "api-reference",
			"sourceDir": "api",
			"slug": "api",
			"type": "jsdoc"
		}
	]
}<|MERGE_RESOLUTION|>--- conflicted
+++ resolved
@@ -22,7 +22,6 @@
 		"builds/guides/integration/frameworks/vuejs.html": "installation/frameworks/vuejs-v3.html",
 		"builds/guides/integration/advancedsetup.html": "installation/advanced/integrating-from-source.html",
 		"builds/guides/license-and-legal.html": "support/license-and-legal.html",
-		"builds/guides/migrate.html": "updating/migration-from-ckeditor-4.html",
 		"builds/guides/migration/migration-to-25.0.0.html": "updating/migration-to-25.html",
 		"builds/guides/migration/migration-to-26.0.0.html": "updating/migration-to-26.html",
 		"builds/guides/migration/migration-to-27.0.0.html": "updating/migration-to-27.html",
@@ -64,7 +63,6 @@
 		"framework/guides/ui/external-ui.html": "framework/guides/deep-dive/ui/external-ui.html",
 		"framework/guides/ui/theme-customization.html": "framework/guides/deep-dive/ui/theme-customization.html",
 		"framework/guides/creating-simple-plugin.html": "framework/guides/plugins/creating-simple-plugin.html",
-<<<<<<< HEAD
 		"builds/guides/migrate.html": "installation/getting-started/migration-from-ckeditor-4.html",
 		"builds/guides/migration/migration-from-ckeditor-4.html": "installation/getting-started/migration-from-ckeditor-4.html",
 		"builds/guides/migration/migration-to-25.html": "updating/migration-to-25.html",
@@ -94,15 +92,13 @@
 		"builds/guides/development/custom-builds.html": "installation/getting-started/quick-start.html#creating-custom-builds",
 		"builds/guides/development/plugins.html": "installation/advanced/plugins.html",
 		"builds/guides/development/dll-builds.html": "installation/advanced/alternative-setups/dll-builds.html",
-		"builds/guides/faq.html": "support/faq.html"
-=======
+		"builds/guides/faq.html": "support/faq.html",
 		"examples/builds/custom-build.html": "examples/builds-custom/full-featured-editor.html",
 		"framework/guides/deep-dive/conversion/conversion-introduction.html": "framework/guides/deep-dive/conversion/intro.html",
 		"framework/guides/deep-dive/conversion/conversion-extending-output.html": "framework/guides/deep-dive/conversion/intro.html",
 		"framework/guides/deep-dive/conversion/conversion-preserving-custom-content.html": "framework/guides/deep-dive/conversion/intro.html",
 		"framework/guides/deep-dive/conversion/custom-element-conversion.html": "framework/guides/deep-dive/conversion/intro.html",
 		"framework/guides/deep-dive/conversion/element-reconversion.html": "framework/guides/deep-dive/conversion/intro.html"
->>>>>>> 253040d0
 	},
 	"scripts": {
 		"snippet-adapter": "../scripts/docs/snippetadapter",
@@ -179,8 +175,143 @@
 							"id": "alternative-setups",
 							"slug": "alternative-setups",
 							"order": 100
-<<<<<<< HEAD
-=======
+						}
+					]
+				}
+			]
+		},
+		{
+			"name": "Features",
+			"id": "features",
+			"slug": "features",
+			"categories": [
+				{
+					"name": "Collaboration",
+					"id": "features-collaboration",
+					"slug": "collaboration",
+					"badges": [ "premium" ],
+					"categories": [
+						{
+							"name": "Comments",
+							"id": "features-comments",
+							"slug": "comments",
+							"order": 100,
+							"badges": [ "premium" ]
+						},
+						{
+							"name": "Track changes",
+							"id": "features-track-changes",
+							"slug": "track-changes",
+							"order": 200,
+							"badges": [ "premium" ]
+						},
+						{
+							"name": "Real-time collaboration",
+							"id": "features-real-time-collaboration",
+							"slug": "real-time-collaboration",
+							"order": 300,
+							"badges": [ "premium" ]
+						},
+						{
+							"name": "Annotations",
+							"id": "features-annotations",
+							"slug": "annotations",
+							"order": 400
+						}
+					]
+				},
+				{
+					"name": "Images",
+					"id": "features-images",
+					"slug": "images",
+					"categories": [
+						{
+							"name": "Image upload",
+							"id": "features-image-upload",
+							"slug": "image-upload",
+							"order": 80
+						}
+					]
+				},
+				{
+					"name": "Lists",
+					"id": "features-lists",
+					"slug": "lists"
+				},
+				{
+					"name": "Pagination",
+					"id": "features-pagination",
+					"slug": "pagination",
+					"badges": [ "premium" ]
+				},
+				{
+					"name": "Pasting",
+					"id": "features-pasting",
+					"slug": "pasting"
+				},
+				{
+					"name": "Revision history",
+					"id": "features-revision-history",
+					"slug": "revision-history",
+					"badges": [ "premium" ]
+				},
+				{
+					"name": "Toolbar",
+					"id": "features-toolbar",
+					"slug": "toolbar"
+				}
+			]
+		},
+		{
+			"name": "Examples",
+			"id": "examples",
+			"slug": "examples",
+			"categories": [
+				{
+					"name": "Predefined builds",
+					"id": "examples-builds",
+					"slug": "builds",
+					"order": 100
+				},
+				{
+					"name": "Custom builds",
+					"id": "examples-builds-custom",
+					"slug": "builds-custom",
+					"order": 200
+				},
+				{
+					"name": "Framework",
+					"id": "examples-framework",
+					"slug": "framework",
+					"order": 300
+				}
+			]
+		},
+		{
+			"name": "Updating",
+			"id": "updating",
+			"slug": "updating"
+		},
+		{
+			"name": "Support",
+			"id": "support",
+			"slug": "support"
+		},
+		{
+			"name": "Framework",
+			"id": "framework",
+			"slug": "framework",
+			"categories": [
+				{
+					"name": "Guides",
+					"id": "framework-guides",
+					"slug": "guides",
+					"categories": [
+						{
+							"name": "Architecture",
+							"id": "framework-architecture",
+							"slug": "architecture",
+							"order": 100
 						},
 						{
 							"name": "Developing custom plugins",
@@ -227,194 +358,6 @@
 							"id": "framework-contributing",
 							"slug": "contributing",
 							"order": 400
-						},
-						{
-							"name": "Support",
-							"id": "framework-support",
-							"slug": "support",
-							"order": 500
->>>>>>> 253040d0
-						}
-					]
-				}
-			]
-		},
-		{
-			"name": "Features",
-			"id": "features",
-			"slug": "features",
-			"categories": [
-				{
-					"name": "Collaboration",
-					"id": "features-collaboration",
-					"slug": "collaboration",
-					"badges": [ "premium" ],
-					"categories": [
-						{
-							"name": "Comments",
-							"id": "features-comments",
-							"slug": "comments",
-							"order": 100,
-							"badges": [ "premium" ]
-						},
-						{
-							"name": "Track changes",
-							"id": "features-track-changes",
-							"slug": "track-changes",
-							"order": 200,
-							"badges": [ "premium" ]
-						},
-						{
-							"name": "Real-time collaboration",
-							"id": "features-real-time-collaboration",
-							"slug": "real-time-collaboration",
-							"order": 300,
-							"badges": [ "premium" ]
-						},
-						{
-							"name": "Annotations",
-							"id": "features-annotations",
-							"slug": "annotations",
-							"order": 400
-						}
-					]
-				},
-				{
-					"name": "Images",
-					"id": "features-images",
-					"slug": "images",
-					"categories": [
-						{
-							"name": "Image upload",
-							"id": "features-image-upload",
-							"slug": "image-upload",
-							"order": 80
-						}
-					]
-				},
-				{
-					"name": "Lists",
-					"id": "features-lists",
-					"slug": "lists"
-				},
-				{
-					"name": "Pagination",
-					"id": "features-pagination",
-					"slug": "pagination",
-					"badges": [ "premium" ]
-				},
-				{
-					"name": "Pasting",
-					"id": "features-pasting",
-					"slug": "pasting"
-				},
-				{
-					"name": "Revision history",
-					"id": "features-revision-history",
-					"slug": "revision-history",
-					"badges": [ "premium" ]
-				},
-				{
-					"name": "Toolbar",
-					"id": "features-toolbar",
-					"slug": "toolbar"
-				}
-			]
-		},
-		{
-			"name": "Examples",
-			"id": "examples",
-			"slug": "examples",
-			"categories": [
-				{
-					"name": "Predefined builds",
-					"id": "examples-builds",
-					"slug": "builds",
-					"order": 100
-				},
-				{
-					"name": "Custom builds",
-					"id": "examples-builds-custom",
-					"slug": "builds-custom",
-					"order": 200
-				},
-				{
-					"name": "Framework",
-					"id": "examples-framework",
-					"slug": "framework",
-					"order": 300
-				}
-			]
-		},
-		{
-			"name": "Updating",
-			"id": "updating",
-			"slug": "updating"
-		},
-		{
-			"name": "Support",
-			"id": "support",
-			"slug": "support"
-		},
-		{
-			"name": "Framework",
-			"id": "framework",
-			"slug": "framework",
-			"categories": [
-				{
-					"name": "Guides",
-					"id": "framework-guides",
-					"slug": "guides",
-					"categories": [
-						{
-							"name": "Architecture",
-							"id": "framework-architecture",
-							"slug": "architecture",
-							"order": 100
-						},
-						{
-							"name": "Developing custom plugins",
-							"id": "framework-plugins",
-							"slug": "plugins",
-							"order": 200
-						},
-						{
-							"name": "Advanced tutorials",
-							"id": "framework-tutorials",
-							"slug": "tutorials",
-							"order": 250
-						},
-						{
-							"name": "Deep dive",
-							"id": "framework-deep-dive",
-							"slug": "deep-dive",
-							"order": 300,
-							"categories": [
-								{
-									"name": "Conversion",
-									"id": "framework-deep-dive-conversion",
-									"slug": "conversion",
-									"order": 100
-								},
-								{
-									"name": "User interface",
-									"id": "framework-deep-dive-ui",
-									"slug": "ui",
-									"order": 110
-								}
-							]
-						},
-						{
-							"name": "Contributing",
-							"id": "framework-contributing",
-							"slug": "contributing",
-							"order": 400
-						},
-						{
-							"name": "Support",
-							"id": "framework-support",
-							"slug": "support",
-							"order": 500
 						}
 					]
 				}
