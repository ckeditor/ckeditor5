--- conflicted
+++ resolved
@@ -3,11 +3,7 @@
 meta-title: Update to version 46.x | CKEditor 5 Documentation
 menu-title: Update to v46.x
 order: 78
-<<<<<<< HEAD
 modified_at: 2025-06-24
-=======
-modified_at: 2025-06-16
->>>>>>> 3d636336
 ---
 
 # Update to CKEditor&nbsp;5 v46.x
@@ -24,18 +20,15 @@
 
 Below are the most important changes that require your attention when upgrading to CKEditor&nbsp;5 v46.0.0.
 
-<<<<<<< HEAD
 ### New internal export names
 
 As part of the transition to the New Installation Methods (NIM), we have standardized how public API elements are exposed in CKEditor&nbsp;5 and related packages. It now uses a unified export policy via index.ts, with clearer, standardized public API names introducing some breaking changes. Find all the changes and the new exports introduced with NIM in this {@link updating/nim-migration/migrating-exports dedicated migration guide}.
 
 <info-box info>
-Due to the large number of changed exports, manually updating all imports can be time-consuming and error-prone. We recommend using the tables with the changed import/export names provided in the migration guides as context for tools such as Copilot, ChatGPT, or other LLM-based services that can automatically update all imports in your project.
+  Due to the large number of changed exports, manually updating all imports can be time-consuming and error-prone. We recommend using the tables with the changed import/export names provided in the migration guides as context for tools such as Copilot, ChatGPT, or other LLM-based services that can automatically update all imports in your project.
 You can directly access the migration guide content at: https://raw.githubusercontent.com/ckeditor/ckeditor5/refs/heads/master/docs/updating/nim-migration/migrating-exports.md
 </info-box>
 
-=======
->>>>>>> 3d636336
 ### Content area CSS variables renamed to `--ck-content-*` prefix
 
 To improve consistency, all CSS variables that affect the styles of the editor content area ("content styles") have been renamed to use the `--ck-content-*` prefix. This change affects variables used for highlights, image captions, mentions, table captions, image style spacing, and to-do list checkmarks.
@@ -66,10 +59,7 @@
 * The old variable names are no longer supported and will not have any effect.
 
 Example:
-<<<<<<< HEAD
 
-=======
->>>>>>> 3d636336
 ```css
 :root {
   --ck-content-highlight-marker-yellow: #fdfd77;
