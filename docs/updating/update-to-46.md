---
category: update-guides
meta-title: Update to version 46.x | CKEditor 5 Documentation
menu-title: Update to v46.x
order: 78
modified_at: 2025-06-24
---

# Update to CKEditor&nbsp;5 v46.x

<info-box>
	When updating your CKEditor&nbsp;5 installation, ensure **all the packages are the same version** to avoid errors.

	You may try removing the `package-lock.json` or `yarn.lock` files (if applicable) and reinstalling all packages before rebuilding the editor. For best results, make sure you use the most recent package versions.
</info-box>

## Update to CKEditor&nbsp;5 v46.0.0

Released on xxx, 2025. ([See full release notes](https://github.com/ckeditor/ckeditor5/releases/tag/v46.0.0))

Below are the most important changes that require your attention when upgrading to CKEditor&nbsp;5 v46.0.0.

## Release highlights

CKEditor 5 v46.0.0 brings several major improvements and changes that enhance both the developer and end-user experience. This release includes significant API refinements, new features, and improvements to existing functionality.

### Line Height (⭐)

The new line height<!-- link --> feature allows you to adjust the vertical spacing between lines of text, improving readability and visual harmony in your documents. This premium feature lets you set consistent line spacing across paragraphs and text blocks to enhance document accessibility and maintain visual hierarchy in your content.

### Remove Format improvements

Unneeded styles on block elements, such as tables and images, and General HTML Support nodes and attributes are finally eliminated when you hit the {@link features/remove-format remove format} button. The feature now cleans what it should, leaving the document structure untouched.

### List markers styling

Working with {@link features/lists#list-styles styled lists} becomes more intuitive as list markers (bullets and numbers) now automatically inherit text styling properties. When you apply formatting to list text, the markers will match:

* Font size adjustments,
* Text color changes,
* Font weight modifications (bold, italic).

This improvement makes it easier to create visually consistent and professional-looking lists without additional configuration. This improvement also supports {@link features/multi-level-lists multi-level lists}.

**Important!** This behavior is enabled by default, which means you may experience content change when you load the content to the editor’s new version (for the better in our opinion). But if this is not something you expect, you can opt out<!-- link -->.

### Markdown processor dependency refresh

The {@loink features/markdown Markdown} feature dependencies have been modernized with a switch to the `unified` ecosystem, replacing the previous `marked` / `turndown` implementation. This change brings more consistent and symmetrical HTML ↔ Markdown conversion. By adopting `remark` and `rehype` from the same family of tools, we have created a more reliable and maintainable implementation that will better serve your document processing needs.

### Manual token refreshing

We have added a configuration property: `config.cloudServices.autoRefresh` to disable the automatic token refresh mechanism. When it is set to `false`, the token must be refreshed manually.

This property opens up the ability to implement custom token handling if a certain use case requires this.

### Unified exports & renames

This release is also about tidying up the rough edges that showed up after the big New Installation Method release (v42.0.0+). In cases where many helpers or methods from the framework’s APIs were used, some developers upgrading from v41-x to v42-x were greeted by the `does not provide an export named …` error. We addressed issues immediately as they were reported, but we knew it required a deeper are more comprehensive approach long-term.

We spent the last several months discussing how to prepare the CKEditor 5 API layer for the years to come. This release is the result of the rules we are introducing from now on:

* Every public API must be exported via the package’s `index.ts`.
* Every internal API must be marked as such explicitly with `@internal`.
* Exported names should follow a descriptive and unique naming pattern aligned with their purpose and context.
* There should be no `export default` or `export * from` statements in source files.

This resulted in:

* Adding re-exports if they were missing.
* Changing the names of items to be more descriptive and avoid collisions.
* If there were internal methods that were already exported but not tagged, we decided to keep them exported but with the addition of the `_` prefix. This way we keep them available, but we would love to know how you are using them.
* Also, we decided to use this occasion to clean up the code from `@deprecated` code that was stale for several years.

At the same time, we have developed an internal tooling to make sure guardrails are set for the future.

If your build throws errors after the update, search and replace the old names with the new ones from the update guide. **We have not changed the behavior of these APIs, just the names**.

<info-box info>
	Manually updating all these numerous imports could be time-consuming and error-prone. We recommend using the [tables with the changed import/export names](https://raw.githubusercontent.com/ckeditor/ckeditor5/refs/heads/master/docs/updating/nim-migration/migrating-exports.md) as context for tools such as Copilot, ChatGPT, or other LLM-based services that can automatically update all imports in your project.
</info-box>

<<<<<<< HEAD
### Introduction of the default content styles
=======
Last but not least, this release put us on the clean and straight path towards the [deprecation of old installation methods](https://github.com/ckeditor/ckeditor5/issues/17779). Please let us know if you have any questions on GitHub or support channels.

### Opinionated default content styles and CSS renames
>>>>>>> e4bed9de

To improve the out-of-the-box experience and accessibility, we are introducing opinionated defaults for content styling. From this version, we ship a small defaults layer applied to `.ck-content`:

```css

:root {
<<<<<<< HEAD
  --ck-content-font-family: Helvetica, Arial, Tahoma, Verdana, Sans-Serif;
  --ck-content-font-size: medium;
  --ck-content-font-color: #000;
  --ck-content-line-height: 1.5;
  --ck-content-word-break: break-word;
=======
--ck-content-font-family: Helvetica, Arial, Tahoma, Verdana, Sans-Serif;
--ck-content-font-size: medium;
--ck-content-font-color: #000;
--ck-content-line-height: 1.5;
>>>>>>> e4bed9de
}

.ck-content {
  font-family: var(--ck-content-font-family);
  font-size: var(--ck-content-font-size);
  color: var(--ck-content-font-color);
  line-height: var(--ck-content-line-height);
<<<<<<< HEAD
  word-break: var(--ck-content-word-break);
}
```

Those content styles are easily replaceable via CSS variable override. It is possible that you already style those things with more specific selectors but we recommend to use the variables from now on.
You can read more about the reasons in our [GitHub issue](https://github.com/ckeditor/ckeditor5/issues/18710).

**Migration:**
* If you notice that the new editor's content styling affected your content appearance, make sure to update your custom style sheet, and use the new variable names.

### Content area CSS variables renamed to `--ck-content-*` prefix
=======
}
```

Those content styles are easily replaceable via CSS variable override. It is possible that you already style those things with more specific selectors. 

While working on this initiative, we decided to standardize the CSS naming, too. All older variables that applied to the content styles now share the consistent `--ck-content-*` prefix.

#### Content area CSS variables renamed to `--ck-content-*` prefix
>>>>>>> e4bed9de

To improve consistency, all CSS variables that affect the styles of the editor content area ("content styles") have been renamed to use the `--ck-content-*` prefix. This change affects variables used for highlights, image captions, mentions, table captions, image style spacing, and to-do list checkmarks.

| Old variable name                           | New variable name                                 |
|---------------------------------------------|---------------------------------------------------|
| `--ck-highlight-marker-yellow`                | `--ck-content-highlight-marker-yellow`               |
| `--ck-highlight-marker-green`                 | `--ck-content-highlight-marker-green`                |
| `--ck-highlight-marker-pink`                  | `--ck-content-highlight-marker-pink`                 |
| `--ck-highlight-marker-blue`                  | `--ck-content-highlight-marker-blue`                 |
| `--ck-highlight-pen-red`                      | `--ck-content-highlight-pen-red`                    |
| `--ck-highlight-pen-green`                    | `--ck-content-highlight-pen-green`                  |
| `--ck-color-image-caption-background`         | `--ck-content-color-image-caption-background`        |
| `--ck-color-image-caption-text`               | `--ck-content-color-image-caption-text`              |
| `--ck-color-mention-background`               | `--ck-content-color-mention-background`              |
| `--ck-color-mention-text`                     | `--ck-content-color-mention-text`                    |
| `--ck-color-selector-caption-background`      | ⚠️ NEW NAME `--ck-content-color-table-caption-background`     |
| `--ck-color-selector-caption-text`            | ⚠️ NEW NAME `--ck-content-color-table-caption-text`           |
| `--ck-image-style-spacing`                    | `--ck-content-image-style-spacing`                   |
| `--ck-inline-image-style-spacing`             | `--ck-content-inline-image-style-spacing`            |
| `--ck-todo-list-checkmark-size`               | `--ck-content-todo-list-checkmark-size`              |
| `--ck-table-of-contents-padding`               | `--ck-content-table-of-contents-padding`              |
| `--ck-table-of-contents-line-height`           | `--ck-content-table-of-contents-line-height`           |
| `--ck-table-of-contents-items-start-padding`    | `--ck-content-table-of-contents-items-start-padding`    |

**Migration:**
* Update your custom style sheets, themes, and integrations to use the new variable names.
* The old variable names are no longer supported and will not have any effect.

Example:

```css
:root {
  --ck-content-highlight-marker-yellow: #fdfd77;
  --ck-content-color-image-caption-background: hsl(0, 0%, 97%);
}
```

#### Table-related CSS variables renamed for better clarity

Some table-related CSS variables had improper naming with `-selector-` in their names, which was confusing and inconsistent. These variables have been renamed to use `-table-` for better clarity and consistency.

| Old variable name                           | New variable name                                 |
|---------------------------------------------|---------------------------------------------------|
| `--ck-color-selector-caption-highlighted-background` | `--ck-color-table-caption-highlighted-background` |
| `--ck-color-selector-column-resizer-hover`  | `--ck-color-table-column-resizer-hover`           |
| `--ck-color-selector-focused-cell-background` | `--ck-color-table-focused-cell-background`       |

**Migration:**
* Update your custom style sheets and themes to use the new variable names.
* The old variable names are no longer supported and will not have any effect.

Example:

```css
:root {
  --ck-color-table-caption-highlighted-background: hsl(52deg 100% 50%);
  --ck-color-table-column-resizer-hover: var(--ck-color-base-active);
  --ck-color-table-focused-cell-background: hsla(212, 90%, 80%, .3);
}
```

### Comment threads improvements

We have introduced improvements to the `addCommandThread` command, which now supports creating comment threads on specified ranges. Additionally, it allows for creating a comment thread with an initial comment with the provided comment content.

#### Minor breaking change

The `AddCommandThreadCommand#isEnabled` property is no longer `false` when the current document selection is empty, as the command now allows for creating comment threads on custom ranges. If you previously used this property (for example, to provide a custom UI element), you should now use the observable `AddCommentThreadCommand#hasContent` property instead.

### Comments and suggestions annotations

We have introduced dedicated methods for an easier way to get specific annotations related to a comment or a suggestion and vice versa.


### Major breaking changes in this release

### Minor breaking changes in this release<|MERGE_RESOLUTION|>--- conflicted
+++ resolved
@@ -80,31 +80,18 @@
 	Manually updating all these numerous imports could be time-consuming and error-prone. We recommend using the [tables with the changed import/export names](https://raw.githubusercontent.com/ckeditor/ckeditor5/refs/heads/master/docs/updating/nim-migration/migrating-exports.md) as context for tools such as Copilot, ChatGPT, or other LLM-based services that can automatically update all imports in your project.
 </info-box>
 
-<<<<<<< HEAD
 ### Introduction of the default content styles
-=======
-Last but not least, this release put us on the clean and straight path towards the [deprecation of old installation methods](https://github.com/ckeditor/ckeditor5/issues/17779). Please let us know if you have any questions on GitHub or support channels.
-
-### Opinionated default content styles and CSS renames
->>>>>>> e4bed9de
 
 To improve the out-of-the-box experience and accessibility, we are introducing opinionated defaults for content styling. From this version, we ship a small defaults layer applied to `.ck-content`:
 
 ```css
 
 :root {
-<<<<<<< HEAD
   --ck-content-font-family: Helvetica, Arial, Tahoma, Verdana, Sans-Serif;
   --ck-content-font-size: medium;
   --ck-content-font-color: #000;
   --ck-content-line-height: 1.5;
   --ck-content-word-break: break-word;
-=======
---ck-content-font-family: Helvetica, Arial, Tahoma, Verdana, Sans-Serif;
---ck-content-font-size: medium;
---ck-content-font-color: #000;
---ck-content-line-height: 1.5;
->>>>>>> e4bed9de
 }
 
 .ck-content {
@@ -112,8 +99,6 @@
   font-size: var(--ck-content-font-size);
   color: var(--ck-content-font-color);
   line-height: var(--ck-content-line-height);
-<<<<<<< HEAD
-  word-break: var(--ck-content-word-break);
 }
 ```
 
@@ -124,16 +109,6 @@
 * If you notice that the new editor's content styling affected your content appearance, make sure to update your custom style sheet, and use the new variable names.
 
 ### Content area CSS variables renamed to `--ck-content-*` prefix
-=======
-}
-```
-
-Those content styles are easily replaceable via CSS variable override. It is possible that you already style those things with more specific selectors. 
-
-While working on this initiative, we decided to standardize the CSS naming, too. All older variables that applied to the content styles now share the consistent `--ck-content-*` prefix.
-
-#### Content area CSS variables renamed to `--ck-content-*` prefix
->>>>>>> e4bed9de
 
 To improve consistency, all CSS variables that affect the styles of the editor content area ("content styles") have been renamed to use the `--ck-content-*` prefix. This change affects variables used for highlights, image captions, mentions, table captions, image style spacing, and to-do list checkmarks.
 
