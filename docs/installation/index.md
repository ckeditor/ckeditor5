---
category: installation
order: 10
menu-title: Overview
meta-title: CKEditor 5 installation documentation
meta-description: Learn how to install, integrate, configure and develop CKEditor 5. Browse through API documentation and online samples.
---

# Getting started with CKEditor 5

CKEditor 5 provides every type of WYSIWYG editing solution imaginable. From editors similar to Google Docs and Medium, to Slack or Twitter like applications, all is possible within a single editing framework. It is an ultra-modern JavaScript rich text editor with MVC architecture, custom data model and virtual DOM, written from scratch in ES6 with excellent webpack support. Find out the most convenient way to start using it!

<info-box>
	Use the <span class="navigation-hint_desktop">**navigation tree on the left**</span><span class="navigation-hint_mobile">**main menu button in the upper-left corner**</span> to navigate through the documentation. Newly added or meaningfully updated guides are marked with a <span class="tree__item__badge tree__item__badge_new">NEW</span> icon for easy spotting.
</info-box>

<info-box>
	**Not sure which installation method is best for you?** <button type="button" class="quiz-button quiz-button_start">Take a short quiz!</button>
</info-box>

## Migrating from CKEditor 4

<<<<<<< HEAD
If you are an existing CKEditor 4 user who wants to migrate to CKEditor 5, please refer to the {@link updating/migration-from-ckeditor-4 CKEditor 4 migration guide} for tips about such installation. The "Getting started" section is an introduction to CKEditor 5 and is mostly aimed at new users who want to install and configure their WYSIWYG editor. You may want to get familiar with these guides before the migration.
=======
If you are an existing CKEditor 4 user who wants to migrate to CKEditor 5, please refer to the {@link updating/migration-from-ckeditor-4 CKEditor 4 migration guide} for tips about such an installation. The "Getting started" section is an introduction to CKEditor 5 and is mostly aimed at new users who want to install and configure their WYSIWYG editor. You may want to get familiar with these guides before the migration, too.
>>>>>>> bb0f347c

## Start using CKEditor 5 instantly with CDN

Start using CKEditor 5 instantly thanks to the power of our CDN. Check out the {@link installation/getting-started/quick-start Quick start guide}.

## Installing predefined CKEditor 5 builds

Predefined CKEditor 5 builds are ready-to-use distributions aimed at specific needs that you can simply download and use out of the box. Learn more about the {@link installation/getting-started/predefined-builds available predefined builds} and choose the right one for you. This is the fastest way to kick-off your CKEditor 5 installation.

## Customizing the CKEditor 5 installation

Learn how to install a custom CKEditor 5 easily with the use of {@link installation/getting-started/quick-start-other#creating-custom-builds-with-online-builder online builder} or {@link installation/getting-started/quick-start-other#building-the-editor-from-source build the editor from scratch}, and learn to {@link installation/getting-started/configuration configure it}.

## Integration with frameworks

Get to know the supported {@link installation/frameworks/overview integrations with popular JavaScript frameworks} such as React, Angular or Vue, and learn to utilize them and to integrate CKEditor 5 with your software.

## Advanced installation concepts

Find out more about the {@link installation/plugins/plugins plugin development}, how to {@link installation/getting-started/getting-and-setting-data handle and save the data} and what the {@link installation/plugins/features-html-output-overview features' HTML output} is for each plugin. Learn about alternative setups such as {@link installation/advanced/dll-builds DLL builds} or {@link installation/advanced/integrating-from-source integrating CKEditor 5 from source}.

**Related links**

 * {@link updating/updating-ckeditor-5 Updating CKEditor 5} &ndash; Find out how to keep you installation up-to-date at all times.
 * {@link features/index Features} &ndash; Learn more about the CKEditor 5 features.
 * {@link examples/index Examples} &ndash; Try live demos of available predefined builds and custom solutions.
 * {@link framework/index CKEditor 5 Framework} &ndash; Learn how to work with CKEditor 5 Framework, customize it, create your own plugins or custom editors, how to change the UI or even bring your own UI to the editor.

<script type="text/javascript">
	const QUIZ_DEFAULT_HEADER = 'Installation method quiz';
	const QUIZ_RESOLUTION_BUTTON_DEFINITIONS = [
		{
			classes: [ 'quiz-button', 'quiz-button_restart' ],
			text: 'Restart the quiz',
			navigateToPaneId: 'quiz-question-usingCDN'
		}
	];
	const QUIZ_PANE_DEFINITIONS = {
		// This pane is not rendered. This definition is for the button click handlers to work properly only.
		'quiz-start': {
			buttons: [
				{
					classes: [ 'quiz-button', 'quiz-button_start' ],
					text: 'Take a short quiz',
					navigateToPaneId: 'quiz-question-usingCDN',
				}
			]
		},

		// ------------------------------ Questions -----------------------------------------------

		'quiz-question-usingCDN': {
			content: 'Do you need an immediate pre-made solution?',
			hint: 'CKEditor 5 can be instantly run from <a href="#start-using-ckeditor-5-instantly-with-cdn">CDN</a> providing working editor in seconds. This is the fastest way to start.',
			buttons: [
				getDecisionButtonDefinition( true, 'quiz-resolution-usingCDN' ),
				getDecisionButtonDefinition( false, 'quiz-question-usingBuilds' ),
			]
		},

		'quiz-question-usingBuilds': {
			content: 'Do you need a working, out-of-the box solution?',
			hint: 'CKEditor 5 comes with ready-to-use <a href="#installing-predefined-ckeditor-5-builds">predefined builds</a> that offer working solutions for different use cases. This is a quick way to start.',
			buttons: [
				getDecisionButtonDefinition( true, 'quiz-resolution-usingBuilds' ),
				getDecisionButtonDefinition( false, 'quiz-question-onlineBuilder' ),
			]
		},

		'quiz-question-onlineBuilder': {
			content: 'Do you need a ready-to-use, custom solution?',
			hint: 'CKEditor 5 online builder allows users to create a downloadable working copy with custom set of features. This is the easiest way to prepare a custom editor',
			buttons: [
				getDecisionButtonDefinition( true, 'quiz-resolution-onlineBuilder' ),
				getDecisionButtonDefinition( false, 'quiz-question-fromSource' ),
			]
		},

		'quiz-question-fromSource': {
			content: 'Do you want to configure your own custom-tailored installation?',
			hint: 'Building CKEditor 5 from source allows you to fully control the building process and every aspect of the final editor.',
			buttons: [
				getDecisionButtonDefinition( true, 'quiz-resolution-fromSource' ),
				getDecisionButtonDefinition( false, 'quiz-question-usingFrameworks' ),
			]
		},

		'quiz-question-usingFrameworks': {
			content: 'Do you want to integrate CKEditor into an existing React, Vue.js or Angular project?',
			hint: 'CKEditor 5 comes with ready-to-use <a href="#integration-with-frameworks">adapters</a> for popular frontend frameworks. You can use them to quickly bootstrap your project.',
			buttons: [
				getDecisionButtonDefinition( true, 'quiz-resolution-usingFrameworks' ),
				getDecisionButtonDefinition( false, 'quiz-question-usingDLL' ),
			]
		},

		'quiz-question-usingDLL': {
			content: 'Do you want to design and maintain your installation without the need to recompile each time on update?',
			hint: 'CKEditor 5 DLL build allows adding plugins to an editor build without having to rebuild the build itself.',
			buttons: [
				getDecisionButtonDefinition( true, 'quiz-resolution-usingDLL' ),
				getDecisionButtonDefinition( false, 'quiz-question-migrateFromV4' ),
			]
		},

		'quiz-question-migrateFromV4': {
			content: 'Do you want to migrate from your existing CKEditor 4 installation?',
			buttons: [
				getDecisionButtonDefinition( true, 'quiz-resolution-migrateFromV4' ),
				getDecisionButtonDefinition( false, 'quiz-resolution-endOfTheWorld' ),
			]
		},

		// ------------------------------ Resolutions ----------------------------------------------

		'quiz-resolution-usingCDN': {
			content: 'Based on your answers, you should check out the {@link installation/getting-started/quick-start CDN installation}. You can also browse other installation methods listed below.',
			buttons: QUIZ_RESOLUTION_BUTTON_DEFINITIONS
		},

		'quiz-resolution-usingBuilds': {
			content: 'Based on your answers, you should check out the {@link installation/getting-started/predefined-builds predefined builds}. You can also browse other installation methods listed below.',
			buttons: QUIZ_RESOLUTION_BUTTON_DEFINITIONS
		},

		'quiz-resolution-onlineBuilder': {
			content: 'Based on your answers, you should check out the {@link installation/getting-started/quick-start-other#creating-custom-builds-with-online-builder online builder}. You can also browse other installation methods listed below.',
			buttons: QUIZ_RESOLUTION_BUTTON_DEFINITIONS
		},

		'quiz-resolution-fromSource': {
			content: 'Based on your answers, you should check out the {@link installation/getting-started/quick-start-other#building-the-editor-from-source building CKEditor 5 from source}. You can also browse other installation methods listed below.',
			buttons: QUIZ_RESOLUTION_BUTTON_DEFINITIONS
		},

		'quiz-resolution-usingFrameworks': {
			content: 'Based on your answers, you should check out official {@link installation/frameworks/overview integrations with popular JavaScript frameworks}. You can also browse other installation methods listed below.',
			buttons: QUIZ_RESOLUTION_BUTTON_DEFINITIONS
		},

		'quiz-resolution-usingDLL': {
			content: 'Based on your answers, you should check out the {@link installation/advanced/dll-builds DLL webpack} solution. You can also browse other installation methods listed below.',
			buttons: QUIZ_RESOLUTION_BUTTON_DEFINITIONS
		},

		'quiz-resolution-migrateFromV4': {
			content: 'Based on your answers, you should check out the {@link updating/migration-from-ckeditor-4 CKEditor 4 migration guide}.',
			buttons: QUIZ_RESOLUTION_BUTTON_DEFINITIONS
		},

		'quiz-resolution-endOfTheWorld': {
			content: 'The solution you need is not clear. Please browse the documentation to look for further answers.',
			buttons: QUIZ_RESOLUTION_BUTTON_DEFINITIONS
		}
	};

	window.addEventListener( 'DOMContentLoaded', () => setUpTheInstallationQuiz() );

	function setUpTheInstallationQuiz() {
		const startButtonElement = document.querySelector( '.quiz-button_start' );
		setupQuizPaneButton( startButtonElement, getPaneDefinition( 'quiz-start' ).buttons[ 0 ] );

		const startPaneElement = startButtonElement.closest( '.info-box' );
		const quizPaneElements = generateQuizPaneElements( startPaneElement );

		for ( const paneId in quizPaneElements ) {
			startPaneElement.parentNode.insertBefore( quizPaneElements[ paneId ], startPaneElement.nextSibling );
		}

		setupQuizNavigation( quizPaneElements );
	}

	function generateQuizPaneElements( startPaneElement ) {
		const paneElements = {};

		for ( const paneName in QUIZ_PANE_DEFINITIONS ) {
			let paneElement;

			if ( paneName !== 'quiz-start' ) {
				const paneDefinition = getPaneDefinition( paneName );
				paneElement = startPaneElement.cloneNode();

				paneElement.innerHTML = `
					<h3>${ paneDefinition.header || QUIZ_DEFAULT_HEADER }</h3>
					<p class="quiz-message">${ paneDefinition.content }</p>
					<div class="quiz-buttons">${ generateQuizPaneButtons( paneDefinition ) }</div>
					${ paneDefinition.hint ? `<p class="quiz-hint">${ paneDefinition.hint }</p>` : '' }
				`;
			} else {
				// Not creating the start pane this way to take advantage of Umberto and its generator.
				// The start pane will be cloned and other panes will have the same Umberto classes.
				// It will prevent the quiz DOM structure from getting outdated.
				paneElement = startPaneElement;
			}

			paneElement.id = paneName;
			paneElement.classList.add( 'quiz-pane' );
			paneElements[ paneName ] = paneElement;
		}

		return paneElements;
	}

	function generateQuizPaneButtons( paneDefinition ) {
		return paneDefinition.buttons.map( buttonDefinition => {
			const buttonElement = document.createElement( 'button' );

			setupQuizPaneButton( buttonElement, buttonDefinition );

			return buttonElement;
		} ).reduce( ( previousValue, currentValue ) => previousValue + currentValue.outerHTML, '' );
	}

	function setupQuizPaneButton( buttonElement, definition ) {
		buttonElement.setAttribute( 'type', 'button' );
		buttonElement.innerHTML = definition.text;
		buttonElement.classList.add( ...definition.classes );
		buttonElement.dataset.navigateToPaneId = definition.navigateToPaneId;
	}

	function setupQuizNavigation( quizPaneElements ) {
		for ( const paneName in quizPaneElements ) {
			if ( paneName === 'quiz-start' ) {
				continue;
			}

			hideQuizPane( quizPaneElements[ paneName ] );
		}

		document.addEventListener( 'click', event => {
			if ( !event.target.matches( '.quiz-button' ) ) {
				return;
			}

			const parentPaneElement = event.target.closest( '.info-box' );
			const parentPaneDefinition = getPaneDefinition( parentPaneElement.id );

			hideQuizPane( parentPaneElement );
			showQuizPane( quizPaneElements[ event.target.dataset.navigateToPaneId ] );

			// Allow tracking the usage of the quiz in GA.
			window.location.hash = `installation-quiz-navigation:${ event.target.dataset.navigateToPaneId }`;
		}, false );
	}

	function showQuizPane( paneElement ) {
		paneElement.style.display = 'block';
	}

	function hideQuizPane( paneElement ) {
		paneElement.style.display = 'none';
	}

	function getPaneDefinition( id ) {
		return QUIZ_PANE_DEFINITIONS[ id ];
	}

	function getDecisionButtonDefinition( isYes, navigateToPaneId ) {
		return {
			classes: [ 'quiz-button' ],
			text: isYes ? 'Yes' : 'No',
			navigateToPaneId
		};
	}
</script>

<style>
div.quiz-pane h3 {
	font-size: 1em;
	font-weight: bold;
	margin-bottom: 1em;
}

div.quiz-pane p.quiz-message {
	font-size: 1.2em;
	margin-bottom: 1em;
	text-align: center;
}

div.quiz-pane p.quiz-hint {
	font-size: .8em;
	opacity: 0.6;
	margin-top: 1em;
	text-align: center;
}

div.quiz-pane .quiz-hint::before {
	content: "ℹ️";
	margin-right: .4em;
}

div.quiz-pane .quiz-buttons {
	display: flex;
	align-content: center;
	justify-content: center;
}

div.quiz-pane button.quiz-button {
	all: unset;
	border: 1px solid #1b3af2;
	border-radius: 100px;
	padding: 2px 10px;
	color: #1b3af2;
	background: transparent;
	min-width: 80px;
	text-align: center;
}

div.quiz-pane button.quiz-button:hover {
	background: #e6eaff;
}

div.quiz-pane button.quiz-button:active,
div.quiz-pane button.quiz-button:focus {
	background: #aebbff;
}

div.quiz-pane .quiz-buttons button.quiz-button + button {
	margin-left: 1em;
}

div.quiz-pane button.quiz-button_restart {
	border: 0px;
}

div.quiz-pane button.quiz-button_restart::before {
	content: "↺";
	margin-right: .5em;
}

div.quiz-pane[id="quiz-start"] p {
	display: flex;
	justify-content: space-between;
	align-content: center;
	flex-direction: row;
	flex-wrap: nowrap;
	align-items: center;
}
</style><|MERGE_RESOLUTION|>--- conflicted
+++ resolved
@@ -20,11 +20,7 @@
 
 ## Migrating from CKEditor 4
 
-<<<<<<< HEAD
-If you are an existing CKEditor 4 user who wants to migrate to CKEditor 5, please refer to the {@link updating/migration-from-ckeditor-4 CKEditor 4 migration guide} for tips about such installation. The "Getting started" section is an introduction to CKEditor 5 and is mostly aimed at new users who want to install and configure their WYSIWYG editor. You may want to get familiar with these guides before the migration.
-=======
 If you are an existing CKEditor 4 user who wants to migrate to CKEditor 5, please refer to the {@link updating/migration-from-ckeditor-4 CKEditor 4 migration guide} for tips about such an installation. The "Getting started" section is an introduction to CKEditor 5 and is mostly aimed at new users who want to install and configure their WYSIWYG editor. You may want to get familiar with these guides before the migration, too.
->>>>>>> bb0f347c
 
 ## Start using CKEditor 5 instantly with CDN
 
