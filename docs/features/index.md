--- conflicted
+++ resolved
@@ -128,12 +128,7 @@
 
 ## How about creating your own features?
 
-<<<<<<< HEAD
-Probably the most exciting features are the ones you can develop on top of CKEditor 5 Framework!
-We are gradually enhancing the {@link framework/index CKEditor 5 Framework documentation} together with {@link api/index API documentation}, hoping to give you a solid base for {@link tutorial/editor creating custom features}.
-=======
 Probably the most exciting features are the ones you can develop on top of CKEditor&nbsp;5 Framework!
 We are gradually enhancing the {@link framework/index CKEditor&nbsp;5 Framework documentation} together with {@link api/index API documentation}, hoping to give you a solid base for {@link framework/creating-simple-plugin-timestamp creating custom features}.
->>>>>>> 8936e0e4
 
 The official add-ons repository for CKEditor 4 reached an impressive number of over 300 add-ons created and published by the community. Now it is time for you to add your contributions to the brand new CKEditor&nbsp;5!