---
category: features
menu-title: Spell and grammar checker
modified_at: 2022-10-05
badges: [ premium ]
---

# Spelling, grammar and punctuation checking

[WProofreader SDK](https://webspellchecker.com/wsc-proofreader) is an AI-driven, multi-language text correction tool. It offers handy as-you-type and in-dialog proofreading options in a modern, distraction-free UI. Spelling, grammar and punctuation suggestions are available on hover as you type or in a separate dialog aggregating all mistakes and replacement suggestions in one place.

You can fine-tune WProofreader via the dedicated settings menu. Choose a primary language from a set of available ones. Create and manage additional custom dictionaries. Words can be added to the user dictionary directly from the suggestion card, too. If needed, the spell checker can be easily disabled and enabled again with just a click.

After reading this guide, you may find additional interesting details and examples in the [Spell and grammar check in CKEditor 5](https://ckeditor.com/blog/feature-of-the-month-spell-and-grammar-check-in-ckeditor-5/) blog post.

<info-box>
	This is a premium feature that is additionally payable on top of CKEditor 5 commercial license fee and delivered by our partner, [WebSpellChecker](https://webspellchecker.com/). Please [contact us](https://ckeditor.com/contact/) if you have any feedback or questions.

	You can report any issues in the WebSpellChecker [GitHub repository](https://github.com/WebSpellChecker/wproofreader).
</info-box>

<info-box info>
	The spell and grammar check feature is enabled by default in the {@link installation/getting-started/predefined-builds#superbuild superbuild} only. See the [installation](#installation) section to learn how to enable it in your editor.
</info-box>

## Demo

Use the toolbar button {@icon @webspellchecker/wproofreader-ckeditor5/theme/icons/wproofreader.svg Spell and grammar check} to test the spell and grammar check feature in the editor below.

{@snippet features/wproofreader}

<info-box info>
	This demo only presents a limited set of features. Visit the {@link examples/builds/full-featured-editor full-featured editor example} to see more in action.
</info-box>

The WProofreader badge in the bottom-right corner shows you the total number of mistakes detected. Hover an underlined word to display the WProofreader suggestions for any of the spelling and grammar mistakes found. The suggestion card allows the user to employ the feature on the go. If you want to see an overview of all mistakes found, click the "Proofread in dialog" option in the toolbar dropdown. It will invoke a detached floating dialog, which is easy to navigate and perfect for dedicated proofreading sessions.

You can access the WProofreader settings from the toolbar, too. Set the primary language, create a spelling dictionary and tweak some additional proofreading settings.

<info-box><!-- Consider deprecation time for this info box -->
	The toolbar button has been introduced in version 2.x of WProofreader. Read more about configuring UI items in the {@link features/toolbar toolbar guide}. If you are still using version 1.x, the available settings and dialog options can be accessed through the bottom-right corner badge instead.
</info-box>

## Multi-language support

The {@link features/language text part language} feature lets the user set different languages to different portions of the content. The spell and grammar check feature offers full support for a multilingual content. If the WProofreader language is set to Auto Detect (or the `auto` language is set in the configuration), the feature will automatically recognize the language for a given sentence and suggest spelling and grammar corrections specifically for that language, as shown in the demo above.

{@img assets/img/spellcheck-dictionary.png 770 Setting the spell checker dictionary to auto.}

## Check types

WProofreader checks texts for spelling, grammar, and punctuation mistakes. The auto detect feature facilitates correction of multilingual texts. Users do not have to manually switch languages to proofread combo docs. Handy spelling autocorrect validates user texts on the fly. Autocomplete suggestions for English make the proofreading process fast and smooth. The predictive text can be accepted with a right <kbd>→</kbd> arrow key.

## Supported languages and dictionaries

### Language support

The most popular languages used with WProofreader include: American English, Australian English, Arabic, Brazilian Portuguese, British English, Canadian English, Canadian French, Danish, Dutch, Finnish, French, German, Greek, Hebrew, Italian, Indonesian, Norwegian Bokmål, Norwegian Nynorsk, Portuguese, Spanish, Swedish, Turkish, and Ukrainian.

There are, however, more languages available from the WebSpellChecker site. Grammar checking is available for over 20 languages.

The AI-driven tools approach for English, German, and Spanish is a recent addition to the software. It offers a far better checking quality, and generates proofreading suggestions based on the context of a sentence. It provides more suitable suggestions that address mistakes with 3 times the accuracy compared to a traditional mechanism.

Here you can check the [full list of available languages](https://webspellchecker.com/additional-dictionaries/).

### Specialized dictionaries

Apart from the language dictionaries, WebSpellChecker offers two specialized dictionaries: medical and legal.

### Custom dictionaries

Custom dictionaries can be used in two ways.

One is the **user-level dictionary** that can be expanded during the regular use by adding new words. This is a perfect solution for users working on specific content that may contain slang or professional jargon.

The other is the so-called **company-level dictionary**. These premade dictionaries can be uploaded by system administrators or CKEditor 5 integrators and made available across the company, accessible for all users. This way all benefits of a user-generated dictionary can be shared among the team, making the proofreading process more structured and controlled.

## Accessibility

The WProofreader UI is designed and oriented toward comfort and ease of use. The proofreading floating dialog can be easily moved around, addressing the needs of left-handed editors and right-to-left language users. The clear, simple design is more readable for users with vision impairments. The dialog can also be navigated and operated with a keyboard, eliminating the need to use a mouse or another pointing device.

The spell and grammar check is compliant with WCAG 2.1 and Section 508 accessibility standards.

## Installation

<info-box>
	This is a premium feature that requires a commercial license. If you do not have one yet, please [contact us](https://ckeditor.com/contact/).
</info-box>

WProofreader is delivered as a CKEditor 5 plugin, so it can be combined into an editor build just like other features. To add this feature to your rich-text editor, install the [`@webspellchecker/wproofreader-ckeditor5`](https://www.npmjs.com/package/@webspellchecker/wproofreader-ckeditor5) package:

```
npm install --save @webspellchecker/wproofreader-ckeditor5
```

Then, add it to your plugin list and the toolbar configuration:

```js
import WProofreader from '@webspellchecker/wproofreader-ckeditor5/src/wproofreader';

ClassicEditor
	.create( editorElement, {
		plugins: [ WProofreader, /* ...], */
		toolbar: [ 'wproofreader', /* ... */ ]
	} )
	.then( /* ... */ )
	.catch( /* ... */ );
```

Please be aware that when you try to build CKEditor 5 from source with WProofreader included, you need to adjust the example `webpack.config.js` provided in the {@link installation/getting-started/quick-start-other#building-the-editor-from-source building from source guide}. It needs to also allow including icons and styling from the WProofreader package. There are two way to do this.

The first configuration option is simpler:

```js
	///[...]
	module: {
		rules: [
			{
                test: /\.svg$/,

                use: [ 'raw-loader' ]
            },
            {
                test: /\.css$/,

                use: [
                    {
						loader: 'style-loader',
						///[...]
					}
				]
			}
			///[...]
		]
	}
```
However, this approach can affect `.svg` and `.css` files included from outside of CKEdtor5-related packages.

Therefore, the best option is to use the other config solution. This one will only load `.svg` and `.css` files imported from CKEdtor5-related packages:

```js
<<<<<<< HEAD
	///[...]
=======
	// ...
>>>>>>> bb0f347c
	module: {
		rules: [
			{
				test: /ckeditor5([^\/\\]+)?[\/\\]theme[\/\\]icons[\/\\][^\/\\]+\.svg$/,

				use: [ 'raw-loader' ]
			},
			{
				test: /ckeditor5([^\/\\]+)?[\/\\]theme[/\\].+\.css$/,

				use: [
					{
						loader: 'style-loader',
<<<<<<< HEAD
						///[...]
					}
				]
			}
			///[...]
=======
						// ...
					}
				]
			}
			// ...
>>>>>>> bb0f347c
		]
	}
```

With this modification to the `webpack.config.js`, it is possible to build CKEditor 5 from source with WProofreader included.

<info-box info>
	Read more about {@link installation/plugins/installing-plugins installing plugins}.
</info-box>

At this step, it is required to provide a proper configuration. WProofreader can be used either as a [cloud solution](#wproofreader-cloud) or [hosted on your server](#wproofreader-on-premise) (on-premise or in a private cloud).

### WProofreader Cloud

After signing up for a [trial or paid version](https://ckeditor.com/contact/), you will receive your service ID on your email which is used to activate the service.

Add the following configuration to your editor:

```js
import WProofreader from '@webspellchecker/wproofreader-ckeditor5/src/wproofreader';

ClassicEditor
	.create( editorElement, {
		plugins: [ WProofreader, /* ... */ ],
		toolbar: [ 'wproofreader', /* ... */ ]
		wproofreader: {
			serviceId: 'your-service-ID',
			srcUrl: 'https://svc.webspellchecker.net/spellcheck31/wscbundle/wscbundle.js'
		}
	} )
```

Refer to the [official documentation](https://github.com/WebSpellChecker/wproofreader-ckeditor5#install-instructions) for more details about the cloud setup and available configuration options.

### WProofreader On-premise

After signing up for a [trial or paid version](https://ckeditor.com/contact/), you will receive access to the WebSpellChecker On-premise package to install it on your own server.

You will need to add the following configuration to your editor:

```js
import WProofreader from '@webspellchecker/wproofreader-ckeditor5/src/wproofreader';

ClassicEditor
	.create( editorElement, {
		plugins: [ WProofreader, /* ... */ ],
		toolbar: [ 'wproofreader', /* ... */ ]
		wproofreader: {
			serviceProtocol: 'https',
			serviceHost: 'localhost',
			servicePort: '443',
			servicePath: 'virtual_directory/api/',
			srcUrl: 'https://host_name/virtual_directory/wscbundle/wscbundle.js'
		}
	} )
```

Refer to the [official documentation](https://github.com/WebSpellChecker/wproofreader-ckeditor5#install-instructions) for more details about the server setup and available configuration options.

## Configuration

WProofreader configuration is set inside the CKEditor 5 configuration in the `wproofreader` object. Refer to the [WProofreader API](https://webspellchecker.com/docs/api/wscbundle/Options.html) for further information.

## Contribute

You can report issues and request features in the [official WProofreader for CKEditor 5 repository](https://github.com/WebSpellChecker/wproofreader-ckeditor5/issues).<|MERGE_RESOLUTION|>--- conflicted
+++ resolved
@@ -139,11 +139,7 @@
 Therefore, the best option is to use the other config solution. This one will only load `.svg` and `.css` files imported from CKEdtor5-related packages:
 
 ```js
-<<<<<<< HEAD
-	///[...]
-=======
 	// ...
->>>>>>> bb0f347c
 	module: {
 		rules: [
 			{
@@ -157,19 +153,11 @@
 				use: [
 					{
 						loader: 'style-loader',
-<<<<<<< HEAD
-						///[...]
-					}
-				]
-			}
-			///[...]
-=======
 						// ...
 					}
 				]
 			}
 			// ...
->>>>>>> bb0f347c
 		]
 	}
 ```
